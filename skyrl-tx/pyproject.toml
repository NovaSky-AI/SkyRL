[build-system]
requires = ["setuptools"]
build-backend = "setuptools.build_meta"

[project]
name = "skyrl-tx"
dynamic = ["version"]
description = "Unified API for training and inference"
readme = "README.md"
requires-python = ">=3.11"
dependencies = [
    "datasets>=4.0.0",
    "flax>=0.12.0",
    "optax>=0.2.5",
    "pillow>=11.3.0",
    "rich>=14.1.0",
    "safetensors>=0.6.2",
    "transformers>=4.56.1",
    "typer>=0.17.4",
    # "wandb>=0.22.0",
    "peft",
    "hf_transfer",
    "cloudpathlib>=0.23.0",
    "jax>=0.8",
]

[project.optional-dependencies]
gpu = [
    "jax[cuda12]>=0.7.2",
]

tpu = [
    "jax[tpu]>=0.7.2",
]

tinker = [
    "tinker>=0.2.1",
    "fastapi[standard]",
    "sqlmodel",
    "sqlalchemy[asyncio]",
    "aiosqlite",
    "asyncpg",
<<<<<<< HEAD
<<<<<<< HEAD
    "psycopg2-binary",
    "python-dotenv",
    "alembic",
=======
>>>>>>> postgre-support
=======
>>>>>>> a0cb39de
]

aws = [
    "cloudpathlib[s3]",
]

gcp = [
    "cloudpathlib[gs]",
]

azure = [
    "cloudpathlib[azure]",
]

dev = [
    "mkdocs",
    "mkdocs-material",
    "pytest",
    "torch",
    "ty",
    "cloudpathlib[s3]",
]

[tool.setuptools]
include-package-data = true

[tool.setuptools.dynamic]
version = {attr = "tx.__version__"}

[project.scripts]
tx = "tx.run.main:app"<|MERGE_RESOLUTION|>--- conflicted
+++ resolved
@@ -40,15 +40,9 @@
     "sqlalchemy[asyncio]",
     "aiosqlite",
     "asyncpg",
-<<<<<<< HEAD
-<<<<<<< HEAD
     "psycopg2-binary",
     "python-dotenv",
     "alembic",
-=======
->>>>>>> postgre-support
-=======
->>>>>>> a0cb39de
 ]
 
 aws = [
