--- conflicted
+++ resolved
@@ -41,11 +41,7 @@
             model = Qwen3ForCausalLM(config, dtype=jnp.float32, rngs=nnx.Rngs(0))
         load_safetensors(tmp, config, model)
 
-<<<<<<< HEAD
-        output, our_scores, _, _ = model.generate(
-=======
         result = model.generate(
->>>>>>> 011aa694
             batch.input_ids.numpy(),
             batch.attention_mask.numpy(),
             max_new_tokens=10,
