--- conflicted
+++ resolved
@@ -35,14 +35,8 @@
         adapter_indices = jnp.array([0, 1], dtype=jnp.int32)
         attention_mask = jnp.ones_like(input_ids)
 
-<<<<<<< HEAD
-        def loss_fn(model, input_ids, target_ids):
-            attention_mask = jnp.ones_like(input_ids)
-            outputs = model(input_ids, adapter_indices=adapter_indices, attention_mask=attention_mask)
-=======
         def loss_fn(model, input_ids, target_ids, attention_mask):
             outputs = model(input_ids, attention_mask=attention_mask, adapter_indices=adapter_indices)
->>>>>>> d4854ee8
             logits = outputs["logits"]
             return optax.softmax_cross_entropy_with_integer_labels(logits=logits, labels=target_ids).mean()
 
