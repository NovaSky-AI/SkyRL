"""Tests for the Tinker API mock server using the real tinker client."""

import os
import subprocess
import tempfile
import urllib.request
from urllib.parse import urlparse

import pytest
import tinker
from tinker import types
from transformers import AutoTokenizer


BASE_MODEL = "trl-internal-testing/tiny-Qwen3ForCausalLM"


@pytest.fixture(scope="module")
def api_server():
    """Start the FastAPI server for testing."""
    process = subprocess.Popen(
        [
            "uv",
            "run",
            "--extra",
            "tinker",
            "-m",
            "tx.tinker.api",
            "--host",
            "0.0.0.0",
            "--port",
            "8000",
            "--base-model",
            BASE_MODEL,
            # Set number of LoRA adapters lower to avoid OOMs in the CI
            "--max-lora-adapters",
            "4",
        ],
        stdout=subprocess.PIPE,
        stderr=subprocess.PIPE,
    )

    yield process

    # Cleanup
    process.terminate()
    process.wait(timeout=5)


@pytest.fixture
def service_client(api_server):
    """Create a service client connected to the test server."""
    return tinker.ServiceClient(base_url="http://0.0.0.0:8000/", api_key="dummy")


def make_datum(tokenizer, prompt: str, completion: str, weight: tuple[float, float] | None = (0.0, 1.0)):
    """Helper to create a Datum from prompt and completion with configurable weights."""
    prompt_tokens = tokenizer.encode(prompt, add_special_tokens=True)
    completion_tokens = tokenizer.encode(f"{completion}\n\n", add_special_tokens=False)
    all_tokens = prompt_tokens + completion_tokens
    target_tokens = all_tokens[1:] + [tokenizer.eos_token_id]

    loss_fn_inputs = {"target_tokens": target_tokens}
    if weight is not None:
        prompt_weight, completion_weight = weight
        all_weights = [prompt_weight] * len(prompt_tokens) + [completion_weight] * len(completion_tokens)
        loss_fn_inputs["weights"] = all_weights[1:] + [completion_weight]

    return types.Datum(
        model_input=types.ModelInput.from_ints(all_tokens),
        loss_fn_inputs=loss_fn_inputs,
    )


def test_capabilities(service_client):
    """Test the get_server_capabilities endpoint."""
    capabilities = service_client.get_server_capabilities()
    model_names = [item.model_name for item in capabilities.supported_models]
    assert BASE_MODEL in model_names


def custom_cross_entropy_loss(data, model_logprobs):
    total_loss = 0.0
    for datum, log_p in zip(data, model_logprobs):
        weights = datum.loss_fn_inputs.get("weights")
        weights = weights.to_torch() if weights else 1.0
        total_loss += -(log_p * weights).sum()
    return total_loss, {}


def test_training_workflow(service_client):
    """Test a complete training workflow."""
    training_client = service_client.create_lora_training_client(base_model=BASE_MODEL)

    tokenizer = training_client.get_tokenizer()

    # Create training examples
    processed_examples = [
        make_datum(tokenizer, "Question: What is 2+2?\nAnswer:", " 4", weight=(0.0, 0.0)),
        make_datum(tokenizer, "Question: What color is the sky?\nAnswer:", " Blue"),
        make_datum(tokenizer, "Question: What is 3+3?\nAnswer:", " 6", weight=None),
    ]

    # Save the optimizer state
    resume_path = training_client.save_state(name="0000").result().path
    # Make sure if we save the sampler weights it will not override training weights
    training_client.save_weights_for_sampler(name="0000").result()
    # Get the training run ID from the first save
    parsed_resume = urlparse(resume_path)
    original_training_run_id = parsed_resume.netloc

    # Run training step
    fwdbwd_future = training_client.forward_backward(processed_examples, "cross_entropy")
    optim_future = training_client.optim_step(types.AdamParams(learning_rate=1e-4))

    # Get results
    fwdbwd_result = fwdbwd_future.result()
    optim_result = optim_future.result()

    assert fwdbwd_result is not None
    assert optim_result is not None
    assert fwdbwd_result.loss_fn_output_type == "scalar"
    assert len(fwdbwd_result.loss_fn_outputs) == 3

    # The first example has all 0 weights, so all losses should be 0
    assert all(v == 0.0 for v in fwdbwd_result.loss_fn_outputs[0]["elementwise_loss"].data)

    # The second example has default weights (0 for prompt, 1 for completion), so should have non-zero losses
    assert any(v != 0.0 for v in fwdbwd_result.loss_fn_outputs[1]["elementwise_loss"].data)

    # The third example omits weights (auto-filled with 1s), so all losses should be non-zero
    assert all(v != 0.0 for v in fwdbwd_result.loss_fn_outputs[2]["elementwise_loss"].data)

    # Load the optimizer state and verify another forward_backward pass has the same loss
    training_client.load_state(resume_path)
    fwdbwd_result2 = training_client.forward_backward(processed_examples, "cross_entropy").result()
    assert fwdbwd_result2.loss_fn_outputs == fwdbwd_result.loss_fn_outputs
    # Also check that custom loss function produces the same loss
    fwdbwd_result_custom = training_client.forward_backward_custom(
        processed_examples, loss_fn=custom_cross_entropy_loss
    ).result()
    assert fwdbwd_result_custom.loss_fn_outputs == fwdbwd_result.loss_fn_outputs

    # Test that we can restore the training run
    training_client = service_client.create_training_client_from_state(resume_path)
    # Verify the restored client has the same state by running forward_backward again
    fwdbwd_result3 = training_client.forward_backward(processed_examples, "cross_entropy").result()
    assert fwdbwd_result3.loss_fn_outputs == fwdbwd_result.loss_fn_outputs

    sampling_path = training_client.save_weights_for_sampler(name="final").result().path
    parsed = urlparse(sampling_path)
    training_run_id = parsed.netloc
    checkpoint_id = parsed.path.lstrip("/")
    rest_client = service_client.create_rest_client()
    # Download the checkpoint
    checkpoint_response = rest_client.get_checkpoint_archive_url(training_run_id, checkpoint_id).result()
    with tempfile.NamedTemporaryFile() as tmp_archive:
        urllib.request.urlretrieve(checkpoint_response.url, tmp_archive.name)
        assert os.path.getsize(tmp_archive.name) > 0

    # List all checkpoints for the original training run
    checkpoints_response = rest_client.list_checkpoints(original_training_run_id).result()
    assert checkpoints_response is not None
    assert len(checkpoints_response.checkpoints) > 0
    # Verify that the checkpoint we created is in the list
    checkpoint_ids = [ckpt.checkpoint_id for ckpt in checkpoints_response.checkpoints]
    assert "0000" in checkpoint_ids

    # Verify the training run appears in list_training_runs with correct fields
    training_runs = rest_client.list_training_runs().result()
    assert training_runs.cursor.total_count == len(training_runs.training_runs)
    training_run = next(tr for tr in training_runs.training_runs if tr.training_run_id == original_training_run_id)
    assert training_run.base_model == BASE_MODEL
    assert training_run.is_lora is True
    assert training_run.lora_rank == 32
    assert training_run.corrupted is False


@pytest.mark.parametrize("use_lora", [False, True], ids=["base_model", "lora_model"])
def test_sample(service_client, use_lora):
    """Test the sample endpoint with base model or LoRA adapter."""
    tokenizer = AutoTokenizer.from_pretrained(BASE_MODEL)

    if use_lora:
        training_client = service_client.create_lora_training_client(base_model=BASE_MODEL)
        sampling_path = training_client.save_weights_for_sampler(name="test_sample").result().path
        sampling_client = service_client.create_sampling_client(sampling_path)
    else:
        sampling_client = service_client.create_sampling_client(base_model=BASE_MODEL)

    # Sample from the model (base or LoRA)
    prompt = types.ModelInput.from_ints(tokenizer.encode("Hello, how are you doing today? ", add_special_tokens=True))
    num_samples_per_request = [1, 2]
    max_tokens_per_request = [20, 10]
    requests = []
    for num_samples, max_tokens in zip(num_samples_per_request, max_tokens_per_request):
        request = sampling_client.sample(
            prompt=prompt,
            sampling_params=types.SamplingParams(temperature=0.0, max_tokens=max_tokens, seed=42),
            num_samples=num_samples,
        )
        requests.append(request)

    # Verify we got the right number of sequences and tokens back
    for request, num_samples, max_tokens in zip(requests, num_samples_per_request, max_tokens_per_request):
        sample_result = request.result()
        assert sample_result is not None
        assert len(sample_result.sequences) == num_samples
        assert len(sample_result.sequences[0].tokens) == max_tokens

    # Test stop tokens: generate once, then use the 5th token as a stop token
    initial_result = sampling_client.sample(
        prompt=prompt,
        sampling_params=types.SamplingParams(temperature=0.0, max_tokens=10, seed=42),
        num_samples=1,
    ).result()

    stop_token = initial_result.sequences[0].tokens[4]
    stopped_result = sampling_client.sample(
        prompt=prompt,
        sampling_params=types.SamplingParams(temperature=0.0, max_tokens=50, seed=42, stop=[stop_token]),
        num_samples=1,
    ).result()

    assert len(stopped_result.sequences[0].tokens) == 5
    assert stopped_result.sequences[0].stop_reason == "stop"
    assert stopped_result.sequences[0].tokens[-1] == stop_token


<<<<<<< HEAD
def test_sample_top_k(service_client):
    """Test that top_k sampling restricts token selection."""
=======
def test_sample_with_stop_strings(service_client):
    """Test the sample endpoint with string stop sequences."""
>>>>>>> 748e7a56
    tokenizer = AutoTokenizer.from_pretrained(BASE_MODEL)
    sampling_client = service_client.create_sampling_client(base_model=BASE_MODEL)

    prompt = types.ModelInput.from_ints(tokenizer.encode("Hello, how are you doing today? ", add_special_tokens=True))

<<<<<<< HEAD
    # Sample with top_k=1 (greedy-like) - should always pick the same token
    results_top_1 = []
    for i in range(3):
        result = sampling_client.sample(
            prompt=prompt,
            sampling_params=types.SamplingParams(
                temperature=1.0,
                max_tokens=5,
                seed=42 + i,
                top_k=1,
            ),
            num_samples=1,
        ).result()
        results_top_1.append(result.sequences[0].tokens)

    # All sequences should be identical (top_k=1 ignores the seed)
    assert (
        results_top_1[0] == results_top_1[1] == results_top_1[2]
    ), "top_k=1 should produce identical outputs regardless of seed"

    # Sample with top_k=-1 (disabled) - should vary with different seeds
    results_no_top_k = []
    for i in range(3):
        result = sampling_client.sample(
            prompt=prompt,
            sampling_params=types.SamplingParams(
                temperature=1.0,
                max_tokens=5,
                seed=42 + i,
                top_k=-1,
            ),
            num_samples=1,
        ).result()
        results_no_top_k.append(result.sequences[0].tokens)

    # At least some should be different (probabilistic, but very likely)
    assert not all(
        seq == results_no_top_k[0] for seq in results_no_top_k
    ), "Without top_k, different seeds should produce different outputs"
=======
    # Generate a baseline sample without stop strings
    baseline_result = sampling_client.sample(
        prompt=prompt,
        sampling_params=types.SamplingParams(temperature=0.0, max_tokens=50, seed=42),
        num_samples=1,
    ).result()

    baseline_tokens = baseline_result.sequences[0].tokens
    baseline_text = tokenizer.decode(baseline_tokens)

    # Find a substring that appears in the generated text to use as stop string
    # Use a short substring from the middle of the text
    mid_point = len(baseline_text) // 2
    stop_string = baseline_text[mid_point : mid_point + 5]

    # Skip test if we couldn't find a good stop string
    if not stop_string or stop_string not in baseline_text:
        pytest.skip("Could not find a suitable stop string in generated text")

    # Generate with the stop string
    stopped_result = sampling_client.sample(
        prompt=prompt,
        sampling_params=types.SamplingParams(temperature=0.0, max_tokens=50, seed=42, stop=[stop_string]),
        num_samples=1,
    ).result()

    stopped_tokens = stopped_result.sequences[0].tokens
    stopped_text = tokenizer.decode(stopped_tokens)

    # Verify the stop string handling
    assert stopped_result.sequences[0].stop_reason == "stop"
    # The output should be shorter than or equal to baseline
    assert len(stopped_tokens) <= len(baseline_tokens)
    # The stop string should appear at or near the end of the decoded text
    assert stop_string in stopped_text
>>>>>>> 748e7a56
<|MERGE_RESOLUTION|>--- conflicted
+++ resolved
@@ -227,19 +227,13 @@
     assert stopped_result.sequences[0].tokens[-1] == stop_token
 
 
-<<<<<<< HEAD
 def test_sample_top_k(service_client):
     """Test that top_k sampling restricts token selection."""
-=======
-def test_sample_with_stop_strings(service_client):
-    """Test the sample endpoint with string stop sequences."""
->>>>>>> 748e7a56
     tokenizer = AutoTokenizer.from_pretrained(BASE_MODEL)
     sampling_client = service_client.create_sampling_client(base_model=BASE_MODEL)
 
     prompt = types.ModelInput.from_ints(tokenizer.encode("Hello, how are you doing today? ", add_special_tokens=True))
 
-<<<<<<< HEAD
     # Sample with top_k=1 (greedy-like) - should always pick the same token
     results_top_1 = []
     for i in range(3):
@@ -279,7 +273,15 @@
     assert not all(
         seq == results_no_top_k[0] for seq in results_no_top_k
     ), "Without top_k, different seeds should produce different outputs"
-=======
+
+
+def test_sample_with_stop_strings(service_client):
+    """Test the sample endpoint with string stop sequences."""
+    tokenizer = AutoTokenizer.from_pretrained(BASE_MODEL)
+    sampling_client = service_client.create_sampling_client(base_model=BASE_MODEL)
+
+    prompt = types.ModelInput.from_ints(tokenizer.encode("Hello, how are you doing today? ", add_special_tokens=True))
+
     # Generate a baseline sample without stop strings
     baseline_result = sampling_client.sample(
         prompt=prompt,
@@ -314,5 +316,4 @@
     # The output should be shorter than or equal to baseline
     assert len(stopped_tokens) <= len(baseline_tokens)
     # The stop string should appear at or near the end of the decoded text
-    assert stop_string in stopped_text
->>>>>>> 748e7a56
+    assert stop_string in stopped_text