"""Tests for the Tinker API mock server using the real tinker client."""

import os
import subprocess
import tempfile
import urllib.request
from urllib.parse import urlparse

import pytest
import tinker
from tinker import types


BASE_MODEL = "Qwen/Qwen3-0.6B"


@pytest.fixture(scope="module")
def api_server():
    """Start the FastAPI server for testing."""
    process = subprocess.Popen(
        [
            "uv",
            "run",
            "--extra",
            "tinker",
            "-m",
            "tx.tinker.api",
            "--host",
            "0.0.0.0",
            "--port",
            "8000",
            "--base-model",
            BASE_MODEL,
            "--enable-dummy-sample",
        ],
        stdout=subprocess.PIPE,
        stderr=subprocess.PIPE,
    )

    yield process

    # Cleanup
    process.terminate()
    process.wait(timeout=5)


@pytest.fixture
def service_client(api_server):
    """Create a service client connected to the test server."""
    return tinker.ServiceClient(base_url="http://0.0.0.0:8000/", api_key="dummy")


def test_capabilities(service_client):
    """Test the get_server_capabilities endpoint."""
    capabilities = service_client.get_server_capabilities()
    model_names = [item.model_name for item in capabilities.supported_models]
    assert BASE_MODEL in model_names


def test_training_workflow(service_client):
    """Test a complete training workflow."""
    training_client = service_client.create_lora_training_client(base_model=BASE_MODEL)

    tokenizer = training_client.get_tokenizer()

    # Create training examples
    examples = [
        {"prompt": "Question: What is 2+2?\nAnswer:", "completion": " 4"},
        {"prompt": "Question: What color is the sky?\nAnswer:", "completion": " Blue"},
    ]

    # Process examples into Datum objects
    processed_examples = []
    for i, example in enumerate(examples):
        prompt_tokens = tokenizer.encode(example["prompt"], add_special_tokens=True)
        completion_tokens = tokenizer.encode(f'{example["completion"]}\n\n', add_special_tokens=False)

        # Combine tokens
        all_tokens = prompt_tokens + completion_tokens

        if i == 0:
            # First example has all 0 weights
            weights = [0.0] * len(all_tokens)
        else:
            # All other examples have weight of 0 for prompt, 1 for completion
            weights = [0.0] * len(prompt_tokens) + [1.0] * len(completion_tokens)

        # Target tokens are shifted by 1
        target_tokens = all_tokens[1:] + [tokenizer.eos_token_id]

        # Create Datum
        datum = types.Datum(
            model_input=types.ModelInput.from_ints(all_tokens[:-1]),
            loss_fn_inputs={
                "weights": weights[:-1],
                "target_tokens": target_tokens[:-1],
            },
        )
        processed_examples.append(datum)

    # Save the optimizer state
    resume_path = training_client.save_state(name="0000").result().path

    # Run training step
    fwdbwd_future = training_client.forward_backward(processed_examples, "cross_entropy")
    optim_future = training_client.optim_step(types.AdamParams(learning_rate=1e-4))

    # Get results
    fwdbwd_result = fwdbwd_future.result()
    optim_result = optim_future.result()

    assert fwdbwd_result is not None
    assert optim_result is not None
    assert fwdbwd_result.loss_fn_output_type == "scalar"
    assert len(fwdbwd_result.loss_fn_outputs) > 0

    # The first example has all 0 weights, so all losses should be 0
    assert all(v == 0.0 for v in fwdbwd_result.loss_fn_outputs[0]["elementwise_loss"].data)

    # Load the optimizer state and verify another forward_backward pass has the same loss
    training_client.load_state(resume_path)
    fwdbwd_result2 = training_client.forward_backward(processed_examples, "cross_entropy").result()
    assert fwdbwd_result2.loss_fn_outputs == fwdbwd_result.loss_fn_outputs

    # Test that we can restore the training run
    training_client = service_client.create_training_client_from_state(resume_path)
    # Verify the restored client has the same state by running forward_backward again
    fwdbwd_result3 = training_client.forward_backward(processed_examples, "cross_entropy").result()
    assert fwdbwd_result3.loss_fn_outputs == fwdbwd_result.loss_fn_outputs

    sampling_path = training_client.save_weights_for_sampler(name="final").result().path
    parsed = urlparse(sampling_path)
    training_run_id = parsed.netloc
    checkpoint_id = parsed.path.lstrip("/")
    rest_client = service_client.create_rest_client()
<<<<<<< HEAD
    parsed_url = urlparse(sampling_path)
    tinker_path = "tinker://" + parsed_url.netloc + "/sampler_weights/" + parsed_url.path.lstrip("/")
    future = rest_client.download_checkpoint_archive_from_tinker_path(tinker_path)
    assert len(future.result()) > 0


def test_duplicate_checkpoint_error(service_client):
    """Test that saving a checkpoint with the same name twice returns a user-friendly error."""
    base_model = "Qwen/Qwen3-0.6B"
    training_client = service_client.create_lora_training_client(base_model=base_model)

    tokenizer = training_client.get_tokenizer()

    # Create a simple training example
    example = {"prompt": "Question: What is 2+2?\nAnswer:", "completion": " 4"}
    prompt_tokens = tokenizer.encode(example["prompt"])
    completion_tokens = tokenizer.encode(example["completion"])
    all_tokens = prompt_tokens + completion_tokens
    weights = [0.0] * len(prompt_tokens) + [1.0] * len(completion_tokens)
    target_tokens = all_tokens[1:] + [tokenizer.eos_token_id]

    datum = types.Datum(
        model_input=types.ModelInput.from_ints(all_tokens[:-1]),
        loss_fn_inputs={
            "weights": weights[:-1],
            "target_tokens": target_tokens[:-1],
        },
    )

    # Run a training step first
    fwdbwd_future = training_client.forward_backward([datum], "cross_entropy")
    optim_future = training_client.optim_step(types.AdamParams(learning_rate=1e-4))
    
    fwdbwd_result = fwdbwd_future.result()
    optim_result = optim_future.result()
    
    assert fwdbwd_result is not None
    assert optim_result is not None

    # Save the first checkpoint - this should succeed
    checkpoint_name = "test_duplicate"
    first_save = training_client.save_weights_for_sampler(name=checkpoint_name)
    first_result = first_save.result()
    assert first_result is not None
    assert checkpoint_name in first_result.path

    # Try to save another checkpoint with the same name - this should fail
    second_save = training_client.save_weights_for_sampler(name=checkpoint_name)
    
    with pytest.raises(Exception) as exc_info:
        second_save.result()
    
    # Check that the error message is user-friendly and mentions the duplicate checkpoint
    error_message = str(exc_info.value)
    assert "already exists" in error_message.lower()
    assert checkpoint_name in error_message
    assert "different checkpoint name" in error_message.lower()
=======
    # Download the checkpoint
    checkpoint_response = rest_client.get_checkpoint_archive_url(training_run_id, checkpoint_id).result()
    with tempfile.NamedTemporaryFile() as tmp_archive:
        urllib.request.urlretrieve(checkpoint_response.url, tmp_archive.name)
        assert os.path.getsize(tmp_archive.name) > 0


def test_sample(service_client):
    """Test the sample endpoint."""
    # Create a training client and save weights to get a valid model
    training_client = service_client.create_lora_training_client(base_model=BASE_MODEL)
    tokenizer = training_client.get_tokenizer()

    # Save weights to get a valid model path
    save_future = training_client.save_weights_for_sampler(name="test_sample")
    model_path = save_future.result().path

    # Create a sampling client from the saved model path and get a sample
    sampling_client = service_client.create_sampling_client(model_path)
    prompt = types.ModelInput.from_ints(tokenizer.encode("Hello", add_special_tokens=True))
    sample_result = sampling_client.sample(
        prompt=prompt,
        sampling_params=types.SamplingParams(temperature=1.0, top_k=50, max_tokens=10),
        num_samples=1,
    ).result()

    # Verify we got sequences back
    assert sample_result is not None
    assert len(sample_result.sequences) == 1
    assert len(sample_result.sequences[0].tokens) > 0
>>>>>>> db77f8d4
<|MERGE_RESOLUTION|>--- conflicted
+++ resolved
@@ -133,65 +133,7 @@
     training_run_id = parsed.netloc
     checkpoint_id = parsed.path.lstrip("/")
     rest_client = service_client.create_rest_client()
-<<<<<<< HEAD
-    parsed_url = urlparse(sampling_path)
-    tinker_path = "tinker://" + parsed_url.netloc + "/sampler_weights/" + parsed_url.path.lstrip("/")
-    future = rest_client.download_checkpoint_archive_from_tinker_path(tinker_path)
-    assert len(future.result()) > 0
 
-
-def test_duplicate_checkpoint_error(service_client):
-    """Test that saving a checkpoint with the same name twice returns a user-friendly error."""
-    base_model = "Qwen/Qwen3-0.6B"
-    training_client = service_client.create_lora_training_client(base_model=base_model)
-
-    tokenizer = training_client.get_tokenizer()
-
-    # Create a simple training example
-    example = {"prompt": "Question: What is 2+2?\nAnswer:", "completion": " 4"}
-    prompt_tokens = tokenizer.encode(example["prompt"])
-    completion_tokens = tokenizer.encode(example["completion"])
-    all_tokens = prompt_tokens + completion_tokens
-    weights = [0.0] * len(prompt_tokens) + [1.0] * len(completion_tokens)
-    target_tokens = all_tokens[1:] + [tokenizer.eos_token_id]
-
-    datum = types.Datum(
-        model_input=types.ModelInput.from_ints(all_tokens[:-1]),
-        loss_fn_inputs={
-            "weights": weights[:-1],
-            "target_tokens": target_tokens[:-1],
-        },
-    )
-
-    # Run a training step first
-    fwdbwd_future = training_client.forward_backward([datum], "cross_entropy")
-    optim_future = training_client.optim_step(types.AdamParams(learning_rate=1e-4))
-    
-    fwdbwd_result = fwdbwd_future.result()
-    optim_result = optim_future.result()
-    
-    assert fwdbwd_result is not None
-    assert optim_result is not None
-
-    # Save the first checkpoint - this should succeed
-    checkpoint_name = "test_duplicate"
-    first_save = training_client.save_weights_for_sampler(name=checkpoint_name)
-    first_result = first_save.result()
-    assert first_result is not None
-    assert checkpoint_name in first_result.path
-
-    # Try to save another checkpoint with the same name - this should fail
-    second_save = training_client.save_weights_for_sampler(name=checkpoint_name)
-    
-    with pytest.raises(Exception) as exc_info:
-        second_save.result()
-    
-    # Check that the error message is user-friendly and mentions the duplicate checkpoint
-    error_message = str(exc_info.value)
-    assert "already exists" in error_message.lower()
-    assert checkpoint_name in error_message
-    assert "different checkpoint name" in error_message.lower()
-=======
     # Download the checkpoint
     checkpoint_response = rest_client.get_checkpoint_archive_url(training_run_id, checkpoint_id).result()
     with tempfile.NamedTemporaryFile() as tmp_archive:
@@ -221,5 +163,4 @@
     # Verify we got sequences back
     assert sample_result is not None
     assert len(sample_result.sequences) == 1
-    assert len(sample_result.sequences[0].tokens) > 0
->>>>>>> db77f8d4
+    assert len(sample_result.sequences[0].tokens) > 0