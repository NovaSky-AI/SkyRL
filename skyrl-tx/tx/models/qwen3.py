--- conflicted
+++ resolved
@@ -4,14 +4,7 @@
 from transformers import Qwen3Config
 
 from tx.layers.lora import LoRALinear
-<<<<<<< HEAD
-
-
-def Param(*shape: int, dtype: jnp.dtype, kernel_init: nnx.Initializer, rngs: nnx.Rngs):
-    return nnx.Param(kernel_init(rngs.param(), shape, dtype))
-=======
 from tx.layers.util import Param
->>>>>>> 9c84024b
 
 
 class RMSNorm(nnx.Module):
@@ -94,10 +87,6 @@
     def __init__(self, config: Qwen3Config, *, dtype: jnp.dtype, rngs: nnx.Rngs) -> None:
         max_lora_adapters = getattr(config, 'max_lora_adapters', 0)
         max_lora_rank = getattr(config, 'max_lora_rank', 8)
-<<<<<<< HEAD
-        
-=======
->>>>>>> 9c84024b
         self.gate_proj = LoRALinear(
             config.hidden_size, config.intermediate_size, use_bias=False, dtype=dtype, param_dtype=dtype,
             kernel_init=nnx.with_partitioning(nnx.initializers.lecun_normal(), jax.P(None, "tp")),
