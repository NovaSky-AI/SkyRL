from flax import nnx
import jax
from jax import numpy as jnp
from jax.sharding import get_abstract_mesh

from tx.layers.lora import LoRAExpert, LoRALinear, LoRAEmbed
from tx.layers.util import Param, prepare_routing
from tx.models.configs import Qwen3Config
from tx.models.types import CausalLMOutput, ModelOutput
from tx.utils.generator import GeneratorMixin, KVCache, compute_positions


class RMSNorm(nnx.Module):
    def __init__(self, size: int, *, eps: float = 1e-6, dtype: jnp.dtype, rngs: nnx.Rngs) -> None:
        self.eps = eps
        self.weight = Param(
            size, dtype=dtype, kernel_init=nnx.with_partitioning(nnx.initializers.normal(), (None,)), rngs=rngs
        )

    def __call__(self, x: jax.Array) -> jax.Array:
        rms = jnp.sqrt(jnp.mean(x**2, axis=-1, keepdims=True) + self.eps)
        return self.weight * x / rms


def apply_rope(inputs: jax.Array, position_ids: jax.Array, head_dim: int, theta: int) -> jax.Array:
    fraction = 2 * jnp.arange(0, head_dim // 2, dtype=jnp.float32) / head_dim
    timescale = jnp.pow(theta, fraction)
    x = (position_ids[..., None] / timescale[None, None, :])[..., None, :]
    sin, cos = jnp.sin(x), jnp.cos(x)
    a, b = jnp.split(inputs, 2, axis=-1)
    return jnp.concatenate([a * cos - b * sin, b * cos + a * sin], axis=-1).astype(inputs.dtype)


class Qwen3Attention(nnx.Module):

    def __init__(self, config: Qwen3Config, *, dtype: jnp.dtype, rngs: nnx.Rngs) -> None:
        self.config = config
        self.num_heads = config.num_attention_heads
        self.num_kv_heads = config.num_key_value_heads
        tp = get_abstract_mesh().shape.get("tp", 1)
        shard_attention_heads = config.shard_attention_heads
        if shard_attention_heads:
            assert self.num_heads % tp == 0, f"num_heads={self.num_heads} must be divisible by tp={tp}"
            assert self.num_kv_heads % tp == 0, f"num_kv_heads={self.num_kv_heads} must be divisible by tp={tp}"
        tp_shard = "tp" if shard_attention_heads else None
        column_parallel_shard = tuple(s for s in ["fsdp", tp_shard] if s is not None) or None
        self.head_dim = getattr(config, "head_dim", None) or config.hidden_size // self.num_heads

        self.q_proj = LoRALinear(
            in_features=config.hidden_size,
            out_features=self.num_heads * self.head_dim,
            max_lora_adapters=config.max_lora_adapters,
            max_lora_rank=config.max_lora_rank,
            dtype=dtype,
            param_dtype=dtype,
            use_bias=False,
<<<<<<< HEAD
            kernel_init=nnx.with_partitioning(nnx.initializers.lecun_normal(), jax.P("fsdp", tp_shard)),
=======
            kernel_init=nnx.with_partitioning(nnx.initializers.lecun_normal(), (None, tp_shard)),
>>>>>>> 0ae53dd7
            rngs=rngs,
        )
        self.k_proj = LoRALinear(
            in_features=config.hidden_size,
            out_features=self.num_kv_heads * self.head_dim,
            max_lora_adapters=config.max_lora_adapters,
            max_lora_rank=config.max_lora_rank,
            dtype=dtype,
            param_dtype=dtype,
            use_bias=False,
<<<<<<< HEAD
            kernel_init=nnx.with_partitioning(nnx.initializers.lecun_normal(), jax.P("fsdp", tp_shard)),
=======
            kernel_init=nnx.with_partitioning(nnx.initializers.lecun_normal(), (None, tp_shard)),
>>>>>>> 0ae53dd7
            rngs=rngs,
        )
        self.v_proj = LoRALinear(
            in_features=config.hidden_size,
            out_features=self.num_kv_heads * self.head_dim,
            max_lora_adapters=config.max_lora_adapters,
            max_lora_rank=config.max_lora_rank,
            dtype=dtype,
            param_dtype=dtype,
            use_bias=False,
<<<<<<< HEAD
            kernel_init=nnx.with_partitioning(nnx.initializers.lecun_normal(), jax.P("fsdp", tp_shard)),
=======
            kernel_init=nnx.with_partitioning(nnx.initializers.lecun_normal(), (None, tp_shard)),
>>>>>>> 0ae53dd7
            rngs=rngs,
        )
        self.o_proj = LoRALinear(
            in_features=self.num_heads * self.head_dim,
            out_features=config.hidden_size,
            max_lora_adapters=config.max_lora_adapters,
            max_lora_rank=config.max_lora_rank,
            dtype=dtype,
            param_dtype=dtype,
            use_bias=False,
<<<<<<< HEAD
            kernel_init=nnx.with_partitioning(nnx.initializers.lecun_normal(), jax.P(column_parallel_shard, None)),
=======
            kernel_init=nnx.with_partitioning(nnx.initializers.lecun_normal(), (tp_shard, None)),
>>>>>>> 0ae53dd7
            rngs=rngs,
        )

        self.q_norm = RMSNorm(self.head_dim, eps=config.rms_norm_eps, dtype=dtype, rngs=rngs)
        self.k_norm = RMSNorm(self.head_dim, eps=config.rms_norm_eps, dtype=dtype, rngs=rngs)

    def __call__(
        self,
        x: jax.Array,
        *,
        attention_mask: jax.Array,
        positions: jax.Array,
        adapter_indices: jax.Array | None = None,
        kv_cache: tuple[jax.Array, jax.Array, int] | None = None,
    ) -> tuple[jax.Array, tuple[jax.Array, jax.Array]]:
        B, T, _ = x.shape

        # Project and reshape to [B, T, num_heads, head_dim]
        q = self.q_norm(self.q_proj(x, adapter_indices=adapter_indices).reshape(B, T, self.num_heads, self.head_dim))
        k = self.k_norm(self.k_proj(x, adapter_indices=adapter_indices).reshape(B, T, self.num_kv_heads, self.head_dim))
        v = self.v_proj(x, adapter_indices=adapter_indices).reshape(B, T, self.num_kv_heads, self.head_dim)

        # Apply RoPE
        q = apply_rope(q, positions, self.head_dim, self.config.rope_theta)
        k = apply_rope(k, positions, self.head_dim, self.config.rope_theta)

        # Handle KV cache
        if kv_cache is not None:
            k_cache, v_cache, cache_position = kv_cache
            k = jax.lax.dynamic_update_slice(k_cache, k, (0, cache_position, 0, 0))
            v = jax.lax.dynamic_update_slice(v_cache, v, (0, cache_position, 0, 0))

        updated_cache = (k, v)

        # Attention (causal only during prefill, GQA handled natively by dot_product_attention)
        attn_output = jax.nn.dot_product_attention(
            q,
            k,
            v,
            scale=1.0 / self.head_dim**0.5,
            mask=attention_mask[:, None, None, :].astype(bool),
            is_causal=kv_cache is None,
        )

        output = attn_output.reshape(B, T, self.num_heads * self.head_dim)
        return self.o_proj(output, adapter_indices=adapter_indices), updated_cache


class Qwen3MLP(nnx.Module):

    def __init__(self, config: Qwen3Config, *, dtype: jnp.dtype, rngs: nnx.Rngs) -> None:
        column_parallel_shard = tuple(s for s in ["fsdp", "tp"] if s is not None) or None
        self.gate_proj = LoRALinear(
            config.hidden_size,
            config.intermediate_size,
            use_bias=False,
            dtype=dtype,
            param_dtype=dtype,
<<<<<<< HEAD
            kernel_init=nnx.with_partitioning(nnx.initializers.lecun_normal(), jax.P("fsdp", "tp")),
=======
            kernel_init=nnx.with_partitioning(nnx.initializers.lecun_normal(), (None, "tp")),
>>>>>>> 0ae53dd7
            max_lora_adapters=config.max_lora_adapters,
            max_lora_rank=config.max_lora_rank,
            rngs=rngs,
        )
        self.up_proj = LoRALinear(
            config.hidden_size,
            config.intermediate_size,
            use_bias=False,
            dtype=dtype,
            param_dtype=dtype,
<<<<<<< HEAD
            kernel_init=nnx.with_partitioning(nnx.initializers.lecun_normal(), jax.P("fsdp", "tp")),
=======
            kernel_init=nnx.with_partitioning(nnx.initializers.lecun_normal(), (None, "tp")),
>>>>>>> 0ae53dd7
            max_lora_adapters=config.max_lora_adapters,
            max_lora_rank=config.max_lora_rank,
            rngs=rngs,
        )
        self.down_proj = LoRALinear(
            config.intermediate_size,
            config.hidden_size,
            use_bias=False,
            dtype=dtype,
            param_dtype=dtype,
<<<<<<< HEAD
            kernel_init=nnx.with_partitioning(nnx.initializers.lecun_normal(), jax.P(column_parallel_shard, None)),
=======
            kernel_init=nnx.with_partitioning(nnx.initializers.lecun_normal(), ("tp", None)),
>>>>>>> 0ae53dd7
            max_lora_adapters=config.max_lora_adapters,
            max_lora_rank=config.max_lora_rank,
            rngs=rngs,
        )

    def __call__(self, x: jax.Array, adapter_indices: jax.Array | None = None) -> jax.Array:
        gate_out = self.gate_proj(x, adapter_indices)
        up_out = self.up_proj(x, adapter_indices)
        return self.down_proj(nnx.silu(gate_out) * up_out, adapter_indices)


class Qwen3Experts(nnx.Module):

    def __init__(self, config: Qwen3Config, *, dtype: jnp.dtype, rngs: nnx.Rngs) -> None:
        self.config = config
        column_parallel_shard = tuple(s for s in ["fsdp", "tp"] if s is not None) or None

        self.gate_proj = LoRAExpert(
            config.num_experts,
            config.hidden_size,
            config.moe_intermediate_size,
            max_lora_adapters=config.max_lora_adapters,
            max_lora_rank=config.max_lora_rank,
            dtype=dtype,
<<<<<<< HEAD
            kernel_init=nnx.with_partitioning(nnx.initializers.lecun_normal(), jax.P(None, "fsdp", "tp")),
=======
            kernel_init=nnx.with_partitioning(nnx.initializers.lecun_normal(), (None, None, "tp")),
>>>>>>> 0ae53dd7
            rngs=rngs,
        )
        self.up_proj = LoRAExpert(
            config.num_experts,
            config.hidden_size,
            config.moe_intermediate_size,
            max_lora_adapters=config.max_lora_adapters,
            max_lora_rank=config.max_lora_rank,
            dtype=dtype,
<<<<<<< HEAD
            kernel_init=nnx.with_partitioning(nnx.initializers.lecun_normal(), jax.P(None, "fsdp", "tp")),
=======
            kernel_init=nnx.with_partitioning(nnx.initializers.lecun_normal(), (None, None, "tp")),
>>>>>>> 0ae53dd7
            rngs=rngs,
        )
        self.down_proj = LoRAExpert(
            config.num_experts,
            config.moe_intermediate_size,
            config.hidden_size,
            max_lora_adapters=config.max_lora_adapters,
            max_lora_rank=config.max_lora_rank,
            dtype=dtype,
<<<<<<< HEAD
            kernel_init=nnx.with_partitioning(
                nnx.initializers.lecun_normal(), jax.P(None, column_parallel_shard, None)
            ),
=======
            kernel_init=nnx.with_partitioning(nnx.initializers.lecun_normal(), (None, "tp", None)),
>>>>>>> 0ae53dd7
            rngs=rngs,
        )

    def __call__(
        self, hidden_states: jax.Array, router_logits: jax.Array, adapter_indices: jax.Array | None = None
    ) -> jax.Array:
        # Get top-k experts for each token and compute routing weights
        routing_weights, selected_experts = jax.lax.top_k(router_logits, k=self.config.num_experts_per_tok)
        routing_weights = nnx.softmax(routing_weights, axis=-1)

        # Prepare for ragged_dot by sorting tokens based on their assigned expert
        selected_experts_flat = selected_experts.ravel()
        hidden_states_expanded = jnp.repeat(hidden_states, self.config.num_experts_per_tok, axis=0)
        adapter_indices_expanded = (
            jnp.repeat(adapter_indices, self.config.num_experts_per_tok) if adapter_indices is not None else None
        )
        hidden_states_sorted, group_sizes, unsort_indices, adapter_indices_sorted = prepare_routing(
            hidden_states_expanded,
            selected_experts_flat,
            self.config.num_experts,
            adapter_indices=adapter_indices_expanded,
        )

        # Apply expert layers using LoRAExpert
        gate_out = self.gate_proj(hidden_states_sorted, group_sizes, adapter_indices_sorted)
        up_out = self.up_proj(hidden_states_sorted, group_sizes, adapter_indices_sorted)
        down_out = self.down_proj(nnx.silu(gate_out) * up_out, group_sizes, adapter_indices_sorted)

        # Unsort and combine the expert outputs
        unsorted_out = down_out[unsort_indices]
        reshaped_out = unsorted_out.reshape(-1, self.config.num_experts_per_tok, self.config.hidden_size)
        return jnp.sum(reshaped_out * routing_weights[..., None], axis=1)


class Qwen3MoeSparseMoeBlock(nnx.Module):

    def __init__(self, config: Qwen3Config, *, dtype: jnp.dtype, rngs: nnx.Rngs) -> None:
        self.config = config
        self.gate = nnx.Linear(
            config.hidden_size,
            config.num_experts,
            use_bias=False,
            dtype=dtype,
            param_dtype=dtype,
            kernel_init=nnx.with_partitioning(nnx.initializers.lecun_normal(), (None, None)),
            rngs=rngs,
        )
        self.experts = Qwen3Experts(config, dtype=dtype, rngs=rngs)

    def __call__(
        self,
        hidden_states: jax.Array,
        *,
        adapter_indices: jax.Array | None = None,
        return_router_logits: bool = False,
    ) -> jax.Array | tuple[jax.Array, jax.Array]:
        (batch_size, seq_len, hidden_size) = hidden_states.shape
        hidden_states = hidden_states.reshape(-1, hidden_size)
        # Expand adapter_indices to match flattened hidden_states
        if adapter_indices is not None:
            adapter_indices = jnp.repeat(adapter_indices, seq_len)
        router_logits = self.gate(hidden_states)

        hidden_states = self.experts(hidden_states, router_logits, adapter_indices)
        hidden_states = hidden_states.reshape(batch_size, seq_len, hidden_size)

        if return_router_logits:
            return hidden_states, router_logits
        return hidden_states


class Qwen3DecoderLayer(nnx.Module):

    def __init__(self, config: Qwen3Config, *, dtype: jnp.dtype, rngs: nnx.Rngs) -> None:
        self.input_layernorm = RMSNorm(config.hidden_size, eps=config.rms_norm_eps, dtype=dtype, rngs=rngs)
        self.post_attention_layernorm = RMSNorm(config.hidden_size, eps=config.rms_norm_eps, dtype=dtype, rngs=rngs)
        self.self_attn = Qwen3Attention(config, dtype=dtype, rngs=rngs)
        if getattr(config, "num_experts", None):
            self.mlp = Qwen3MoeSparseMoeBlock(config, dtype=dtype, rngs=rngs)
        else:
            self.mlp = Qwen3MLP(config, dtype=dtype, rngs=rngs)

    def __call__(
        self,
        hidden_states: jax.Array,
        *,
        attention_mask: jax.Array,
        positions: jax.Array,
        adapter_indices: jax.Array | None = None,
        kv_cache: tuple[jax.Array, jax.Array, int] | None = None,
    ) -> tuple[jax.Array, tuple[jax.Array, jax.Array]]:
        residual = hidden_states
        hidden_states = self.input_layernorm(hidden_states)
        hidden_states, updated_cache = self.self_attn(
            hidden_states,
            attention_mask=attention_mask,
            positions=positions,
            adapter_indices=adapter_indices,
            kv_cache=kv_cache,
        )
        hidden_states = residual + hidden_states

        residual = hidden_states
        hidden_states = self.post_attention_layernorm(hidden_states)
        mlp_output = self.mlp(hidden_states, adapter_indices=adapter_indices)
        hidden_states = residual + mlp_output

        return hidden_states, updated_cache


class Qwen3Model(nnx.Module):

    def __init__(self, config: Qwen3Config, *, dtype: jnp.dtype, rngs: nnx.Rngs) -> None:
        self.config = config

        self.embed_tokens = LoRAEmbed(
            num_embeddings=config.vocab_size,
            features=config.hidden_size,
            dtype=dtype,
            max_lora_adapters=config.max_lora_adapters,
            max_lora_rank=config.max_lora_rank,
            param_dtype=dtype,
            embedding_init=nnx.with_partitioning(nnx.initializers.normal(), ("tp", None)),
            rngs=rngs,
        )
        self.layers = nnx.List(
            [Qwen3DecoderLayer(config, dtype=dtype, rngs=rngs) for _ in range(config.num_hidden_layers)]
        )
        self.norm = RMSNorm(config.hidden_size, eps=config.rms_norm_eps, dtype=dtype, rngs=rngs)

    def __call__(
        self,
        input_ids: jax.Array,
        *,
        attention_mask: jax.Array,
        positions: jax.Array,
        output_hidden_states: bool | None = None,
        adapter_indices: jax.Array | None = None,
        kv_cache: KVCache | None = None,
    ) -> ModelOutput:
        output_hidden_states = (
            output_hidden_states if output_hidden_states is not None else self.config.output_hidden_states
        )

        hidden_states = self.embed_tokens(input_ids, adapter_indices=adapter_indices)
        all_hidden_states: list[jax.Array] = []
        updated_keys, updated_values = [], []

        for layer_idx, layer in enumerate(self.layers):
            if output_hidden_states:
                all_hidden_states.append(hidden_states)

            hidden_states, (k, v) = layer(
                hidden_states,
                attention_mask=attention_mask,
                positions=positions,
                adapter_indices=adapter_indices,
                kv_cache=kv_cache and (kv_cache.keys[layer_idx], kv_cache.values[layer_idx], kv_cache.cache_position),
            )
            updated_keys.append(k)
            updated_values.append(v)

        hidden_states = self.norm(hidden_states)
        if output_hidden_states:
            all_hidden_states.append(hidden_states)

        # Increment cache_position if cache exists, or use sequence length for new cache
        new_cache_position = kv_cache.cache_position + 1 if kv_cache is not None else input_ids.shape[1]

        return ModelOutput(
            last_hidden_state=hidden_states,
            kv_cache=KVCache(keys=updated_keys, values=updated_values, cache_position=new_cache_position),
            hidden_states=all_hidden_states if output_hidden_states else None,
        )


class Qwen3ForCausalLM(nnx.Module, GeneratorMixin):

    def __init__(self, config: Qwen3Config, *, dtype: jnp.dtype, rngs: nnx.Rngs) -> None:
        self.config = config
        self.model = Qwen3Model(config, dtype=dtype, rngs=rngs)
        if not self.config.tie_word_embeddings:
            self.lm_head = LoRALinear(
                config.hidden_size,
                config.vocab_size,
                use_bias=False,
                dtype=dtype,
                param_dtype=dtype,
                kernel_init=nnx.with_partitioning(nnx.initializers.lecun_normal(), (None, "tp")),
                max_lora_adapters=config.max_lora_adapters,
                max_lora_rank=config.max_lora_rank,
                rngs=rngs,
            )

    @staticmethod
    def is_lora_param(path: tuple, _value) -> bool:
        """Return True if a parameter path corresponds to LoRA weights."""
        return any(name in path for name in ("lora_A", "lora_B"))

    def __call__(
        self,
        input_ids: jax.Array,
        *,
        attention_mask: jax.Array,
        positions: jax.Array | None = None,
        output_hidden_states: bool | None = None,
        adapter_indices: jax.Array | None = None,
        kv_cache: KVCache | None = None,
    ) -> CausalLMOutput:
        if positions is None:
            positions = compute_positions(attention_mask)

        outputs = self.model(
            input_ids,
            attention_mask=attention_mask,
            positions=positions,
            output_hidden_states=output_hidden_states,
            adapter_indices=adapter_indices,
            kv_cache=kv_cache,
        )
        hidden_states = outputs.last_hidden_state
        if self.config.tie_word_embeddings:
            logits = hidden_states @ self.model.embed_tokens.embedding.value.T
        else:
            logits = self.lm_head(hidden_states, adapter_indices=adapter_indices)

        return CausalLMOutput(
            logits=logits,
            last_hidden_state=outputs.last_hidden_state,
            kv_cache=outputs.kv_cache,
            hidden_states=outputs.hidden_states,
        )


Qwen3MoeForCausalLM = Qwen3ForCausalLM<|MERGE_RESOLUTION|>--- conflicted
+++ resolved
@@ -54,11 +54,7 @@
             dtype=dtype,
             param_dtype=dtype,
             use_bias=False,
-<<<<<<< HEAD
-            kernel_init=nnx.with_partitioning(nnx.initializers.lecun_normal(), jax.P("fsdp", tp_shard)),
-=======
-            kernel_init=nnx.with_partitioning(nnx.initializers.lecun_normal(), (None, tp_shard)),
->>>>>>> 0ae53dd7
+            kernel_init=nnx.with_partitioning(nnx.initializers.lecun_normal(), ("fsdp", tp_shard)),
             rngs=rngs,
         )
         self.k_proj = LoRALinear(
@@ -69,11 +65,7 @@
             dtype=dtype,
             param_dtype=dtype,
             use_bias=False,
-<<<<<<< HEAD
-            kernel_init=nnx.with_partitioning(nnx.initializers.lecun_normal(), jax.P("fsdp", tp_shard)),
-=======
-            kernel_init=nnx.with_partitioning(nnx.initializers.lecun_normal(), (None, tp_shard)),
->>>>>>> 0ae53dd7
+            kernel_init=nnx.with_partitioning(nnx.initializers.lecun_normal(), ("fsdp", tp_shard)),
             rngs=rngs,
         )
         self.v_proj = LoRALinear(
@@ -84,11 +76,7 @@
             dtype=dtype,
             param_dtype=dtype,
             use_bias=False,
-<<<<<<< HEAD
-            kernel_init=nnx.with_partitioning(nnx.initializers.lecun_normal(), jax.P("fsdp", tp_shard)),
-=======
-            kernel_init=nnx.with_partitioning(nnx.initializers.lecun_normal(), (None, tp_shard)),
->>>>>>> 0ae53dd7
+            kernel_init=nnx.with_partitioning(nnx.initializers.lecun_normal(), ("fsdp", tp_shard)),
             rngs=rngs,
         )
         self.o_proj = LoRALinear(
@@ -99,11 +87,7 @@
             dtype=dtype,
             param_dtype=dtype,
             use_bias=False,
-<<<<<<< HEAD
-            kernel_init=nnx.with_partitioning(nnx.initializers.lecun_normal(), jax.P(column_parallel_shard, None)),
-=======
-            kernel_init=nnx.with_partitioning(nnx.initializers.lecun_normal(), (tp_shard, None)),
->>>>>>> 0ae53dd7
+            kernel_init=nnx.with_partitioning(nnx.initializers.lecun_normal(), (column_parallel_shard, None)),
             rngs=rngs,
         )
 
@@ -162,11 +146,7 @@
             use_bias=False,
             dtype=dtype,
             param_dtype=dtype,
-<<<<<<< HEAD
-            kernel_init=nnx.with_partitioning(nnx.initializers.lecun_normal(), jax.P("fsdp", "tp")),
-=======
-            kernel_init=nnx.with_partitioning(nnx.initializers.lecun_normal(), (None, "tp")),
->>>>>>> 0ae53dd7
+            kernel_init=nnx.with_partitioning(nnx.initializers.lecun_normal(), ("fsdp", "tp")),
             max_lora_adapters=config.max_lora_adapters,
             max_lora_rank=config.max_lora_rank,
             rngs=rngs,
@@ -177,11 +157,7 @@
             use_bias=False,
             dtype=dtype,
             param_dtype=dtype,
-<<<<<<< HEAD
-            kernel_init=nnx.with_partitioning(nnx.initializers.lecun_normal(), jax.P("fsdp", "tp")),
-=======
-            kernel_init=nnx.with_partitioning(nnx.initializers.lecun_normal(), (None, "tp")),
->>>>>>> 0ae53dd7
+            kernel_init=nnx.with_partitioning(nnx.initializers.lecun_normal(), ("fsdp", "tp")),
             max_lora_adapters=config.max_lora_adapters,
             max_lora_rank=config.max_lora_rank,
             rngs=rngs,
@@ -192,11 +168,7 @@
             use_bias=False,
             dtype=dtype,
             param_dtype=dtype,
-<<<<<<< HEAD
-            kernel_init=nnx.with_partitioning(nnx.initializers.lecun_normal(), jax.P(column_parallel_shard, None)),
-=======
-            kernel_init=nnx.with_partitioning(nnx.initializers.lecun_normal(), ("tp", None)),
->>>>>>> 0ae53dd7
+            kernel_init=nnx.with_partitioning(nnx.initializers.lecun_normal(), (column_parallel_shard, None)),
             max_lora_adapters=config.max_lora_adapters,
             max_lora_rank=config.max_lora_rank,
             rngs=rngs,
@@ -221,11 +193,7 @@
             max_lora_adapters=config.max_lora_adapters,
             max_lora_rank=config.max_lora_rank,
             dtype=dtype,
-<<<<<<< HEAD
-            kernel_init=nnx.with_partitioning(nnx.initializers.lecun_normal(), jax.P(None, "fsdp", "tp")),
-=======
-            kernel_init=nnx.with_partitioning(nnx.initializers.lecun_normal(), (None, None, "tp")),
->>>>>>> 0ae53dd7
+            kernel_init=nnx.with_partitioning(nnx.initializers.lecun_normal(), (None, "fsdp", "tp")),
             rngs=rngs,
         )
         self.up_proj = LoRAExpert(
@@ -235,11 +203,7 @@
             max_lora_adapters=config.max_lora_adapters,
             max_lora_rank=config.max_lora_rank,
             dtype=dtype,
-<<<<<<< HEAD
-            kernel_init=nnx.with_partitioning(nnx.initializers.lecun_normal(), jax.P(None, "fsdp", "tp")),
-=======
-            kernel_init=nnx.with_partitioning(nnx.initializers.lecun_normal(), (None, None, "tp")),
->>>>>>> 0ae53dd7
+            kernel_init=nnx.with_partitioning(nnx.initializers.lecun_normal(), (None, "fsdp", "tp")),
             rngs=rngs,
         )
         self.down_proj = LoRAExpert(
@@ -249,13 +213,9 @@
             max_lora_adapters=config.max_lora_adapters,
             max_lora_rank=config.max_lora_rank,
             dtype=dtype,
-<<<<<<< HEAD
             kernel_init=nnx.with_partitioning(
-                nnx.initializers.lecun_normal(), jax.P(None, column_parallel_shard, None)
+                nnx.initializers.lecun_normal(), (None, column_parallel_shard, None)
             ),
-=======
-            kernel_init=nnx.with_partitioning(nnx.initializers.lecun_normal(), (None, "tp", None)),
->>>>>>> 0ae53dd7
             rngs=rngs,
         )
 
