from flax import nnx
import jax
from jax import numpy as jnp
from transformers import Qwen3Config

from tx.layers.lora import LoRALinear
from tx.layers.util import Param, prepare_routing


class RMSNorm(nnx.Module):
    def __init__(self, size: int, *, eps: float = 1e-6, dtype: jnp.dtype, rngs: nnx.Rngs) -> None:
        self.eps = eps
        self.weight = Param(
            size, dtype=dtype, kernel_init=nnx.with_partitioning(nnx.initializers.normal(), jax.P(None)), rngs=rngs
        )

    def __call__(self, x: jax.Array) -> jax.Array:
        rms = jnp.sqrt(jnp.mean(x**2, axis=-1, keepdims=True) + self.eps)
        return self.weight * x / rms


class MultiHeadProj(nnx.Module):

    def __init__(self, subscripts: str, *shape: int, sharding: jax.P, dtype: jnp.dtype, rngs: nnx.Rngs) -> None:
        self.subscripts = subscripts
        self.weight = Param(
            *shape, dtype=dtype, kernel_init=nnx.with_partitioning(nnx.initializers.normal(), sharding), rngs=rngs
        )

    def __call__(self, x: jax.Array) -> jax.Array:
        return jnp.einsum(self.subscripts, x, self.weight)


def apply_rope(inputs: jax.Array, position_ids: jax.Array, head_dim: int, theta: int) -> jax.Array:
    fraction = 2 * jnp.arange(0, head_dim // 2, dtype=jnp.float32) / head_dim
    timescale = jnp.pow(theta, fraction)
    x = (position_ids[..., None] / timescale[None, None, :])[..., None, :]
    sin, cos = jnp.sin(x), jnp.cos(x)
    a, b = jnp.split(inputs, 2, axis=-1)
    return jnp.concatenate([a * cos - b * sin, b * cos + a * sin], axis=-1).astype(inputs.dtype)


class Qwen3Attention(nnx.Module):

    def __init__(self, config: Qwen3Config, *, dtype: jnp.dtype, rngs: nnx.Rngs) -> None:
        self.config = config
        self.num_heads = config.num_attention_heads
        self.num_kv_heads = config.num_key_value_heads
        self.head_dim = getattr(config, "head_dim", None) or config.hidden_size // self.num_heads
<<<<<<< HEAD
        self.max_lora_adapters = getattr(config, "max_lora_adapters", 0)
        self.max_lora_rank     = getattr(config, "max_lora_rank", 8)
                
        self.q_proj = LoRALinear(
            in_features=config.hidden_size,
            out_features=self.num_heads * self.head_dim,
            max_lora_adapters=self.max_lora_adapters,
            max_lora_rank=self.max_lora_rank,
            dtype=dtype, 
            param_dtype=dtype,
            use_bias=False,
            kernel_init=nnx.with_partitioning(nnx.initializers.lecun_normal(), jax.P(None, "tp")),
            rngs=rngs,
        )
        self.k_proj = LoRALinear(
            in_features=config.hidden_size,
            out_features=self.num_kv_heads * self.head_dim,            
            max_lora_adapters=self.max_lora_adapters,
            max_lora_rank=self.max_lora_rank,
            dtype=dtype, 
            param_dtype=dtype,
            use_bias=False,
            kernel_init=nnx.with_partitioning(nnx.initializers.lecun_normal(), jax.P(None, "tp")),
            rngs=rngs,
        )
        self.v_proj = LoRALinear(
            in_features=config.hidden_size,
            out_features=self.num_kv_heads * self.head_dim,
            max_lora_adapters=self.max_lora_adapters,
            max_lora_rank=self.max_lora_rank,
            dtype=dtype, 
            param_dtype=dtype,
            use_bias=False,
            kernel_init=nnx.with_partitioning(nnx.initializers.lecun_normal(), jax.P(None, "tp")),
            rngs=rngs,
        )
        self.o_proj = LoRALinear(
            in_features=self.num_heads * self.head_dim,
            out_features=config.hidden_size,
            max_lora_adapters=self.max_lora_adapters,
            max_lora_rank=self.max_lora_rank,
            dtype=dtype, 
            param_dtype=dtype,
            use_bias=False,
            kernel_init=nnx.with_partitioning(nnx.initializers.lecun_normal(), jax.P("tp", None)),
=======

        self.q_proj = MultiHeadProj(
            "BMK,KNH->BMNH",
            config.hidden_size,
            self.num_heads,
            self.head_dim,
            sharding=jax.P(None, "tp", None),
            dtype=dtype,
            rngs=rngs,
        )
        self.k_proj = MultiHeadProj(
            "BMK,KNH->BMNH",
            config.hidden_size,
            self.num_kv_heads,
            self.head_dim,
            sharding=jax.P(None, "tp", None),
            dtype=dtype,
            rngs=rngs,
        )
        self.v_proj = MultiHeadProj(
            "BMK,KNH->BMNH",
            config.hidden_size,
            self.num_kv_heads,
            self.head_dim,
            sharding=jax.P(None, "tp", None),
            dtype=dtype,
            rngs=rngs,
        )
        self.o_proj = MultiHeadProj(
            "BMKH,KHN->BMN",
            self.num_heads,
            self.head_dim,
            config.hidden_size,
            sharding=jax.P("tp", None, None),
            dtype=dtype,
>>>>>>> 7ceb5977
            rngs=rngs,
        )

        self.q_norm = RMSNorm(self.head_dim, eps=config.rms_norm_eps, dtype=dtype, rngs=rngs)
        self.k_norm = RMSNorm(self.head_dim, eps=config.rms_norm_eps, dtype=dtype, rngs=rngs)

    def __call__(
        self,
        x: jax.Array, 
        *, 
        attention_mask: jax.Array | None = None,
        adapter_indices: jax.Array | None = None,
    ) -> jax.Array:
    
        B, T, _ = x.shape
        q = self.q_norm(self.q_proj(x, adapter_indices=adapter_indices).reshape(B, T, self.num_heads, self.head_dim))  # [B,T,H*D] -> [B,T,H,D]
        k = self.k_norm(self.k_proj(x, adapter_indices=adapter_indices).reshape(B, T, self.num_kv_heads, self.head_dim))  # [B,T,H*D] -> [B,T,H,D]
        v = self.v_proj(x, adapter_indices=adapter_indices).reshape(B, T, self.num_kv_heads, self.head_dim)  # [B,T,H*D] -> [B,T,H,D]

        position_ids = jnp.arange(x.shape[1])[None, :].repeat(x.shape[0], axis=0)

        q = apply_rope(q, position_ids, self.head_dim, self.config.rope_theta)
        k = apply_rope(k, position_ids, self.head_dim, self.config.rope_theta)

        if self.num_kv_heads != self.num_heads:
            num_groups = self.num_heads // self.num_kv_heads
            k = jnp.repeat(k, num_groups, axis=2)
            v = jnp.repeat(v, num_groups, axis=2)

        attn_output = jax.nn.dot_product_attention(
            q,
            k,
            v,
            scale=1.0 / self.head_dim**0.5,
            mask=attention_mask[:, None, None, :].astype(bool) if attention_mask is not None else None,
            is_causal=True,
        )

<<<<<<< HEAD
        attn_out_flat = attn_output.reshape(B, T, self.num_heads * self.head_dim)  # [B,T,H,D] -> [B,T,H*D]
        return self.o_proj(attn_out_flat, adapter_indices=adapter_indices)
=======
        return self.o_proj(attn_output)
>>>>>>> 7ceb5977


class Qwen3MLP(nnx.Module):

    def __init__(self, config: Qwen3Config, *, dtype: jnp.dtype, rngs: nnx.Rngs) -> None:
        max_lora_adapters = getattr(config, "max_lora_adapters", 0)
        max_lora_rank = getattr(config, "max_lora_rank", 8)
        self.gate_proj = LoRALinear(
            config.hidden_size,
            config.intermediate_size,
            use_bias=False,
            dtype=dtype,
            param_dtype=dtype,
            kernel_init=nnx.with_partitioning(nnx.initializers.lecun_normal(), jax.P(None, "tp")),
            max_lora_adapters=max_lora_adapters,
            max_lora_rank=max_lora_rank,
            rngs=rngs,
        )
        self.up_proj = LoRALinear(
            config.hidden_size,
            config.intermediate_size,
            use_bias=False,
            dtype=dtype,
            param_dtype=dtype,
            kernel_init=nnx.with_partitioning(nnx.initializers.lecun_normal(), jax.P(None, "tp")),
            max_lora_adapters=max_lora_adapters,
            max_lora_rank=max_lora_rank,
            rngs=rngs,
        )
        self.down_proj = LoRALinear(
            config.intermediate_size,
            config.hidden_size,
            use_bias=False,
            dtype=dtype,
            param_dtype=dtype,
            kernel_init=nnx.with_partitioning(nnx.initializers.lecun_normal(), jax.P("tp", None)),
            max_lora_adapters=max_lora_adapters,
            max_lora_rank=max_lora_rank,
            rngs=rngs,
        )

    def __call__(self, x: jax.Array, adapter_indices: jax.Array | None = None) -> jax.Array:
        gate_out = self.gate_proj(x, adapter_indices)
        up_out = self.up_proj(x, adapter_indices)
        return self.down_proj(nnx.silu(gate_out) * up_out, adapter_indices)


class Qwen3Experts(nnx.Module):

    def __init__(self, config: Qwen3Config, *, dtype: jnp.dtype, rngs: nnx.Rngs) -> None:
        self.config = config
        self.gate_proj = Param(
            config.num_experts,
            config.hidden_size,
            config.moe_intermediate_size,
            dtype=dtype,
            kernel_init=nnx.with_partitioning(nnx.initializers.lecun_normal(), jax.P(None, None, "tp")),
            rngs=rngs,
        )
        self.up_proj = Param(
            config.num_experts,
            config.hidden_size,
            config.moe_intermediate_size,
            dtype=dtype,
            kernel_init=nnx.with_partitioning(nnx.initializers.lecun_normal(), jax.P(None, None, "tp")),
            rngs=rngs,
        )
        self.down_proj = Param(
            config.num_experts,
            config.moe_intermediate_size,
            config.hidden_size,
            dtype=dtype,
            kernel_init=nnx.with_partitioning(nnx.initializers.lecun_normal(), jax.P(None, "tp", None)),
            rngs=rngs,
        )

    def __call__(self, hidden_states: jax.Array, router_logits: jax.Array) -> jax.Array:
        # Get top-k experts for each token and compute routing weights
        routing_weights, selected_experts = jax.lax.top_k(router_logits, k=self.config.num_experts_per_tok)
        routing_weights = nnx.softmax(routing_weights, axis=-1)

        # Prepare for ragged_dot by sorting tokens based on their assigned expert
        selected_experts_flat = selected_experts.ravel()
        hidden_states_expanded = jnp.repeat(hidden_states, self.config.num_experts_per_tok, axis=0)
        hidden_states_sorted, group_sizes, unsort_indices = prepare_routing(
            hidden_states_expanded, selected_experts_flat, self.config.num_experts
        )

        # Apply expert layers using ragged_dot
        gate_out = jax.lax.ragged_dot(hidden_states_sorted, self.gate_proj.value, group_sizes)
        up_out = jax.lax.ragged_dot(hidden_states_sorted, self.up_proj.value, group_sizes)
        down_out = jax.lax.ragged_dot(nnx.silu(gate_out) * up_out, self.down_proj.value, group_sizes)

        # Unsort and combine the expert outputs
        unsorted_out = down_out[unsort_indices]
        reshaped_out = unsorted_out.reshape(-1, self.config.num_experts_per_tok, self.config.hidden_size)
        return jnp.sum(reshaped_out * routing_weights[..., None], axis=1)


class Qwen3MoeSparseMoeBlock(nnx.Module):

    def __init__(self, config: Qwen3Config, *, dtype: jnp.dtype, rngs: nnx.Rngs) -> None:
        self.config = config
        self.gate = nnx.Linear(
            config.hidden_size,
            config.num_experts,
            use_bias=False,
            dtype=dtype,
            param_dtype=dtype,
            kernel_init=nnx.with_partitioning(nnx.initializers.lecun_normal(), jax.P(None, None)),
            rngs=rngs,
        )
        self.experts = Qwen3Experts(config, dtype=dtype, rngs=rngs)

    def __call__(
        self, hidden_states: jax.Array, *, return_router_logits: bool = False
    ) -> jax.Array | tuple[jax.Array, jax.Array]:
        original_shape = hidden_states.shape
        hidden_states = hidden_states.reshape(-1, self.config.hidden_size)
        router_logits = self.gate(hidden_states)
        hidden_states = self.experts(hidden_states, router_logits)
        hidden_states = hidden_states.reshape(original_shape)

        if return_router_logits:
            return hidden_states, router_logits
        return hidden_states


class Qwen3DecoderLayer(nnx.Module):

    def __init__(self, config: Qwen3Config, *, dtype: jnp.dtype, rngs: nnx.Rngs) -> None:
        self.input_layernorm = RMSNorm(config.hidden_size, eps=config.rms_norm_eps, dtype=dtype, rngs=rngs)
        self.post_attention_layernorm = RMSNorm(config.hidden_size, eps=config.rms_norm_eps, dtype=dtype, rngs=rngs)
        self.self_attn = Qwen3Attention(config, dtype=dtype, rngs=rngs)
        if getattr(config, "num_experts", None):
            self.mlp = Qwen3MoeSparseMoeBlock(config, dtype=dtype, rngs=rngs)
        else:
            self.mlp = Qwen3MLP(config, dtype=dtype, rngs=rngs)

    def __call__(
        self,
        hidden_states: jax.Array,
        *,
        attention_mask: jax.Array | None = None,
        adapter_indices: jax.Array | None = None,
    ) -> jax.Array:
        residual = hidden_states
        hidden_states = self.input_layernorm(hidden_states)
        hidden_states = self.self_attn(
            hidden_states,
            attention_mask=attention_mask,
            adapter_indices=adapter_indices,
        )
        hidden_states = residual + hidden_states

        residual = hidden_states
        hidden_states = self.post_attention_layernorm(hidden_states)
        if isinstance(self.mlp, Qwen3MLP):
            hidden_states = self.mlp(hidden_states, adapter_indices)
        else:
            hidden_states = self.mlp(hidden_states)
        hidden_states = residual + hidden_states

        return hidden_states


class Qwen3Model(nnx.Module):

    def __init__(self, config: Qwen3Config, *, dtype: jnp.dtype, rngs: nnx.Rngs) -> None:
        self.config = config
        self.embed_tokens = nnx.Embed(
            num_embeddings=config.vocab_size,
            features=config.hidden_size,
            dtype=dtype,
            param_dtype=dtype,
            embedding_init=nnx.with_partitioning(nnx.initializers.normal(), jax.P("tp", None)),
            rngs=rngs,
        )
        self.layers = nnx.List(
            [Qwen3DecoderLayer(config, dtype=dtype, rngs=rngs) for _ in range(config.num_hidden_layers)]
        )
        self.norm = RMSNorm(config.hidden_size, eps=config.rms_norm_eps, dtype=dtype, rngs=rngs)

    def __call__(
        self,
        input_ids: jax.Array,
        *,
        attention_mask: jax.Array | None = None,
        output_hidden_states: bool | None = None,
        adapter_indices: jax.Array | None = None,
    ) -> dict[str, jax.Array | list[jax.Array]]:
        output_hidden_states = (
            output_hidden_states if output_hidden_states is not None else self.config.output_hidden_states
        )

        hidden_states = self.embed_tokens(input_ids)

        all_hidden_states: list[jax.Array] = []

        for layer in self.layers:
            if output_hidden_states:
                all_hidden_states.append(hidden_states)

            hidden_states = layer(
                hidden_states,
                attention_mask=attention_mask,
                adapter_indices=adapter_indices,
            )

        hidden_states = self.norm(hidden_states)
        if output_hidden_states:
            all_hidden_states.append(hidden_states)

        return {
            "last_hidden_state": hidden_states,
            "hidden_states": all_hidden_states,
        }


class Qwen3ForCausalLM(nnx.Module):

    def __init__(self, config: Qwen3Config, *, dtype: jnp.dtype, rngs: nnx.Rngs) -> None:
        self.config = config
        self.model = Qwen3Model(config, dtype=dtype, rngs=rngs)
        if not self.config.tie_word_embeddings:
            self.lm_head = nnx.Linear(
                config.hidden_size,
                config.vocab_size,
                use_bias=False,
                dtype=dtype,
                param_dtype=dtype,
                kernel_init=nnx.with_partitioning(nnx.initializers.lecun_normal(), jax.P(None, "tp")),
                rngs=rngs,
            )

    def __call__(
        self,
        input_ids: jax.Array,
        *,
        attention_mask: jax.Array | None = None,
        output_hidden_states: bool | None = None,
        adapter_indices: jax.Array | None = None,
    ) -> dict[str, jax.Array | list[jax.Array]]:
        outputs = self.model(
            input_ids,
            attention_mask=attention_mask,
            output_hidden_states=output_hidden_states,
            adapter_indices=adapter_indices,
        )
        hidden_states = outputs["last_hidden_state"]
        if self.config.tie_word_embeddings:
            logits = hidden_states @ self.model.embed_tokens.embedding.value.T
        else:
            logits = self.lm_head(hidden_states)

        return {"logits": logits, **outputs}<|MERGE_RESOLUTION|>--- conflicted
+++ resolved
@@ -10,6 +10,9 @@
 class RMSNorm(nnx.Module):
     def __init__(self, size: int, *, eps: float = 1e-6, dtype: jnp.dtype, rngs: nnx.Rngs) -> None:
         self.eps = eps
+        self.weight = Param(
+            size, dtype=dtype, kernel_init=nnx.with_partitioning(nnx.initializers.normal(), jax.P(None)), rngs=rngs
+        )
         self.weight = Param(
             size, dtype=dtype, kernel_init=nnx.with_partitioning(nnx.initializers.normal(), jax.P(None)), rngs=rngs
         )
@@ -47,7 +50,6 @@
         self.num_heads = config.num_attention_heads
         self.num_kv_heads = config.num_key_value_heads
         self.head_dim = getattr(config, "head_dim", None) or config.hidden_size // self.num_heads
-<<<<<<< HEAD
         self.max_lora_adapters = getattr(config, "max_lora_adapters", 0)
         self.max_lora_rank     = getattr(config, "max_lora_rank", 8)
                 
@@ -93,43 +95,6 @@
             param_dtype=dtype,
             use_bias=False,
             kernel_init=nnx.with_partitioning(nnx.initializers.lecun_normal(), jax.P("tp", None)),
-=======
-
-        self.q_proj = MultiHeadProj(
-            "BMK,KNH->BMNH",
-            config.hidden_size,
-            self.num_heads,
-            self.head_dim,
-            sharding=jax.P(None, "tp", None),
-            dtype=dtype,
-            rngs=rngs,
-        )
-        self.k_proj = MultiHeadProj(
-            "BMK,KNH->BMNH",
-            config.hidden_size,
-            self.num_kv_heads,
-            self.head_dim,
-            sharding=jax.P(None, "tp", None),
-            dtype=dtype,
-            rngs=rngs,
-        )
-        self.v_proj = MultiHeadProj(
-            "BMK,KNH->BMNH",
-            config.hidden_size,
-            self.num_kv_heads,
-            self.head_dim,
-            sharding=jax.P(None, "tp", None),
-            dtype=dtype,
-            rngs=rngs,
-        )
-        self.o_proj = MultiHeadProj(
-            "BMKH,KHN->BMN",
-            self.num_heads,
-            self.head_dim,
-            config.hidden_size,
-            sharding=jax.P("tp", None, None),
-            dtype=dtype,
->>>>>>> 7ceb5977
             rngs=rngs,
         )
 
@@ -168,12 +133,8 @@
             is_causal=True,
         )
 
-<<<<<<< HEAD
         attn_out_flat = attn_output.reshape(B, T, self.num_heads * self.head_dim)  # [B,T,H,D] -> [B,T,H*D]
         return self.o_proj(attn_out_flat, adapter_indices=adapter_indices)
-=======
-        return self.o_proj(attn_output)
->>>>>>> 7ceb5977
 
 
 class Qwen3MLP(nnx.Module):
