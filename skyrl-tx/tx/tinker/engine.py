"""Background engine for processing training requests."""

import argparse
import time
from collections import Counter, defaultdict
from contextlib import contextmanager
from dataclasses import dataclass
from datetime import datetime, timezone
from pathlib import Path
from sqlmodel import create_engine, Session, select, func

import jax
import jax.numpy as jnp
from flax import nnx
from flax.training import checkpoints


import optax
from transformers import AutoConfig
from huggingface_hub import snapshot_download

from tx.tinker.db_models import FutureDB, DB_PATH, RequestStatus, CheckpointDB, CheckpointStatus
from tx.tinker import types
from tx.tinker.config import EngineConfig, add_model
from tx.tinker.loss_fns import LOSS_TYPES, LOSS_FUNCTIONS
from tx.utils.storage import download_and_unpack, pack_and_upload
from tx.utils.models import (
    get_dtype,
    get_model_class,
    save_lora_checkpoint,
    load_lora_checkpoint,
    load_safetensors,
    extract_adapter_state,
    insert_adapter_state,
    round_up_seq_len,
)
from tx.layers.lora import update_adapter_config
from tx.utils.log import logger


@dataclass
class AccumulatedGradients:
    """Stores accumulated gradients for a LoRA adapter."""

    grad_sum: nnx.State | None
    denominator: int

    def add(self, grad: nnx.State, count: int) -> None:
        """Accumulate gradients and increment denominator."""
        if self.grad_sum is None:
            self.grad_sum = grad
            self.denominator = count
        else:
            self.grad_sum = jax.tree.map(lambda a, b: a + b, self.grad_sum, grad)
            self.denominator += count

    def get_mean(self) -> nnx.State:
        """Compute mean gradients."""
        if self.grad_sum is None or self.denominator == 0:
            raise ValueError("Cannot compute mean: no gradients accumulated")
        return jax.tree.map(
            lambda g: g / jnp.asarray(self.denominator, dtype=g.dtype),
            self.grad_sum,
        )

    def reset(self) -> None:
        """Clear accumulated gradients."""
        self.grad_sum = None
        self.denominator = 0


class TinkerEngine:
    """Background engine for processing training requests."""

    def __init__(
        self,
        config: EngineConfig,
        db_path=DB_PATH,
    ):
        """Initialize the engine with a database connection and base model."""
        self.config = config
        self.db_engine = create_engine(f"sqlite:///{db_path}", echo=False)

        # Store LoRA model metadata (model_id -> metadata)
        self.models: dict[str, types.ModelMetadata] = {}
        # Store accumulated gradients per LoRA adapter (model_id -> accumulated gradients)
        self.accumulated_grads: dict[str, AccumulatedGradients] = {}
        # Store optimizer instances per LoRA adapter (model_id -> optimizer)
        self.optimizers: dict[str, nnx.Optimizer] = {}
        # Metrics recorded in the engine
        self.metrics = types.EngineMetrics()

        # Initialize the shared base model
        self.model_config = AutoConfig.from_pretrained(self.config.base_model)

        # Configure LoRA settings
        self.model_config.max_lora_adapters = self.config.max_lora_adapters
        self.model_config.max_lora_rank = self.config.max_lora_rank
        self.model_config.shard_attention_heads = self.config.shard_attention_heads

        model_class = get_model_class(self.model_config)

        # Download model weights from HuggingFace
        checkpoint_path = snapshot_download(self.config.base_model, allow_patterns=["*.safetensors"])

        # Create model and load weights
        self.mesh = jax.make_mesh((1, self.config.tensor_parallel_size), ("dp", "tp"))
        with jax.set_mesh(self.mesh):
            self.model = model_class(self.model_config, dtype=get_dtype(self.model_config.dtype), rngs=nnx.Rngs(0))
            load_safetensors(checkpoint_path, self.model_config, self.model)

            # Split model into LoRA and non-LoRA parameters
            self.graphdef, self.lora_params, self.non_lora_params = nnx.split(self.model, self.model.is_lora_param, ...)
            update_adapter_config(self.model, adapter_index=0, lora_rank=1, lora_alpha=1.0)

        logger.info(
            f"Initialized base model {self.config.base_model} with max_lora_adapters={self.config.max_lora_adapters}, max_lora_rank={self.config.max_lora_rank}"
        )

        self._create_loss_and_grad_fn()

    @contextmanager
    def _checkpoint_status_context(self, model_id: str, checkpoint_id: str):
        """Context manager to handle checkpoint DB status updates.

        Fetches the checkpoint entry, yields it, and updates its status to COMPLETED
        or FAILED based on whether an exception occurred.
        """
        with Session(self.db_engine) as session:
            checkpoint_db = session.get(CheckpointDB, (model_id, checkpoint_id))
            if checkpoint_db is None:
                raise ValueError(f"Checkpoint entry not found for model '{model_id}', checkpoint '{checkpoint_id}'")

            try:
                yield checkpoint_db
                checkpoint_db.status = CheckpointStatus.COMPLETED
            except Exception as e:
                logger.exception(f"Error saving checkpoint for model {model_id}, checkpoint {checkpoint_id}: {e}")
                checkpoint_db.status = CheckpointStatus.FAILED
                checkpoint_db.error_message = str(e)
                raise
            finally:
                checkpoint_db.completed_at = datetime.now(timezone.utc)
                session.add(checkpoint_db)
                session.commit()

    def _create_loss_and_grad_fn(self):
        """Compile and cache the loss function to avoid re-jitting on every call."""

        # Wrap the model forward call to use nnx.remat for gradient checkpointing
        def _model_forward(
            model: nnx.Module, input_ids: jax.Array, attention_mask: jax.Array, adapter_indices: jax.Array
        ) -> jax.Array:
            output = model(input_ids, attention_mask=attention_mask, adapter_indices=adapter_indices)
            return output["logits"]

        if self.config.gradient_checkpointing:
            # policy=None corresponds full activation recomputation
            _model_forward = nnx.remat(_model_forward, policy=None)

        def loss_for_lora(
            lora_params: nnx.State,
            non_lora_params: nnx.State,
            input_ids: jax.Array,
            attention_mask: jax.Array,
            adapter_indices: jax.Array,
            target_ids: jax.Array,
            loss_mask: jax.Array,
            loss_fn_types: jax.Array,
            sampling_logprobs: jax.Array,
            advantages: jax.Array,
        ) -> tuple[jax.Array, tuple[jax.Array, jax.Array]]:
            model = nnx.merge(self.graphdef, lora_params, non_lora_params)
            logits = _model_forward(model, input_ids, attention_mask, adapter_indices)  # [B, T, V]

            logprobs = jax.nn.log_softmax(logits, axis=-1)  # [B, T, V]
            target_logprobs = jnp.take_along_axis(logprobs, target_ids[..., None], axis=-1).squeeze(-1)

            def compute_loss_per_example(loss_fn_type, target_logprobs, loss_mask, sampling_logprobs, advantages):
                return jax.lax.switch(
                    loss_fn_type,
                    LOSS_FUNCTIONS,
                    target_logprobs,
                    loss_mask,
                    sampling_logprobs,
                    advantages,
                )

            per_token_losses = jax.vmap(compute_loss_per_example)(
                loss_fn_types,
                target_logprobs,
                loss_mask,
                sampling_logprobs,
                advantages,
            )

            per_seq_loss = per_token_losses.sum(axis=-1) / loss_mask.sum(axis=-1)
            # Return sum of losses (we'll divide gradients by per-adapter batch size later)
            return per_seq_loss.sum(), (logits, per_token_losses)

        # Only differentiate with respect to lora_params (argnums=0)
        loss_and_grad_fn = jax.value_and_grad(loss_for_lora, argnums=0, has_aux=True)

        if self.config.enforce_eager:
            # Disable JIT compilation for debugging
            self._loss_and_grad_fn = loss_and_grad_fn
        else:
            # Retrieve the sharding of lora and non_lora params and compute the sharding of inputs and outputs
            lora_shardings = jax.tree.map(
                lambda spec: jax.NamedSharding(self.mesh, spec), nnx.get_partition_spec(self.lora_params)
            )
            non_lora_shardings = jax.tree.map(
                lambda spec: jax.NamedSharding(self.mesh, spec), nnx.get_partition_spec(self.non_lora_params)
            )
            replicated = jax.NamedSharding(self.mesh, jax.P(None))
            scalar = jax.NamedSharding(self.mesh, jax.P())
            self._loss_and_grad_fn = jax.jit(
                loss_and_grad_fn,
                # One input sharding parameter for each argument of loss_for_lora
                in_shardings=(lora_shardings, non_lora_shardings) + (replicated,) * 8,
                # One output sharding parameter for each return value of loss_for_lora
                out_shardings=((scalar, (replicated, replicated)), lora_shardings),
            )

    def _micro_batch_size(self, total: int) -> int:
        """Return effective micro-batch size; 0/absent => disabled (use full fused batch)."""
        mb = self.config.micro_batch_size
        return total if mb <= 0 else max(1, min(mb, total))

    @contextmanager
    def _jit_timing_context(self, seq_len: int):
        """Context manager to track JIT compilation times for different sequence lengths."""
        if not self.config.enforce_eager and seq_len not in self.metrics.seq_len_jit_times:
            logger.info(f"JIT compiling for seq_len={seq_len} in progress...")
            start_time = time.time()
            yield
            elapsed = time.time() - start_time
            self.metrics.seq_len_jit_times[seq_len] = elapsed
            logger.info(f"JIT compilation for seq_len={seq_len} took {elapsed:.2f}s")
        else:
            yield

    def _forward_backward(
        self,
        input_ids: jax.Array,
        attention_mask: jax.Array,
        adapter_indices: jax.Array,
        target_ids: jax.Array,
        loss_mask: jax.Array,
        loss_fn_types: jax.Array,
        sampling_logprobs: jax.Array,
        advantages: jax.Array,
    ) -> tuple[jax.Array, jax.Array, nnx.State]:
        """Run forward+backward on a batch of inputs."""
        seq_len = input_ids.shape[1]
        with jax.set_mesh(self.mesh), self._jit_timing_context(seq_len):
            (_, (logits, per_token_losses)), lora_grads = self._loss_and_grad_fn(
                self.lora_params,
                self.non_lora_params,
                input_ids,
                attention_mask,
                adapter_indices,
                target_ids,
                loss_mask,
                loss_fn_types,
                sampling_logprobs,
                advantages,
            )
        logprobs = jax.nn.log_softmax(logits, axis=-1)  # [B, T, V]
        target_logprobs = jnp.take_along_axis(logprobs, target_ids[..., None], axis=-1).squeeze(-1)  # [B, T]
        return per_token_losses, target_logprobs, lora_grads

    def _accumulate_grads(self, lora_grads: nnx.State, example_model_ids: list[str]) -> None:
        """
        Accumulate adapter-wise gradient sums and example counts.
        """
        for model_id, count in Counter(example_model_ids).items():
            idx = self.models[model_id].adapter_index
            # Extract gradient sum for this adapter
            grad_sum = jax.tree.map(lambda g: g[idx], lora_grads)
            accumulator = self.accumulated_grads[model_id]
            accumulator.add(grad_sum, count)

    def find_batchable_forward_backward(self, session: Session) -> list[FutureDB]:
        """Find all forward_backward ops that come before any destructive update for their model.

        Uses look-ahead scheduling: for each model, only returns forward_backward operations
        that have no optim_step or load_weights blocking them in the queue.

        Args:
            session: Database session

        Returns:
            List of FutureDB objects that can be safely batched together
        """
        # Find the earliest pending optim_step or load_weights per model (these act as barriers)
        barriers_query = (
            select(FutureDB.model_id, func.min(FutureDB.request_id).label("barrier_id"))
            .where(
                (FutureDB.request_type == types.RequestType.OPTIM_STEP)
                | (FutureDB.request_type == types.RequestType.LOAD_WEIGHTS)
            )
            .where(FutureDB.status == RequestStatus.PENDING)
            .group_by(FutureDB.model_id)
        )
        barriers = dict(session.exec(barriers_query).all())

        # Get all pending forward_backward operations ordered by request_id
        fwd_bwd_query = (
            select(FutureDB)
            .where(FutureDB.request_type == types.RequestType.FORWARD_BACKWARD)
            .where(FutureDB.status == RequestStatus.PENDING)
            .order_by(FutureDB.request_id)
        )
        fwd_bwd_ops = session.exec(fwd_bwd_query).all()

        # Filter: only include ops that come before their model's barrier
        batchable = [op for op in fwd_bwd_ops if op.model_id not in barriers or op.request_id < barriers[op.model_id]]

        return batchable

    def find_batchable_sample(self, session: Session) -> list[FutureDB]:
        """Find all forward_backward ops that come before any destructive update for their model.
        Similar to  'find_batchable_forward_backward'

        Args:
            session: Database session

        Returns:
            List of FutureDB objects that can be safely batched together
        """
        sample_query = (
            select(FutureDB)
            .where(FutureDB.request_type == types.RequestType.SAMPLE)
            .where(FutureDB.status == RequestStatus.PENDING)
            .order_by(FutureDB.request_id)
        )
        sample_ops = session.exec(sample_query).all()

        return sample_ops

    def process_create_model(self, model_id: str, request_data: types.CreateModelInput) -> types.CreateModelOutput:
        """Create and initialize a model."""
        # Assign adapter index for this model_id
        adapter_index = max((m.adapter_index for m in self.models.values()), default=0) + 1

        if adapter_index >= self.config.max_lora_adapters:
            raise ValueError(f"Maximum number of LoRA adapters ({self.config.max_lora_adapters}) reached")

        # Extract LoRA rank and alpha from config
        lora_rank = request_data.lora_config.rank
        lora_alpha = request_data.lora_config.alpha

        # Validate rank doesn't exceed max
        if not (0 < lora_rank <= self.config.max_lora_rank):
            raise ValueError(f"LoRA rank {lora_rank} must be between 1 and {self.config.max_lora_rank}")

        self.models[model_id] = types.ModelMetadata(
            adapter_index=adapter_index,
            lora_config=request_data.lora_config,
        )
        self.accumulated_grads[model_id] = AccumulatedGradients(grad_sum=None, denominator=0)

        with jax.set_mesh(self.mesh):
            # These values are always overridden by the hyperparams in the optim_step request.
            tx = optax.inject_hyperparams(optax.adamw)(learning_rate=0.0)
            self.optimizers[model_id] = nnx.Optimizer(self.model, tx, wrt=self.model.is_lora_param)

        # Update the adapter's rank and scaling in all LoRA layers
        update_adapter_config(self.model, adapter_index, lora_rank, lora_alpha)

        logger.info(
            f"Created LoRA model {model_id} with adapter index {adapter_index}, rank {lora_rank}, alpha {lora_alpha}"
        )

        return types.CreateModelOutput(
            model_id=model_id,
            base_model=self.config.base_model,
            lora_config=request_data.lora_config,
        )

    def process_forward_backward_batch(
        self, requests: list[tuple[FutureDB, str, types.ForwardBackwardInput]]
    ) -> dict[str, types.ForwardBackwardOutput | types.ForwardBackwardError]:
        """Process multiple forward_backward requests in a single batch.

        Args:
            requests: List of (future, model_id, request_data) tuples

        Returns:
            Dict mapping request_id -> result_data or error info
        """
        results = {}
        valid_requests = []

        # Filter out invalid requests and mark them as failed
        for future, model_id, request_data in requests:
            if model_id not in self.models:
                results[future.request_id] = types.ForwardBackwardError(
                    error=f"Model {model_id} not loaded",
                    status="failed",
                )
            else:
                valid_requests.append((future, model_id, request_data))

        if not valid_requests:
            return results

        # Collect all examples and their metadata
        all_input_ids = []
        all_targets = []
        all_token_weights = []
        all_adapter_indices = []
        example_model_ids = []  # map each example to its model_id
        request_batch_slices = []  # Track which examples belong to which request
        all_sampling_logprobs = []
        all_advantages = []
        all_loss_fn_types = []

        current_batch_idx = 0
        for future, model_id, request_data in valid_requests:
            adapter_index = self.models[model_id].adapter_index
            loss_fn_type = LOSS_TYPES[request_data.loss_fn]

            request_start = current_batch_idx
            for item in request_data.data:
                tokens = [t for chunk in item.model_input.chunks for t in chunk.tokens]
                all_input_ids.append(tokens)
                loss_fn_inputs = item.loss_fn_inputs
                all_targets.append(loss_fn_inputs.target_tokens.data)
                all_token_weights.append(loss_fn_inputs.weights.data)
                all_sampling_logprobs.append(loss_fn_inputs.logprobs.data)
                all_advantages.append(loss_fn_inputs.advantages.data)
                all_adapter_indices.append(adapter_index)
                example_model_ids.append(model_id)
                all_loss_fn_types.append(loss_fn_type)
                current_batch_idx += 1

            request_batch_slices.append((future.request_id, model_id, request_start, current_batch_idx))

        # Pad sequences to same length. Also bin it so the JIT has to compile fewer kernels.
        max_len = round_up_seq_len(max(len(seq) for seq in all_input_ids))

        input_ids = jnp.array([seq + [0] * (max_len - len(seq)) for seq in all_input_ids], dtype=jnp.int32)
        target_ids = jnp.array([seq + [0] * (max_len - len(seq)) for seq in all_targets], dtype=jnp.int32)
        adapter_indices = jnp.array(all_adapter_indices, dtype=jnp.int32)
        loss_fn_types = jnp.array(all_loss_fn_types, dtype=jnp.int32)

        # Create attention mask (1 for real tokens, 0 for padding)
        attention_mask = jnp.array(
            [[1] * len(seq) + [0] * (max_len - len(seq)) for seq in all_input_ids], dtype=jnp.int32
        )
        loss_mask = jnp.array(
            [all_token_weights[i] + [0] * (max_len - len(all_input_ids[i])) for i in range(len(all_token_weights))],
            dtype=jnp.float32,
        )
        sampling_logprobs = jnp.array(
            [seq + [0.0] * (max_len - len(seq)) for seq in all_sampling_logprobs], dtype=jnp.float32
        )
        advantages = jnp.array([seq + [0.0] * (max_len - len(seq)) for seq in all_advantages], dtype=jnp.float32)

        total_bs = int(input_ids.shape[0])
        micro_bs = self._micro_batch_size(total_bs)
        seq_lens = [len(seq) for seq in all_input_ids]

        # Used to collect per-example outputs (by global row index)
        token_losses_out = [None] * total_bs
        logprobs_out = [None] * total_bs

        for mb_start in range(0, total_bs, micro_bs):
            mb_end = min(mb_start + micro_bs, total_bs)
            per_token_losses, target_logprobs, lora_grads_mb = self._forward_backward(
                input_ids[mb_start:mb_end],
                attention_mask[mb_start:mb_end],
                adapter_indices[mb_start:mb_end],
                target_ids[mb_start:mb_end],
                loss_mask[mb_start:mb_end],
                loss_fn_types[mb_start:mb_end],
                sampling_logprobs[mb_start:mb_end],
                advantages[mb_start:mb_end],
            )
            for i_local, i_global in enumerate(range(mb_start, mb_end)):
                L = seq_lens[i_global]
                token_losses_out[i_global] = per_token_losses[i_local, :L].astype(jnp.float32)
                logprobs_out[i_global] = target_logprobs[i_local, :L].astype(jnp.float32)
            self._accumulate_grads(lora_grads_mb, example_model_ids[mb_start:mb_end])

        # Compute per-request results
        for request_id, _, start_idx, end_idx in request_batch_slices:
            loss_fn_outputs = []
            # Compute per-example losses
            for i in range(start_idx, end_idx):
                # Extract losses for this example's tokens
                token_losses = token_losses_out[i]
                token_logprobs = logprobs_out[i]
                loss_fn_outputs.append(
                    {
                        "elementwise_loss": {
                            "data": token_losses.tolist(),
                            "dtype": "float32",
                            "shape": [token_losses.shape[0]],
                        },
                        "logprobs": {
                            "data": token_logprobs.tolist(),
                            "dtype": "float32",
                            "shape": [token_logprobs.shape[0]],
                        },
                    }
                )

            results[request_id] = types.ForwardBackwardOutput(
                loss_fn_output_type="scalar",
                loss_fn_outputs=loss_fn_outputs,
                metrics={},
            )

        return results

    def process_sample_batch(
        self, requests: list[tuple[FutureDB, str, types.SampleInput]]
    ) -> dict[str, types.SampleOutput | types.SampleError]:
        """Process multiple sample requests in a single batch

        Args:
            requests: List of (future, model_id, request_data) tuples

        Returns:
            Dict mapping request_id --> result_data or error info
        """
        results = {}
        valid_requests = []

        # Filter out invalid requests and mark them as failed
        for future, model_id, request_data in requests:
            if model_id and model_id not in self.models:
                results[future.request_id] = types.SampleError(
                    error=f"Model {model_id} not loaded",
                    status="failed",
                )
            else:
                valid_requests.append((future, model_id, request_data))

        if not valid_requests:
            return results

        all_prompts = []
        all_seeds = []
        all_sampling_params = []
        all_adapter_indices = []
        request_batch_slices = []

        adapter_indices_batch = self.load_sampler_weights(valid_requests)

        current_batch_idx = 0
        for i, (future, model_id, request_data) in enumerate(valid_requests):
            # Get adapter index (need to cast in jnp.int32 because that is what generate accepts)
            adapter_idx = adapter_indices_batch[i]

            request_start = current_batch_idx

            # Create expand group rollout
            for _ in range(request_data.num_samples):
                prompt_tokens = [token for chunk in request_data.prompt.chunks for token in chunk.tokens]
                all_prompts.append(prompt_tokens)
                all_seeds.append(request_data.sampling_params.seed)
                all_sampling_params.append(request_data.sampling_params)
                all_adapter_indices.append(adapter_idx)
                current_batch_idx += 1

            request_batch_slices.append((future.request_id, model_id, request_start, current_batch_idx))

        # Pad sequences to same length
        max_len = max(len(seq) for seq in all_prompts)

        input_ids = jnp.array([seq + [0] * (max_len - len(seq)) for seq in all_prompts], dtype=jnp.int32)
        attention_mask = jnp.array(
            [[1] * len(seq) + [0] * (max_len - len(seq)) for seq in all_prompts], dtype=jnp.int32
        )
        prompt_lens = [len(seq) for seq in all_prompts]

        all_adapter_indices = jnp.array(all_adapter_indices, dtype=jnp.int32)
        
        # Collect per-sample outputs
        sequences_out = [None] * int(input_ids.shape[0])

        with jax.set_mesh(self.mesh):
            model = nnx.merge(self.graphdef, self.lora_params, self.non_lora_params)

            # Build groups for batching depending on max_params, seed, and temperature:
            group = defaultdict(list)
            for i, params in enumerate(all_sampling_params):
                key = (params.max_tokens, params.temperature, params.seed)
                group[key].append(i)
            
            for (max_tokens, temperature, seed), indices in group.items():
                # generation for groups of requests that share max_tokens and temperature
                batch_input_ids = input_ids[jnp.array(indices)]
                batch_attention_mask = attention_mask[jnp.array(indices)]
                batch_adapter_indices = all_adapter_indices[jnp.array(indices)]

                result = model.generate(
                    batch_input_ids,
                    batch_attention_mask,
                    max_new_tokens=max_tokens,
                    temperature=temperature,
                    seed=seed,
                    return_scores=True,
                    adapter_indices=batch_adapter_indices,
                )

                for local_idx, global_idx in enumerate(indices):

                    prompt_len = prompt_lens[global_idx]
                    generated_tokens = result.generated_ids[local_idx, prompt_len:].tolist()

                    logprobs = []
                    for score in result.scores:
                        log_probs = jax.nn.log_softmax(score[local_idx], axis=-1)
                        if len(logprobs) < len(generated_tokens):
                            token_idx = generated_tokens[len(logprobs)]
                            logprobs.append(float(log_probs[token_idx]))

                    sequences_out[global_idx] = types.GeneratedSequence(
                        stop_reason=result.stop_reasons[local_idx],
                        tokens=generated_tokens,
                        logprobs=logprobs,
                    )

        for request_id, _, start_idx, end_idx in request_batch_slices:
            sequences = []
            for i in range(start_idx, end_idx):
                sequences.append(sequences_out[i])

            results[request_id] = types.SampleOutput(sequences=sequences, prompt_logprobs=[])

        return results

    def process_optim_step(self, model_id: str, request_data: types.OptimStepInput) -> types.OptimStepOutput:
        """Process an optim_step request and apply accumulated gradients."""
        if model_id not in self.models:
            raise ValueError(f"Model {model_id} not loaded")

        adapter_index = self.models[model_id].adapter_index

        # Get accumulated gradients for this adapter
        accumulator = self.accumulated_grads[model_id]
        if accumulator.grad_sum is None or accumulator.denominator == 0:
            logger.warning(f"No accumulated gradients for model {model_id}, skipping optimizer step")
            return types.OptimStepOutput()

        # Average over all examples for this adapter
        adapter_grads = accumulator.get_mean()

        # Create full gradient structure with zeros for all adapters except this one
        def expand_adapter_grads(lora_param, adapter_grad):
            # Create zeros for all adapters with the same shape as lora_param
            full_grads = jnp.zeros_like(lora_param)
            # Set gradients for this specific adapter
            return full_grads.at[adapter_index].set(adapter_grad)

        full_lora_grads = jax.tree.map(expand_adapter_grads, self.lora_params, adapter_grads)

        # Apply optimizer update with hyperparameters from the request
        hp = self.optimizers[model_id].opt_state.hyperparams
        hp["learning_rate"][...] = request_data.adam_params.learning_rate
        hp["b1"][...] = request_data.adam_params.beta1
        hp["b2"][...] = request_data.adam_params.beta2
        hp["eps"][...] = request_data.adam_params.eps
        self.optimizers[model_id].update(self.lora_params, full_lora_grads)

        # Clear accumulated gradients
        self.accumulated_grads[model_id].reset()

        logger.info(f"Applied optimizer step for model {model_id} (adapter {adapter_index})")
        return types.OptimStepOutput()

    def process_load_weights(self, model_id: str, request_data: types.LoadWeightsInput) -> types.LoadWeightsOutput:
        """Loads a clean, trimmed training checkpoint."""
        if model_id not in self.models:
            raise ValueError("Model not loaded. Create the model before loading a checkpoint.")

        adapter_index = self.models[model_id].adapter_index
        checkpoint_dir = (
            self.config.checkpoints_base / request_data.source_model_id / f"{request_data.checkpoint_id}.tar.gz"
        )

        with download_and_unpack(checkpoint_dir) as temp_dir:
            restored_data = checkpoints.restore_checkpoint(ckpt_dir=temp_dir, target=None, prefix="checkpoint_")

        if restored_data is None:
            raise FileNotFoundError(f"Training checkpoint not found in {checkpoint_dir}")

        # Validate rank
        rank = restored_data["lora_config"]["rank"]
        if self.models[model_id].lora_config.rank != rank:
            raise ValueError(
                f"Rank mismatch: checkpoint has rank {rank}, model configured with rank {self.models[model_id].lora_config.rank}"
            )

        # Update both LoRA weights and optimizer state
        insert_adapter_state(adapter_index, self.lora_params, self.non_lora_params, restored_data["lora_weights"])
        insert_adapter_state(
            adapter_index, nnx.state(self.optimizers[model_id]), self.non_lora_params, restored_data["optimizer_state"]
        )

        logger.info(f"Loaded training checkpoint for model {model_id} from {checkpoint_dir}")
        return types.LoadWeightsOutput(type="load_weights")

    def process_save_weights(self, model_id: str, request_data: types.SaveWeightsInput) -> types.SaveWeightsOutput:
        """
        Saves a clean training checkpoint by converting the trimmed NNX graph
        to a pure dictionary before serialization, following official Flax docs.
        """
        if model_id not in self.models:
            raise ValueError(f"Model {model_id} not loaded")

        adapter_index = self.models[model_id].adapter_index
        checkpoint_id = request_data.path
        output_path = self.config.checkpoints_base / model_id / f"{checkpoint_id}.tar.gz"

        with self._checkpoint_status_context(model_id, checkpoint_id):
            adapter_lora_params = extract_adapter_state(adapter_index, self.lora_params, self.non_lora_params)
            optimizer_params = extract_adapter_state(
                adapter_index, nnx.state(self.optimizers[model_id]), self.non_lora_params
            )

            with pack_and_upload(output_path) as temp_dir:
                checkpoints.save_checkpoint(
                    target={
                        "lora_weights": nnx.to_pure_dict(adapter_lora_params),
                        "optimizer_state": nnx.to_pure_dict(optimizer_params),
                        "lora_config": self.models[model_id].lora_config.model_dump(),
                    },
                    ckpt_dir=temp_dir,
                    step=0,
                    prefix="checkpoint_",
                    overwrite=True,
                )

            logger.info(f"Saved trimmed training checkpoint for model {model_id} to {output_path}")

        return types.SaveWeightsOutput(
            path=f"tinker://{model_id}/weights/{checkpoint_id}",
            type="save_weights",
        )

    def process_save_weights_for_sampler(
        self, model_id: str, request_data: types.SaveWeightsForSamplerInput
    ) -> types.SaveWeightsForSamplerOutput:
        """Process a save_weights_for_sampler request and save model weights."""
        if model_id not in self.models:
            raise ValueError(f"Model {model_id} not loaded")

        lora_model = self.models[model_id]

        # Make sure the user cannot store checkpoints in places like ../../<important file>
        checkpoint_id = Path(request_data.path).name
        output_path = self.config.checkpoints_base / model_id / f"{checkpoint_id}.tar.gz"

        with self._checkpoint_status_context(model_id, checkpoint_id):
            # Save the LoRA adapter weights and LoRA config as tar.gz
            save_lora_checkpoint(self.model, lora_model.lora_config, lora_model.adapter_index, output_path)

            logger.info(
                f"Saved LoRA adapter weights for model {model_id} (adapter {lora_model.adapter_index}) to {output_path}"
            )

        return types.SaveWeightsForSamplerOutput(
            path=f"tinker://{model_id}/{checkpoint_id}",
            type="save_weights_for_sampler",
        )

    def load_sampler_weights(self, requests: list[tuple[FutureDB, str, types.SampleInput]]) -> jax.Array:
        """"Load sampler weights for all requests and return full adapter indices array.

        Args:
            requests: List of (future, model_id, request_data) tuples for the batch

        Returns:
            The adapter_indices array for LoRA sampling [batch_size]
            Uses adapter index 0 for base model sampling (no LoRA)
        """
<<<<<<< HEAD
        adapter_indices_list = []

        for _, model_id, request_data in requests:
            if request_data.base_model is None:
                assert request_data.checkpoint_id != "", "checkpoint_id must be not empty"
        
                if model_id not in self.models:
                    raise ValueError(f"Model {model_id} not created")

                adapter_index = self.models[model_id].adapter_index
                # Loads model from RAM
                if self.models[model_id].loaded_checkpoint_id == request_data.checkpoint_id:
                    adapter_indices_list.append(adapter_index)
                # Load model from disk
                else:
                    checkpoint_path = self.config.checkpoints_base / model_id / f"{request_data.checkpoint_id}.tar.gz"
                    logger.info(f"Loading LoRA sampler checkpoint from {checkpoint_path}")
                    load_lora_checkpoint(self.model, adapter_index, checkpoint_path)

                    self.models[model_id].loaded_checkpoint_id = request_data.checkpoint_id
                    logger.info(f"Loaded LoRA sampler weights for model {model_id} at adapter index {adapter_index}")
                    adapter_indices_list.append(adapter_index)

            else:
                if request_data.base_model != self.config.base_model:
                    raise ValueError(
                        f"Requested base_model '{request_data.base_model}' does not match engine's base_model '{self.config.base_model}'"
=======
        # Determine if we're sampling from base model or LoRA
        if request_data.base_model is None:
            # LoRA sampling mode
            assert request_data.checkpoint_id != "", "checkpoint_id must not be empty"

            if model_id not in self.models:
                raise ValueError(f"Model {model_id} not loaded")

            adapter_index = self.models[model_id].adapter_index
            checkpoint_path = self.config.checkpoints_base / model_id / f"{request_data.checkpoint_id}.tar.gz"
            logger.info(f"Loading LoRA sampler checkpoint from {checkpoint_path}")

            # Load checkpoint using load_lora_checkpoint
            load_lora_checkpoint(self.model, adapter_index, checkpoint_path)

            logger.info(f"Loaded LoRA sampler weights for model {model_id} at adapter index {adapter_index}")
            return jnp.array([[adapter_index]], dtype=jnp.int32)
        else:
            # Base model sampling mode
            if request_data.base_model != self.config.base_model:
                raise ValueError(
                    f"Requested base_model '{request_data.base_model}' does not match engine's base_model '{self.config.base_model}'"
                )
            return None

    def process_sample(self, model_id: str, request_data: types.SampleInput) -> types.SampleOutput:
        """Generate text samples from the base model or LoRA adapter."""
        logger.info(f"Sampling from model_id={model_id}, checkpoint_id={request_data.checkpoint_id}")

        # Load sampler weights and determine adapter indices
        adapter_indices = self.load_sampler_weights(model_id, request_data)

        prompt_tokens = [token for chunk in request_data.prompt.chunks for token in chunk.tokens]

        # Prepare input for generation
        input_ids = jnp.array([prompt_tokens], dtype=jnp.int32)
        attention_mask = jnp.ones_like(input_ids, dtype=jnp.int32)

        # Generate samples
        sequences = []
        with jax.set_mesh(self.mesh):
            # Merge the model for inference
            model = nnx.merge(self.graphdef, self.lora_params, self.non_lora_params)

            for sample_idx in range(request_data.num_samples):
                # Call the model's generate method
                result = model.generate(
                    input_ids,
                    attention_mask,
                    sampling_params=[request_data.sampling_params],
                    return_scores=True,
                    adapter_indices=adapter_indices,
                )

                # Extract the generated tokens (excluding the prompt)
                generated_tokens = result.generated_ids[0]

                # Compute logprobs from the scores
                logprobs = []
                for score in result.scores:
                    log_probs = jax.nn.log_softmax(score[0], axis=-1)
                    # Get the logprob of the selected token
                    # The token at position i in generated_tokens corresponds to scores[i]
                    if len(logprobs) < len(generated_tokens):
                        token_idx = generated_tokens[len(logprobs)]
                        logprobs.append(float(log_probs[token_idx]))

                # Get stop reason for this sequence (batch size is 1, so index 0)
                stop_reason = result.stop_reasons[0]

                sequences.append(
                    types.GeneratedSequence(
                        stop_reason=stop_reason,
                        tokens=generated_tokens,
                        logprobs=logprobs,
>>>>>>> 50a570c0
                    )
                adapter_indices_list.append(0)

        return jnp.array(adapter_indices_list, dtype=jnp.int32)

    def process_single_request(self, request_type: types.RequestType, model_id: str, request_data: dict) -> dict:
        match request_type:
            case types.RequestType.CREATE_MODEL:
                result = self.process_create_model(model_id, types.CreateModelInput.model_validate(request_data))
            case types.RequestType.OPTIM_STEP:
                result = self.process_optim_step(model_id, types.OptimStepInput.model_validate(request_data))
            case types.RequestType.SAVE_WEIGHTS_FOR_SAMPLER:
                result = self.process_save_weights_for_sampler(
                    model_id, types.SaveWeightsForSamplerInput.model_validate(request_data)
                )
            case types.RequestType.SAVE_WEIGHTS:
                result = self.process_save_weights(model_id, types.SaveWeightsInput.model_validate(request_data))
            case types.RequestType.LOAD_WEIGHTS:
                result = self.process_load_weights(model_id, types.LoadWeightsInput.model_validate(request_data))
            case _:
                raise ValueError(f"Unknown request type: {request_type}")
        return result.model_dump()

    def process_batch_requests(
        self, session: Session, futures: list[FutureDB], batch_processor, request_input_type, error_type
    ):
        """Generic function to process a batch of requests.

        Args:
            session: Database session
            futures: List of FutureDB objects to process
            batch_processor: Function to call to process the batch (e.g., process_forward_backward_batch)
            request_input_type: Pydantic model class for parsing request_data (e.g., types.ForwardBackwardInput)
            error_type: Error type class to check for failures (e.g., types.ForwardBackwardError)
        """
        if not futures:
            return

        try:
            results = batch_processor(
                [(f, f.model_id, request_input_type.model_validate(f.request_data)) for f in futures]
            )

            # Update each future with its result
            for future in futures:
                if future.request_id in results:
                    result_data = results[future.request_id]
                    if isinstance(result_data, error_type):
                        future.status = RequestStatus.FAILED
                    else:
                        future.status = RequestStatus.COMPLETED
                    future.result_data = result_data.model_dump()
                    future.completed_at = datetime.now(timezone.utc)
                    session.add(future)
                    logger.info(f"Completed {future.request_type} request {future.request_id}")

            session.commit()

        except Exception as e:
            logger.exception(f"Error processing batch: {e}")
            # Mark all requests in the batch as failed
            for future in futures:
                future.result_data = {"error": str(e)}
                future.status = RequestStatus.FAILED
                future.completed_at = datetime.now(timezone.utc)
                session.add(future)
            session.commit()

    def process_pending_requests(self):
        """Main loop to process pending requests."""
        while True:
            with Session(self.db_engine) as session:
                # Use look-ahead scheduling to find batchable forward_backward operations
                forward_backward_futures = self.find_batchable_forward_backward(session)
                sample_futures = self.find_batchable_sample(session)
                # Get other pending requests (non-forward_backward or those blocked by optim_step)
                statement = (
                    select(FutureDB)
                    .where(FutureDB.status == RequestStatus.PENDING)
                    .where(FutureDB.request_type != types.RequestType.FORWARD_BACKWARD)
                    .where(FutureDB.request_type != types.RequestType.SAMPLE)
                    .order_by(FutureDB.request_id)
                )
                other_futures = session.exec(statement).all()

                self.process_batch_requests(
                    session,
                    forward_backward_futures,
                    self.process_forward_backward_batch,
                    types.ForwardBackwardInput,
                    types.ForwardBackwardError,
                )

                self.process_batch_requests(
                    session,
                    sample_futures,
                    self.process_sample_batch,
                    types.SampleInput,
                    types.SampleError,
                )

                # Process other request types individually (in the future we can also batch independent optim_steps)
                for future in other_futures:
                    try:
                        future.result_data = self.process_single_request(
                            future.request_type, future.model_id, future.request_data
                        )
                        future.status = RequestStatus.COMPLETED
                        future.completed_at = datetime.now(timezone.utc)
                        session.add(future)
                        session.commit()

                        logger.info(f"Completed {future.request_type} request {future.request_id}")

                    except Exception as e:
                        logger.exception(f"Error processing request {future.request_id}: {e}")
                        future.result_data = {"error": str(e)}
                        future.status = RequestStatus.FAILED
                        future.completed_at = datetime.now(timezone.utc)
                        session.add(future)
                        session.commit()

            # Poll every 100ms
            time.sleep(0.1)

    def run(self):
        """Entry point to start the engine."""
        logger.info("Starting background engine...")
        self.process_pending_requests()


def main():
    """Entry point for the background engine."""
    # Create argument parser and add Pydantic model fields
    parser = argparse.ArgumentParser(description="SkyRL tx tinker engine for processing requests")
    add_model(parser, EngineConfig)

    # Parse command-line arguments
    args = parser.parse_args()

    # Create EngineConfig from parsed arguments
    config = EngineConfig.model_validate(vars(args))

    # Initialize and run the engine
    TinkerEngine(config).run()


if __name__ == "__main__":
    main()<|MERGE_RESOLUTION|>--- conflicted
+++ resolved
@@ -780,7 +780,6 @@
             The adapter_indices array for LoRA sampling [batch_size]
             Uses adapter index 0 for base model sampling (no LoRA)
         """
-<<<<<<< HEAD
         adapter_indices_list = []
 
         for _, model_id, request_data in requests:
@@ -804,26 +803,6 @@
                     logger.info(f"Loaded LoRA sampler weights for model {model_id} at adapter index {adapter_index}")
                     adapter_indices_list.append(adapter_index)
 
-            else:
-                if request_data.base_model != self.config.base_model:
-                    raise ValueError(
-                        f"Requested base_model '{request_data.base_model}' does not match engine's base_model '{self.config.base_model}'"
-=======
-        # Determine if we're sampling from base model or LoRA
-        if request_data.base_model is None:
-            # LoRA sampling mode
-            assert request_data.checkpoint_id != "", "checkpoint_id must not be empty"
-
-            if model_id not in self.models:
-                raise ValueError(f"Model {model_id} not loaded")
-
-            adapter_index = self.models[model_id].adapter_index
-            checkpoint_path = self.config.checkpoints_base / model_id / f"{request_data.checkpoint_id}.tar.gz"
-            logger.info(f"Loading LoRA sampler checkpoint from {checkpoint_path}")
-
-            # Load checkpoint using load_lora_checkpoint
-            load_lora_checkpoint(self.model, adapter_index, checkpoint_path)
-
             logger.info(f"Loaded LoRA sampler weights for model {model_id} at adapter index {adapter_index}")
             return jnp.array([[adapter_index]], dtype=jnp.int32)
         else:
@@ -884,7 +863,6 @@
                         stop_reason=stop_reason,
                         tokens=generated_tokens,
                         logprobs=logprobs,
->>>>>>> 50a570c0
                     )
                 adapter_indices_list.append(0)
 
