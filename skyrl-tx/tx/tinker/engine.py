--- conflicted
+++ resolved
@@ -78,12 +78,8 @@
     ):
         """Initialize the engine with a database connection and base model."""
         self.config = config
-<<<<<<< HEAD
-        self.db_engine = create_engine(get_database_url(config.database_url), echo=False)
-=======
         self.db_engine = create_engine(config.database_url, echo=False)
 
->>>>>>> 96ab88ca
         # Store LoRA model metadata (model_id -> metadata)
         self.models: dict[str, types.ModelMetadata] = {}
         # Store accumulated gradients per LoRA adapter (model_id -> accumulated gradients)
