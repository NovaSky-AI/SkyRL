--- conflicted
+++ resolved
@@ -442,28 +442,12 @@
             for item in data:
                 tokens = [t for chunk in item.model_input.chunks for t in chunk.tokens]
                 all_input_ids.append(tokens)
-<<<<<<< HEAD
-                loss_fn_inputs = item["loss_fn_inputs"]
-                target_tokens = loss_fn_inputs["target_tokens"]["data"]
+                loss_fn_inputs = item.loss_fn_inputs
+                target_tokens = loss_fn_inputs.target_tokens.data
                 all_targets.append(target_tokens)
-
-                weights, sampling_lps, advs = (
-                    [1.0] * len(target_tokens),
-                    [0.0] * len(target_tokens),
-                    [0.0] * len(target_tokens),
-                )
-                if "weights" in loss_fn_inputs:
-                    weights = loss_fn_inputs["weights"]["data"]
-                if "logprobs" in loss_fn_inputs:
-                    sampling_lps = loss_fn_inputs["logprobs"]["data"]
-                if "advantages" in loss_fn_inputs:
-                    advs = loss_fn_inputs["advantages"]["data"]
-
-=======
-                target_tokens = item.loss_fn_inputs.target_tokens.data
-                all_targets.append(target_tokens)
-                weights = item.loss_fn_inputs.weights.data
->>>>>>> 5d3aa372
+                weights = loss_fn_inputs.weights.data
+                sampling_lps = loss_fn_inputs.logprobs.data
+                advs = loss_fn_inputs.advantages.data
                 all_token_weights.append(weights)
                 all_sampling_logprobs.append(sampling_lps)
                 all_advantages.append(advs)
