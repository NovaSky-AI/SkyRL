--- conflicted
+++ resolved
@@ -19,11 +19,7 @@
 from transformers import AutoConfig
 from huggingface_hub import snapshot_download
 
-<<<<<<< HEAD
-from tx.tinker.db_models import FutureDB, DB_PATH, RequestStatus, CheckpointDB, CheckpointStatus, get_database_url
-=======
 from tx.tinker.db_models import FutureDB, RequestStatus, CheckpointDB, CheckpointStatus, get_database_url
->>>>>>> 2bf81438
 from tx.tinker import types
 from tx.tinker.config import EngineConfig, add_model
 from tx.tinker.loss_fns import LOSS_TYPES, LOSS_FUNCTIONS
@@ -106,23 +102,7 @@
     ):
         """Initialize the engine with a database connection and base model."""
         self.config = config
-<<<<<<< HEAD
-        
-        # Get database URL from config or environment
-        if config.database_url:
-            db_url = config.database_url
-        else:
-            db_url = get_database_url()
-        
-        # Ensure it's a sync URL (strip async drivers)
-        if "+aiosqlite" in db_url:
-            db_url = db_url.replace("+aiosqlite", "")
-        elif "+asyncpg" in db_url:
-            db_url = db_url.replace("+asyncpg", "")
-        
-=======
         db_url = get_database_url(config.database_url)
->>>>>>> 2bf81438
         self.db_engine = create_engine(db_url, echo=False)
         # Store LoRA model metadata (model_id -> metadata)
         self.models: dict[str, types.ModelMetadata] = {}
