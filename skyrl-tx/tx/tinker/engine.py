"""Background engine for processing training requests."""

import argparse
import time
from contextlib import contextmanager
from dataclasses import dataclass
from datetime import datetime, timezone
from pathlib import Path
from typing import Callable
from pydantic import BaseModel
from sqlmodel import create_engine, Session, select, update, func

import numpy as np
import jax
import jax.numpy as jnp
from flax import nnx
from flax.training import checkpoints


import optax
from transformers import AutoTokenizer, PretrainedConfig

from tx.models.configs import Qwen3Config
from tx.tinker.db_models import FutureDB, RequestStatus, CheckpointDB, CheckpointStatus
from tx.tinker import types
from tx.tinker.config import EngineConfig, add_model
from tx.tinker.loss_fns import LOSS_TYPES, LOSS_FUNCTIONS
from tx.utils.storage import download_and_unpack, pack_and_upload
from tx.utils.models import (
    get_dtype,
    get_model_class,
    save_lora_checkpoint,
    load_lora_checkpoint,
    load_safetensors,
    extract_adapter_state,
    insert_adapter_state,
    round_up_seq_len,
    resolve_model_path,
)
from tx.layers.lora import update_adapter_config
from tx.utils.log import logger


@contextmanager
def log_timing(request: str):
    """Context manager to log execution time for a request."""
    start_time = time.perf_counter()
    try:
        yield
    finally:
        elapsed = time.perf_counter() - start_time
        logger.info(f"(timing) {request} took {elapsed:.3f}s")


def pad(xs, pad_to: int, *, fill):
    """Pad a list to a specified length with a fill value."""
    return xs + ([fill] * (pad_to - len(xs)))


def pad_batch(sequences: list[list], max_length: int, dtype, left: bool = False) -> jax.Array:
    """Pad a batch of sequences to max_length.

    Args:
        sequences: List of sequences to pad.
        max_length: Target length for all sequences.
        dtype: NumPy dtype for the output array.
        left: If True, use left-padding (tokens at end). Required for autoregressive
            generation so the last position corresponds to the last real token.
            If False (default), use right-padding (tokens at start).

    Returns:
        A JAX array of shape (batch_size, max_length) with the padded sequences.
    """
    batch_size = len(sequences)
    padded = np.zeros((batch_size, max_length), dtype=dtype)
    for i, seq in enumerate(sequences):
        assert len(seq) <= max_length, f"Sequence length {len(seq)} exceeds max_length {max_length}"
        if left:
            padded[i, max_length - len(seq) :] = seq
        else:
            padded[i, : len(seq)] = seq
    return jnp.asarray(padded)


@jax.tree_util.register_dataclass
@dataclass
class AccumulatedGradients:
    """Stores accumulated gradients for all LoRA adapters."""

    grad_sum: nnx.State
    counts: jax.Array

    @classmethod
    def create(cls, lora_params: nnx.State, max_adapters: int) -> "AccumulatedGradients":
        """Initialize with zeros."""
        return cls(
            grad_sum=jax.tree.map(jnp.zeros_like, lora_params),
            counts=jnp.zeros((max_adapters,), dtype=jnp.int32),
        )

    def add(self, lora_grads: nnx.State, adapter_indices: jax.Array) -> "AccumulatedGradients":
        """Accumulate gradients and increment counts."""
        # Count occurrences of each adapter index in the batch
        batch_counts = jnp.bincount(adapter_indices, length=self.counts.shape[0])
        return AccumulatedGradients(
            grad_sum=jax.tree.map(lambda a, b: a + b, self.grad_sum, lora_grads),
            counts=self.counts + batch_counts,
        )

    def get_mean(self, adapter_index: jax.Array) -> nnx.State:
        """Compute mean gradients for a specific adapter, with zeros for all other adapters."""
        count = self.counts[adapter_index]
        return jax.tree.map(
            lambda g: jnp.zeros_like(g).at[adapter_index].set(g[adapter_index] / count.astype(g.dtype)),
            self.grad_sum,
        )

    def reset_adapter(self, adapter_index: jax.Array) -> "AccumulatedGradients":
        """Reset gradients and count for a specific adapter."""
        return AccumulatedGradients(
            grad_sum=jax.tree.map(lambda g: g.at[adapter_index].set(0.0), self.grad_sum),
            counts=self.counts.at[adapter_index].set(0),
        )


class TinkerEngine:
    """Background engine for processing training requests."""

    def __init__(
        self,
        config: EngineConfig,
    ):
        """Initialize the engine with a database connection and base model."""
        self.config = config
        self.db_engine = create_engine(config.database_url, echo=False)

        # Store LoRA model metadata (model_id -> metadata)
        self.models: dict[str, types.ModelMetadata] = {}
        # Store optimizer instances per LoRA adapter (model_id -> optimizer)
        self.optimizers: dict[str, nnx.Optimizer] = {}
        # Metrics recorded in the engine
        self.metrics = types.EngineMetrics()

        # Initialize the shared base model with LoRA config
        checkpoint_path = resolve_model_path(self.config.base_model)
        self.tokenizer = AutoTokenizer.from_pretrained(checkpoint_path)
        base_config = PretrainedConfig.from_pretrained(checkpoint_path)
        self.model_config = Qwen3Config(
            base_config,
            max_lora_adapters=self.config.max_lora_adapters,
            max_lora_rank=self.config.max_lora_rank,
            shard_attention_heads=self.config.shard_attention_heads,
        )

        model_class = get_model_class(self.model_config)

        # Create model and load weights
        self.mesh = jax.make_mesh(
            (self.config.fully_sharded_data_parallel_size, self.config.tensor_parallel_size), ("fsdp", "tp")
        )
        with jax.set_mesh(self.mesh):
            self.model = model_class(self.model_config, dtype=get_dtype(self.model_config.dtype), rngs=nnx.Rngs(0))
            load_safetensors(checkpoint_path, self.model_config, self.model)

            # Split model into LoRA and non-LoRA parameters
            self.graphdef, self.lora_params, self.non_lora_params = nnx.split(self.model, self.model.is_lora_param, ...)
            update_adapter_config(self.model, adapter_index=0, lora_config=types.LoraConfig(rank=1, alpha=1.0))

            # Initialize global accumulated gradients
            self.accumulated_grads = AccumulatedGradients.create(self.lora_params, self.config.max_lora_adapters)

        logger.info(
            f"Initialized base model {self.config.base_model} with max_lora_adapters={self.config.max_lora_adapters}, max_lora_rank={self.config.max_lora_rank}"
        )

        self._create_loss_and_grad_fn()

    def _extract_checkpoint_data(self, model_id: str) -> dict:
        """Extract adapter state and optimizer state for checkpointing."""
        adapter_index = self.models[model_id].adapter_index
        rank = self.models[model_id].lora_config.rank
        lora_weights = extract_adapter_state(adapter_index, self.lora_params, rank)
        optimizer_state = extract_adapter_state(adapter_index, nnx.state(self.optimizers[model_id]), rank)
        return {
            "lora_weights": lora_weights,
            "optimizer_state": optimizer_state,
            "lora_config": self.models[model_id].lora_config.model_dump(),
        }

    @contextmanager
    def _checkpoint_status_context(self, model_id: str, checkpoint_id: str, checkpoint_type: types.CheckpointType):
        """Context manager to handle checkpoint DB status updates.

        Fetches the checkpoint entry, yields it, and updates its status to COMPLETED
        or FAILED based on whether an exception occurred.
        """
        with Session(self.db_engine) as session:
            checkpoint_db = session.get(CheckpointDB, (model_id, checkpoint_id, checkpoint_type))
            if checkpoint_db is None:
                raise ValueError(
                    f"Checkpoint entry not found for model '{model_id}', checkpoint '{checkpoint_id}', type '{checkpoint_type}'"
                )

            try:
                yield checkpoint_db
                checkpoint_db.status = CheckpointStatus.COMPLETED
            except Exception as e:
                logger.exception(f"Error saving checkpoint for model {model_id}, checkpoint {checkpoint_id}: {e}")
                checkpoint_db.status = CheckpointStatus.FAILED
                checkpoint_db.error_message = str(e)
                raise
            finally:
                checkpoint_db.completed_at = datetime.now(timezone.utc)
                session.add(checkpoint_db)
                session.commit()

    def _create_loss_and_grad_fn(self):
        """Compile and cache the loss function to avoid re-jitting on every call."""

        # Wrap the model forward call to use nnx.remat for gradient checkpointing
        def _model_forward(
            graphdef: nnx.GraphDef,
            lora_params: nnx.State,
            non_lora_params: nnx.State,
            input_ids: jax.Array,
            attention_mask: jax.Array,
            adapter_indices: jax.Array,
        ) -> jax.Array:
            model = nnx.merge(graphdef, lora_params, non_lora_params)
            output = model(input_ids, attention_mask=attention_mask, adapter_indices=adapter_indices)
            return output.logits

        if self.config.gradient_checkpointing:
            # policy=None corresponds to full activation recomputation
            _model_forward = jax.checkpoint(_model_forward, policy=None)

        def loss_for_lora(
            lora_params: nnx.State,
            non_lora_params: nnx.State,
            input_ids: jax.Array,
            attention_mask: jax.Array,
            adapter_indices: jax.Array,
            target_ids: jax.Array,
            loss_mask: jax.Array,
            loss_fn_types: jax.Array,
            sampling_logprobs: jax.Array,
            advantages: jax.Array,
        ) -> tuple[jax.Array, tuple[jax.Array, jax.Array]]:
            logits = _model_forward(
                self.graphdef, lora_params, non_lora_params, input_ids, attention_mask, adapter_indices
            )  # [B, T, V]

            log_sum_exp = jax.nn.logsumexp(logits, axis=-1, keepdims=True)
            target_logits = jnp.take_along_axis(logits, target_ids[..., None], axis=-1)
            target_logprobs = (target_logits - log_sum_exp).squeeze(-1)

            def compute_loss_per_example(loss_fn_type, target_logprobs, loss_mask, sampling_logprobs, advantages):
                return jax.lax.switch(
                    loss_fn_type,
                    LOSS_FUNCTIONS,
                    target_logprobs,
                    loss_mask,
                    sampling_logprobs,
                    advantages,
                )

            per_token_losses = jax.vmap(compute_loss_per_example)(
                loss_fn_types,
                target_logprobs,
                loss_mask,
                sampling_logprobs,
                advantages,
            )

            per_seq_loss = per_token_losses.sum(axis=-1) / loss_mask.sum(axis=-1)
            # Return sum of losses (we'll divide gradients by per-adapter batch size later)
            return per_seq_loss.sum(), (target_logprobs, per_token_losses)

        # Only differentiate with respect to lora_params (argnums=0)
        loss_and_grad_fn = jax.value_and_grad(loss_for_lora, argnums=0, has_aux=True)

        def forward_only(
            accumulated_grads: AccumulatedGradients,
            lora_params: nnx.State,
            non_lora_params: nnx.State,
            input_ids: jax.Array,
            attention_mask: jax.Array,
            adapter_indices: jax.Array,
            target_ids: jax.Array,
            loss_mask: jax.Array,
            loss_fn_types: jax.Array,
            sampling_logprobs: jax.Array,
            advantages: jax.Array,
        ) -> tuple[AccumulatedGradients, jax.Array, jax.Array]:
            _, (target_logprobs, per_token_losses) = loss_for_lora(
                lora_params,
                non_lora_params,
                input_ids,
                attention_mask,
                adapter_indices,
                target_ids,
                loss_mask,
                loss_fn_types,
                sampling_logprobs,
                advantages,
            )
            return accumulated_grads, per_token_losses, target_logprobs

        def forward_backward_and_accumulate(
            accumulated_grads: AccumulatedGradients,
            lora_params: nnx.State,
            non_lora_params: nnx.State,
            input_ids: jax.Array,
            attention_mask: jax.Array,
            adapter_indices: jax.Array,
            target_ids: jax.Array,
            loss_mask: jax.Array,
            loss_fn_types: jax.Array,
            sampling_logprobs: jax.Array,
            advantages: jax.Array,
        ) -> tuple[AccumulatedGradients, jax.Array, jax.Array]:
            """Fused forward-backward-accumulate operation."""
            # Forward-backward
            (_, (target_logprobs, per_token_losses)), lora_grads = loss_and_grad_fn(
                lora_params,
                non_lora_params,
                input_ids,
                attention_mask,
                adapter_indices,
                target_ids,
                loss_mask,
                loss_fn_types,
                sampling_logprobs,
                advantages,
            )
            # Accumulate gradients
            new_accumulated_grads = accumulated_grads.add(lora_grads, adapter_indices)
            return new_accumulated_grads, per_token_losses, target_logprobs

        if self.config.enforce_eager:
            # Disable JIT compilation for debugging
            self._forward_backward_and_accumulate = forward_backward_and_accumulate
            self._forward = forward_only

        else:
            # Retrieve the sharding of lora and non_lora params and compute the sharding of inputs and outputs
            lora_shardings = jax.tree.map(
                lambda spec: jax.NamedSharding(self.mesh, spec), nnx.get_partition_spec(self.lora_params)
            )
            non_lora_shardings = jax.tree.map(
                lambda spec: jax.NamedSharding(self.mesh, spec), nnx.get_partition_spec(self.non_lora_params)
            )
            # Get sharding for AccumulatedGradients
            accumulated_grads_shardings = jax.tree.map(
                lambda spec: jax.NamedSharding(self.mesh, spec), nnx.get_partition_spec(self.accumulated_grads)
            )

            replicated = jax.NamedSharding(self.mesh, jax.P(None))
<<<<<<< HEAD
            scalar = jax.NamedSharding(self.mesh, jax.P())
            # Shard batch inputs along the FSDP axis (batch, seq_len)
            batch_sharded_2d = jax.NamedSharding(self.mesh, jax.P("fsdp", None))
=======
>>>>>>> 8e132edc

            # JIT the fused function
            # Input order: input_ids, attention_mask, adapter_indices, target_ids,
            #              loss_mask, loss_fn_types, sampling_logprobs, advantages
            # All batch arrays are sharded along batch dimension
            batch_sharded_1d = jax.NamedSharding(self.mesh, jax.P("fsdp"))
            input_shardings = (
                batch_sharded_2d,  # input_ids
                batch_sharded_2d,  # attention_mask
                batch_sharded_1d,  # adapter_indices (sharded, bincount runs per-device)
                batch_sharded_2d,  # target_ids
                batch_sharded_2d,  # loss_mask
                batch_sharded_1d,  # loss_fn_types (sharded, used in vmap over batch)
                batch_sharded_2d,  # sampling_logprobs
                batch_sharded_2d,  # advantages
            )
            self._forward_backward_and_accumulate = jax.jit(
                forward_backward_and_accumulate,
<<<<<<< HEAD
                in_shardings=(accumulated_grads_shardings, lora_shardings, non_lora_shardings) + input_shardings,
                out_shardings=(accumulated_grads_shardings, batch_sharded_2d, batch_sharded_2d, scalar),
=======
                in_shardings=(accumulated_grads_shardings, lora_shardings, non_lora_shardings) + (replicated,) * 8,
                out_shardings=(accumulated_grads_shardings, replicated, replicated),
>>>>>>> 8e132edc
                donate_argnames=("accumulated_grads",),
            )
            self._forward = jax.jit(
                forward_only,
                in_shardings=(accumulated_grads_shardings, lora_shardings, non_lora_shardings) + (replicated,) * 8,
                out_shardings=(accumulated_grads_shardings, replicated, replicated),
            )

        # JIT-compiled function to compute full gradients and apply optimizer update
        def compute_grads_and_update(
            accumulated_grads: AccumulatedGradients,
            lora_params: nnx.State,
            optimizer: nnx.Optimizer,
            adapter_index: jax.Array,
        ) -> AccumulatedGradients:
            """Compute full gradients, apply optimizer update, and reset accumulated grads."""
            optimizer.update(lora_params, accumulated_grads.get_mean(adapter_index))
            return accumulated_grads.reset_adapter(adapter_index)

        if self.config.enforce_eager:
            self._compute_grads_and_update = compute_grads_and_update
        else:
            self._compute_grads_and_update = nnx.jit(compute_grads_and_update)

    def _micro_batch_size(self, total: int) -> int:
        """Return effective micro-batch size; 0/absent => disabled (use full fused batch)."""
        mb = self.config.train_micro_batch_size
        return total if mb <= 0 else max(1, min(mb, total))

    @contextmanager
    def _jit_timing_context(self, seq_len: int, mode: str):
        """Context manager to track JIT compilation times for different sequence lengths.

        Args:
            seq_len: The sequence length being compiled
            mode: Either 'train' or 'sample' to track separately
        """
        jit_times = self.metrics.train_seq_len_jit_times if mode == "train" else self.metrics.sample_seq_len_jit_times
        if not self.config.enforce_eager and seq_len not in jit_times:
            logger.info(f"JIT compiling for {mode} seq_len={seq_len} in progress...")
            start_time = time.time()
            yield
            elapsed = time.time() - start_time
            jit_times[seq_len] = elapsed
            logger.info(f"JIT compilation for {mode} seq_len={seq_len} took {elapsed:.2f}s")
        else:
            yield

    def _filter_valid_requests(
        self,
        requests: dict[str, tuple[str, any]],
    ) -> tuple[dict[str, any], dict[str, tuple[str, any]]]:
        """Filter out requests with invalid model_ids and return error results for them.

        Args:
            requests: Dict mapping request_id to (model_id, request_data) tuples

        Returns:
            Tuple of (error_results, valid_requests)
        """
        results = {}
        valid_requests = {}

        for request_id, (model_id, request_data) in requests.items():
            if model_id and model_id not in self.models:
                results[request_id] = types.ErrorResponse(error=f"Model {model_id} not loaded", status="failed")
            else:
                valid_requests[request_id] = (model_id, request_data)

        return results, valid_requests

    def find_batchable_model_passes(
        self, session: Session, request_type: types.RequestType
    ) -> dict[str, tuple[str, types.ForwardBackwardInput]]:
        """Find all requests of the given type that come before any destructive update for their model.

        Uses look-ahead scheduling: for each model, only returns operations
        that have no optim_step or load_weights blocking them in the queue.

        Args:
            session: Database session
            request_type: The type of request to find (e.g., FORWARD or FORWARD_BACKWARD)

        Returns:
            Dict mapping request_id to (model_id, request_data) tuples
        """
        # Find the earliest pending optim_step or load_weights per model (these act as barriers)
        barriers_query = (
            select(FutureDB.model_id, func.min(FutureDB.request_id).label("barrier_id"))
            .where(
                (FutureDB.request_type == types.RequestType.OPTIM_STEP)
                | (FutureDB.request_type == types.RequestType.LOAD_WEIGHTS)
            )
            .where(FutureDB.status == RequestStatus.PENDING)
            .group_by(FutureDB.model_id)
        )
        barriers = dict(session.exec(barriers_query).all())

        # Get all pending operations of the requested type ordered by request_id
        query = (
            select(FutureDB)
            .where(FutureDB.request_type == request_type)
            .where(FutureDB.status == RequestStatus.PENDING)
            .order_by(FutureDB.request_id)
        )
        ops = session.exec(query).all()

        # Filter: only include ops that come before their model's barrier
        batchable = [op for op in ops if op.model_id not in barriers or op.request_id < barriers[op.model_id]]

        return {
            f.request_id: (f.model_id, types.ForwardBackwardInput.model_validate(f.request_data)) for f in batchable
        }

    def find_batchable_sample(self, session: Session) -> dict[str, tuple[str, types.SampleInput]]:
        """Find all sample ops that can be safely batched together.

        Returns sample operations ensuring that each model_id has only one checkpoint_id
        to avoid loading different checkpoints for the same model in a single batch.

        If sample_max_num_sequences is configured, limits to that many requests so we don't
        produce partial batches in process_sample_batch. If num_samples > 1 for some requests,
        this may not be perfect, but it's good until we implement continuous batching.

        Args:
            session: Database session

        Returns:
            Dict mapping request_id to (model_id, request_data) tuples
        """
        sample_query = (
            select(FutureDB)
            .where(FutureDB.request_type == types.RequestType.SAMPLE)
            .where(FutureDB.status == RequestStatus.PENDING)
            .order_by(FutureDB.request_id)
        )
        sample_ops = session.exec(sample_query).all()

        batchable = []
        model_checkpoints = {}  # Map from model_id to checkpoint_id of first request to that model
        for op in sample_ops:
            checkpoint_id = op.request_data["checkpoint_id"]
            # Base model requests (empty checkpoint_id) are always compatible, otherwise only
            # take only requests with one checkpoint_id for a given model_id
            if checkpoint_id == "" or model_checkpoints.setdefault(op.model_id, checkpoint_id) == checkpoint_id:
                batchable.append(op)

        if self.config.sample_max_num_sequences > 0:
            batchable = batchable[: self.config.sample_max_num_sequences]

        return {f.request_id: (f.model_id, types.SampleInput.model_validate(f.request_data)) for f in batchable}

    def find_single_requests(self, session: Session) -> dict[str, tuple[str, types.RequestType, dict]]:
        """Find all requests that need to be processed individually (not batchable).

        Args:
            session: Database session

        Returns:
            Dict mapping request_id to (model_id, request_type, request_data) tuples
        """
        statement = (
            select(FutureDB)
            .where(FutureDB.status == RequestStatus.PENDING)
            .where(FutureDB.request_type != types.RequestType.FORWARD_BACKWARD)
            .where(FutureDB.request_type != types.RequestType.FORWARD)
            .where(FutureDB.request_type != types.RequestType.SAMPLE)
            .where(FutureDB.request_type != types.RequestType.EXTERNAL)
            .order_by(FutureDB.request_id)
        )
        other_futures = session.exec(statement).all()

        return {f.request_id: (f.model_id, f.request_type, f.request_data) for f in other_futures}

    def process_create_model(self, model_id: str, request_data: types.CreateModelInput) -> types.CreateModelOutput:
        """Create and initialize a model."""
        # Assign adapter index for this model_id
        adapter_index = max((m.adapter_index for m in self.models.values()), default=0) + 1

        if adapter_index >= self.config.max_lora_adapters:
            raise ValueError(f"Maximum number of LoRA adapters ({self.config.max_lora_adapters}) reached")

        # Extract LoRA configuration
        lora_config = request_data.lora_config

        # Validate rank doesn't exceed max
        if not (0 < lora_config.rank <= self.config.max_lora_rank):
            raise ValueError(f"LoRA rank {lora_config.rank} must be between 1 and {self.config.max_lora_rank}")

        self.models[model_id] = types.ModelMetadata(
            adapter_index=adapter_index,
            lora_config=lora_config,
        )

        with jax.set_mesh(self.mesh):
            # These values are always overridden by the hyperparams in the optim_step request.
            tx = optax.inject_hyperparams(optax.adamw)(learning_rate=0.0)
            self.optimizers[model_id] = nnx.Optimizer(self.model, tx, wrt=self.model.is_lora_param)

        # Update the adapter's rank and scaling in all LoRA layers
        update_adapter_config(self.model, adapter_index, lora_config)

        logger.info(f"Created LoRA model {model_id} with adapter index {adapter_index}, config {lora_config}")

        return types.CreateModelOutput(
            model_id=model_id,
            base_model=self.config.base_model,
            lora_config=request_data.lora_config,
        )

    def _process_model_pass_batch(
        self,
        requests: dict[str, tuple[str, types.ForwardBackwardInput]],
        model_pass_fn: Callable,
    ) -> dict[str, types.ForwardBackwardOutput | types.ErrorResponse]:
        """Common batch processing logic for forward-only and forward-backward operations.

        Args:
            requests: Dict mapping request_id to (model_id, request_data) tuples
            model_pass_fn: Callable to perform the model pass (forward or forward_backward)

        Returns:
            Dict mapping request_id to result_data or error info
        """
        results, valid_requests = self._filter_valid_requests(requests)

        if not valid_requests:
            return results

        # Collect all examples and their metadata
        all_input_ids = []
        all_targets = []
        all_token_weights = []
        all_adapter_indices = []
        example_model_ids = []  # map each example to its model_id
        request_batch_slices = []  # Track which examples belong to which request
        all_sampling_logprobs = []
        all_advantages = []
        all_loss_fn_types = []

        for request_id, (model_id, request_data) in valid_requests.items():
            adapter_index = self.models[model_id].adapter_index
            loss_fn_type = LOSS_TYPES[request_data.loss_fn]

            request_start = len(all_input_ids)
            for item in request_data.data:
                tokens = [t for chunk in item.model_input.chunks for t in chunk.tokens]
                all_input_ids.append(tokens)
                loss_fn_inputs = item.loss_fn_inputs
                all_targets.append(loss_fn_inputs.target_tokens.data)
                all_token_weights.append(loss_fn_inputs.weights.data)
                all_sampling_logprobs.append(loss_fn_inputs.logprobs.data)
                all_advantages.append(loss_fn_inputs.advantages.data)
                all_adapter_indices.append(adapter_index)
                example_model_ids.append(model_id)
                all_loss_fn_types.append(loss_fn_type)

            request_batch_slices.append((request_id, model_id, request_start, len(all_input_ids)))

        # Pad sequences to same length. Also bin it so the JIT has to compile fewer kernels.
        max_len = round_up_seq_len(max(len(seq) for seq in all_input_ids))

        input_ids = pad_batch(all_input_ids, max_len, np.int32)
        target_ids = pad_batch(all_targets, max_len, np.int32)
        adapter_indices = jnp.array(all_adapter_indices, dtype=jnp.int32)
        loss_fn_types = jnp.array(all_loss_fn_types, dtype=jnp.int32)

        # Create attention mask (1 for real tokens, 0 for padding)
        attention_mask = pad_batch([[1] * len(seq) for seq in all_input_ids], max_len, np.int32)
        loss_mask = pad_batch(all_token_weights, max_len, np.float32)
        sampling_logprobs = pad_batch(all_sampling_logprobs, max_len, np.float32)
        advantages = pad_batch(all_advantages, max_len, np.float32)

        total_bs = int(input_ids.shape[0])
        micro_bs = self._micro_batch_size(total_bs)
        seq_lens = [len(seq) for seq in all_input_ids]

        # Collect full padded arrays on device, slice after transfer
        token_losses_device = []
        logprobs_device = []
        seq_len = input_ids.shape[1]

        # Sharding specs for batch inputs
        sharding_2d = jax.NamedSharding(self.mesh, jax.P("fsdp", None))
        sharding_1d = jax.NamedSharding(self.mesh, jax.P("fsdp"))

        with jax.set_mesh(self.mesh), self._jit_timing_context(seq_len, mode="train"):
            for mb_start in range(0, total_bs, micro_bs):
                mb_end = min(mb_start + micro_bs, total_bs)
<<<<<<< HEAD
                # Shard the micro-batch inputs appropriately
                # All batch arrays are sharded along the batch dimension
                mb_input_ids = jax.device_put(input_ids[mb_start:mb_end], sharding_2d)
                mb_attention_mask = jax.device_put(attention_mask[mb_start:mb_end], sharding_2d)
                mb_adapter_indices = jax.device_put(adapter_indices[mb_start:mb_end], sharding_1d)
                mb_target_ids = jax.device_put(target_ids[mb_start:mb_end], sharding_2d)
                mb_loss_mask = jax.device_put(loss_mask[mb_start:mb_end], sharding_2d)
                mb_loss_fn_types = jax.device_put(loss_fn_types[mb_start:mb_end], sharding_1d)
                mb_sampling_logprobs = jax.device_put(sampling_logprobs[mb_start:mb_end], sharding_2d)
                mb_advantages = jax.device_put(advantages[mb_start:mb_end], sharding_2d)

                self.accumulated_grads, per_token_losses, target_logprobs, _ = self._forward_backward_and_accumulate(
=======
                self.accumulated_grads, per_token_losses, target_logprobs = model_pass_fn(
>>>>>>> 8e132edc
                    self.accumulated_grads,
                    self.lora_params,
                    self.non_lora_params,
                    mb_input_ids,
                    mb_attention_mask,
                    mb_adapter_indices,
                    mb_target_ids,
                    mb_loss_mask,
                    mb_loss_fn_types,
                    mb_sampling_logprobs,
                    mb_advantages,
                )
                token_losses_device.append(per_token_losses)
                logprobs_device.append(target_logprobs)

        # Single batched device-to-host transfer for all arrays
        token_losses_host, logprobs_host = jax.device_get((token_losses_device, logprobs_device))

        # Flatten microbatches and slice to actual sequence lengths
        token_losses_out = []
        logprobs_out = []
        idx = 0
        for mb_losses, mb_logprobs in zip(token_losses_host, logprobs_host):
            for i in range(mb_losses.shape[0]):
                token_losses_out.append(mb_losses[i, : seq_lens[idx]].astype(jnp.float32))
                logprobs_out.append(mb_logprobs[i, : seq_lens[idx]].astype(jnp.float32))
                idx += 1

        # Compute per-request results
        for request_id, _, start_idx, end_idx in request_batch_slices:
            loss_fn_outputs = []
            # Compute per-example losses
            for i in range(start_idx, end_idx):
                # Extract losses for this example's tokens
                token_losses = token_losses_out[i]
                token_logprobs = logprobs_out[i]
                loss_fn_outputs.append(
                    {
                        "elementwise_loss": {
                            "data": token_losses.tolist(),
                            "dtype": "float32",
                            "shape": [token_losses.shape[0]],
                        },
                        "logprobs": {
                            "data": token_logprobs.tolist(),
                            "dtype": "float32",
                            "shape": [token_logprobs.shape[0]],
                        },
                    }
                )

            results[request_id] = types.ForwardBackwardOutput(
                loss_fn_output_type="scalar",
                loss_fn_outputs=loss_fn_outputs,
                metrics={},
            )

        return results

    def process_forward_backward_batch(self, requests):
        return self._process_model_pass_batch(requests, self._forward_backward_and_accumulate)

    def process_forward_batch(self, requests):
        return self._process_model_pass_batch(requests, self._forward)

    def process_sample_batch(
        self, requests: dict[str, tuple[str, types.SampleInput]]
    ) -> dict[str, types.SampleOutput | types.ErrorResponse]:
        """Process multiple sample requests in a single batch

        Args:
            requests: Dict mapping request_id to (model_id, request_data) tuples

        Returns:
            Dict mapping request_id --> result_data or error info
        """
        results, valid_requests = self._filter_valid_requests(requests)

        if not valid_requests:
            return results

        # Computes prompt_logprobs for the whole batch if any request asked for them
        needs_prompt_logprobs = any(request_data.prompt_logprobs for (_, request_data) in valid_requests.values())

        all_prompts = []
        all_sampling_params = []
        all_adapter_indices = []
        request_batch_slices = []

        adapter_indices_batch = self.load_sampler_weights(valid_requests)

        for i, (request_id, (model_id, request_data)) in enumerate(valid_requests.items()):
            request_start = len(all_prompts)

            # Expand requests for num_samples (TODO: Once we have continuous batching /
            # paged attention, we should do the prefill only once and share the kv cache)
            for _ in range(request_data.num_samples):
                prompt_tokens = [token for chunk in request_data.prompt.chunks for token in chunk.tokens]
                all_prompts.append(prompt_tokens)
                all_sampling_params.append(request_data.sampling_params)
                all_adapter_indices.append(adapter_indices_batch[i])

            request_batch_slices.append((request_id, model_id, request_start, len(all_prompts), request_data))

        total_batch_size = len(all_prompts)
        max_batch_size = (
            self.config.sample_max_num_sequences if self.config.sample_max_num_sequences > 0 else total_batch_size
        )
        # Collect generated sequences and prompt logprobs across batches
        all_sequences: list[types.GeneratedSequence] = []
        all_prompt_logprobs: list[list[float]] = []

        with jax.set_mesh(self.mesh):
            model = nnx.merge(self.graphdef, self.lora_params, self.non_lora_params)
            for batch_start in range(0, total_batch_size, max_batch_size):
                batch_end = min(batch_start + max_batch_size, total_batch_size)
                batch_prompts = pad(all_prompts[batch_start:batch_end], max_batch_size, fill=[])
                adapter_indices = pad(all_adapter_indices[batch_start:batch_end], max_batch_size, fill=0)
                sampling_params = pad(
                    all_sampling_params[batch_start:batch_end], max_batch_size, fill=all_sampling_params[batch_start]
                )

                # Pad sequences to same length within the batch to minimize memory usage.
                # Also bin it so the JIT has to compile fewer kernels.
                # Use left-padding for sampling so the last position is always the last real token.
                max_len = round_up_seq_len(max((len(seq) for seq in batch_prompts), default=0))
                input_ids = pad_batch(batch_prompts, max_len, np.int32, left=True)
                attention_mask = pad_batch([[1] * len(seq) for seq in batch_prompts], max_len, np.int32, left=True)

                with self._jit_timing_context(max_len, mode="sample"):
                    result = model.generate(
                        input_ids,
                        attention_mask,
                        sampling_params=sampling_params,
                        adapter_indices=jnp.array(adapter_indices, dtype=jnp.int32),
                        prompt_logprobs=needs_prompt_logprobs,
                        tokenizer=self.tokenizer,
                    )
                # Only take the actual results, not the padded ones
                batch_size = batch_end - batch_start
                all_sequences.extend(
                    types.GeneratedSequence(stop_reason=stop_reason, tokens=tokens, logprobs=logprobs)
                    for stop_reason, tokens, logprobs in zip(
                        result.stop_reasons[:batch_size],
                        result.generated_ids[:batch_size],
                        result.logprobs[:batch_size],
                    )
                )
                if needs_prompt_logprobs and result.prompt_logprobs:
                    all_prompt_logprobs.extend(result.prompt_logprobs[:batch_size])

        for request_id, _, start_idx, end_idx, request_data in request_batch_slices:
            sequences = [all_sequences[i] for i in range(start_idx, end_idx)]
            # Each of `num_samples` samples in a request share the same prompt; use the first's prompt logprobs
            prompt_logprobs = (
                all_prompt_logprobs[start_idx] if request_data.prompt_logprobs and all_prompt_logprobs else None
            )
            results[request_id] = types.SampleOutput(sequences=sequences, prompt_logprobs=prompt_logprobs)

        return results

    def process_optim_step(self, model_id: str, request_data: types.OptimStepInput) -> types.OptimStepOutput:
        """Process an optim_step request and apply accumulated gradients."""
        if model_id not in self.models:
            raise ValueError(f"Model {model_id} not loaded")

        adapter_index = jnp.int32(self.models[model_id].adapter_index)

        # Check if we have any gradients accumulated (count > 0)
        if self.accumulated_grads.counts[adapter_index] == 0:
            logger.warning(f"No accumulated gradients for model {model_id}, skipping optimizer step")
            return types.OptimStepOutput()

        # Update hyperparameters from the request
        hp = self.optimizers[model_id].opt_state.hyperparams
        hp["learning_rate"][...] = request_data.adam_params.learning_rate
        hp["b1"][...] = request_data.adam_params.beta1
        hp["b2"][...] = request_data.adam_params.beta2
        hp["eps"][...] = request_data.adam_params.eps

        # JIT-compiled: compute full gradients, apply optimizer update, and reset accumulated grads
        with jax.set_mesh(self.mesh):
            self.accumulated_grads = self._compute_grads_and_update(
                self.accumulated_grads,
                self.lora_params,
                self.optimizers[model_id],
                adapter_index,
            )

        logger.info(f"Applied optimizer step for model {model_id} (adapter {adapter_index})")
        return types.OptimStepOutput()

    def process_load_weights(self, model_id: str, request_data: types.LoadWeightsInput) -> types.LoadWeightsOutput:
        """Loads a clean, trimmed training checkpoint."""
        if model_id not in self.models:
            raise ValueError("Model not loaded. Create the model before loading a checkpoint.")

        adapter_index = self.models[model_id].adapter_index
        checkpoint_dir = (
            self.config.checkpoints_base / request_data.source_model_id / f"{request_data.checkpoint_id}.tar.gz"
        )

        with download_and_unpack(checkpoint_dir) as temp_dir:
            checkpoint = checkpoints.restore_checkpoint(
                ckpt_dir=temp_dir, target=self._extract_checkpoint_data(model_id), prefix="checkpoint_"
            )

        if checkpoint is None:
            raise FileNotFoundError(f"Training checkpoint not found in {checkpoint_dir}")

        # Validate rank
        rank = checkpoint["lora_config"]["rank"]
        if self.models[model_id].lora_config.rank != rank:
            raise ValueError(
                f"Rank mismatch: checkpoint has rank {rank}, model configured with rank {self.models[model_id].lora_config.rank}"
            )

        # Update both LoRA weights and optimizer state
        insert_adapter_state(adapter_index, self.lora_params, checkpoint["lora_weights"], rank)
        insert_adapter_state(adapter_index, nnx.state(self.optimizers[model_id]), checkpoint["optimizer_state"], rank)

        logger.info(f"Loaded training checkpoint for model {model_id} from {checkpoint_dir}")
        return types.LoadWeightsOutput(type="load_weights")

    def process_save_weights(self, model_id: str, request_data: types.SaveWeightsInput) -> types.SaveWeightsOutput:
        """
        Saves a clean training checkpoint by converting the trimmed NNX graph
        to a pure dictionary before serialization, following official Flax docs.
        """
        if model_id not in self.models:
            raise ValueError(f"Model {model_id} not loaded")

        checkpoint_id = request_data.path
        output_path = self.config.checkpoints_base / model_id / f"{checkpoint_id}.tar.gz"

        with self._checkpoint_status_context(model_id, checkpoint_id, types.CheckpointType.TRAINING):
            with pack_and_upload(output_path) as temp_dir:
                checkpoints.save_checkpoint(
                    target=self._extract_checkpoint_data(model_id),
                    ckpt_dir=temp_dir,
                    step=0,
                    prefix="checkpoint_",
                    overwrite=True,
                )

            logger.info(f"Saved trimmed training checkpoint for model {model_id} to {output_path}")

        return types.SaveWeightsOutput(
            path=f"tinker://{model_id}/weights/{checkpoint_id}",
            type="save_weights",
        )

    def process_save_weights_for_sampler(
        self, model_id: str, request_data: types.SaveWeightsForSamplerInput
    ) -> types.SaveWeightsForSamplerOutput:
        """Process a save_weights_for_sampler request and save model weights."""
        if model_id not in self.models:
            raise ValueError(f"Model {model_id} not loaded")

        lora_model = self.models[model_id]

        # Make sure the user cannot store checkpoints in places like ../../<important file>
        checkpoint_id = Path(request_data.path).name
        output_path = self.config.checkpoints_base / model_id / "sampler_weights" / f"{checkpoint_id}.tar.gz"

        with self._checkpoint_status_context(model_id, checkpoint_id, types.CheckpointType.SAMPLER):
            # Save the LoRA adapter weights and LoRA config as tar.gz
            save_lora_checkpoint(
                self.model, self.config.base_model, lora_model.lora_config, lora_model.adapter_index, output_path
            )

            logger.info(
                f"Saved LoRA adapter weights for model {model_id} (adapter {lora_model.adapter_index}) to {output_path}"
            )

        return types.SaveWeightsForSamplerOutput(
            path=f"tinker://{model_id}/{checkpoint_id}",
            type="save_weights_for_sampler",
        )

    def load_sampler_weights(self, requests: dict[str, tuple[str, types.SampleInput]]) -> list[int]:
        """Load sampler weights for all requests and return full adapter indices array.

        Args:
            requests: Dict mapping request_id to (model_id, request_data) tuples for the batch

        Returns:
            The adapter_indices array for LoRA sampling [batch_size]
            Uses adapter index 0 for base model sampling (no LoRA)
        """
        adapter_indices = []

        for _, (model_id, request_data) in requests.items():
            base_model = request_data.base_model
            checkpoint_id = request_data.checkpoint_id
            if base_model is None:
                # This code path is for sampling from a LoRA adapter
                assert checkpoint_id != "", "checkpoint_id must be not empty"

                adapter_index = self.models[model_id].adapter_index
                if self.models[model_id].loaded_checkpoint_id == checkpoint_id:
                    # Load model from RAM
                    adapter_indices.append(adapter_index)
                else:
                    # Load model from disk
                    assert adapter_index not in adapter_indices, "Cannot override already used adapter"

                    checkpoint_path = (
                        self.config.checkpoints_base / model_id / "sampler_weights" / f"{checkpoint_id}.tar.gz"
                    )
                    logger.info(f"Loading LoRA sampler checkpoint from {checkpoint_path}")
                    adapter_config = self.models[model_id].lora_config
                    load_lora_checkpoint(self.model, adapter_config, adapter_index, checkpoint_path)

                    self.models[model_id].loaded_checkpoint_id = checkpoint_id
                    logger.info(f"Loaded LoRA sampler weights for model {model_id} at adapter index {adapter_index}")
                    adapter_indices.append(adapter_index)
            else:
                # This code path is for sampling from the base model
                if base_model != self.config.base_model:
                    raise ValueError(
                        f"Requested base_model '{base_model}' does not match engine's base_model '{self.config.base_model}'"
                    )
                assert model_id == "" and checkpoint_id == ""
                adapter_indices.append(0)

        return adapter_indices

    def _complete_futures(self, results: dict[str, BaseModel]):
        """Helper method to complete multiple futures in the database.

        Args:
            results: Dict mapping request_id to result (Pydantic BaseModel)
        """
        completed_at = datetime.now(timezone.utc)
        params = [
            {
                "request_id": int(request_id),
                "result_data": result.model_dump(),
                "status": RequestStatus.FAILED if isinstance(result, types.ErrorResponse) else RequestStatus.COMPLETED,
                "completed_at": completed_at,
            }
            for request_id, result in results.items()
        ]

        with Session(self.db_engine) as session:
            session.execute(update(FutureDB), params)
            session.commit()

    def process_single_request(self, request_type: types.RequestType, model_id: str, request_data: dict) -> BaseModel:
        match request_type:
            case types.RequestType.CREATE_MODEL:
                return self.process_create_model(model_id, types.CreateModelInput.model_validate(request_data))
            case types.RequestType.OPTIM_STEP:
                return self.process_optim_step(model_id, types.OptimStepInput.model_validate(request_data))
            case types.RequestType.SAVE_WEIGHTS_FOR_SAMPLER:
                return self.process_save_weights_for_sampler(
                    model_id, types.SaveWeightsForSamplerInput.model_validate(request_data)
                )
            case types.RequestType.SAVE_WEIGHTS:
                return self.process_save_weights(model_id, types.SaveWeightsInput.model_validate(request_data))
            case types.RequestType.LOAD_WEIGHTS:
                return self.process_load_weights(model_id, types.LoadWeightsInput.model_validate(request_data))
            case _:
                raise ValueError(f"Unknown request type: {request_type}")

    def process_single_requests(self, requests: dict[str, tuple[str, types.RequestType, dict]]):
        """Process a collection of single (non-batchable) requests.

        Args:
            requests: Dict mapping request_id to (model_id, request_type, request_data) tuples
        """
        if not requests:
            return
        results = {}
        for request_id, (model_id, request_type, request_data) in requests.items():
            with log_timing(f"process_single_request({request_type.value})"):
                try:
                    result = self.process_single_request(request_type, model_id, request_data)
                except Exception as e:
                    logger.exception(f"Error processing request {request_id}: {e}")
                    result = types.ErrorResponse(error=str(e), status="failed")
            results[request_id] = result
        self._complete_futures(results)

    def process_batch_requests(self, requests: dict[str, tuple[str, BaseModel]], batch_processor):
        """Generic function to process a batch of requests.

        Args:
            requests: Dict mapping request_id to (model_id, request_data) tuples
            batch_processor: Function to call to process the batch
        """
        if not requests:
            return
        with log_timing(f"process_batch_requests({batch_processor.__name__}, n={len(requests)})"):
            try:
                results = batch_processor(requests)
            except Exception as e:
                logger.exception(f"Error processing batch: {e}")
                results = {request_id: types.ErrorResponse(error=str(e), status="failed") for request_id in requests}
        self._complete_futures(results)

    def process_pending_requests(self):
        """Main loop to process pending requests."""
        while True:
            # Query for pending requests and extract data within session context
            with Session(self.db_engine) as session:
                # Use look-ahead scheduling to find batchable forward_backward and forward model passes
                forward_backward_requests = self.find_batchable_model_passes(
                    session, types.RequestType.FORWARD_BACKWARD
                )
                forward_requests = self.find_batchable_model_passes(session, types.RequestType.FORWARD)
                # Find pending sample requests that can be batched
                sample_requests = self.find_batchable_sample(session)
                # Get other pending requests (non forward_backward and non sampling)
                other_requests = self.find_single_requests(session)

            # Process batches outside of session context
            self.process_batch_requests(forward_backward_requests, self.process_forward_backward_batch)
            self.process_batch_requests(forward_requests, self.process_forward_batch)
            self.process_batch_requests(sample_requests, self.process_sample_batch)

            # Process other request types individually (in the future we can also batch independent optim_steps)
            self.process_single_requests(other_requests)

            # Poll every 100ms
            time.sleep(0.1)

    def run(self):
        """Entry point to start the engine."""
        logger.info("Starting background engine...")
        self.process_pending_requests()


def main():
    """Entry point for the background engine."""
    # Create argument parser and add Pydantic model fields
    parser = argparse.ArgumentParser(description="SkyRL tx tinker engine for processing requests")
    add_model(parser, EngineConfig)

    # Parse command-line arguments
    args = parser.parse_args()

    # Create EngineConfig from parsed arguments
    config = EngineConfig.model_validate(vars(args))

    # Initialize and run the engine
    TinkerEngine(config).run()


if __name__ == "__main__":
    main()<|MERGE_RESOLUTION|>--- conflicted
+++ resolved
@@ -356,12 +356,8 @@
             )
 
             replicated = jax.NamedSharding(self.mesh, jax.P(None))
-<<<<<<< HEAD
-            scalar = jax.NamedSharding(self.mesh, jax.P())
             # Shard batch inputs along the FSDP axis (batch, seq_len)
             batch_sharded_2d = jax.NamedSharding(self.mesh, jax.P("fsdp", None))
-=======
->>>>>>> 8e132edc
 
             # JIT the fused function
             # Input order: input_ids, attention_mask, adapter_indices, target_ids,
@@ -380,13 +376,8 @@
             )
             self._forward_backward_and_accumulate = jax.jit(
                 forward_backward_and_accumulate,
-<<<<<<< HEAD
                 in_shardings=(accumulated_grads_shardings, lora_shardings, non_lora_shardings) + input_shardings,
-                out_shardings=(accumulated_grads_shardings, batch_sharded_2d, batch_sharded_2d, scalar),
-=======
-                in_shardings=(accumulated_grads_shardings, lora_shardings, non_lora_shardings) + (replicated,) * 8,
-                out_shardings=(accumulated_grads_shardings, replicated, replicated),
->>>>>>> 8e132edc
+                out_shardings=(accumulated_grads_shardings, batch_sharded_2d, batch_sharded_2d),
                 donate_argnames=("accumulated_grads",),
             )
             self._forward = jax.jit(
@@ -676,7 +667,7 @@
         with jax.set_mesh(self.mesh), self._jit_timing_context(seq_len, mode="train"):
             for mb_start in range(0, total_bs, micro_bs):
                 mb_end = min(mb_start + micro_bs, total_bs)
-<<<<<<< HEAD
+
                 # Shard the micro-batch inputs appropriately
                 # All batch arrays are sharded along the batch dimension
                 mb_input_ids = jax.device_put(input_ids[mb_start:mb_end], sharding_2d)
@@ -688,10 +679,7 @@
                 mb_sampling_logprobs = jax.device_put(sampling_logprobs[mb_start:mb_end], sharding_2d)
                 mb_advantages = jax.device_put(advantages[mb_start:mb_end], sharding_2d)
 
-                self.accumulated_grads, per_token_losses, target_logprobs, _ = self._forward_backward_and_accumulate(
-=======
                 self.accumulated_grads, per_token_losses, target_logprobs = model_pass_fn(
->>>>>>> 8e132edc
                     self.accumulated_grads,
                     self.lora_params,
                     self.non_lora_params,
