--- conflicted
+++ resolved
@@ -23,7 +23,6 @@
 from tx.tinker import types
 from tx.tinker.config import EngineConfig, add_model
 from tx.tinker.loss_fns import LOSS_TYPES, LOSS_FUNCTIONS
-from tx.tinker.migrate import run_migrations_on_startup
 from tx.utils.storage import download_and_unpack, pack_and_upload
 from tx.utils.models import (
     get_dtype,
@@ -79,13 +78,7 @@
     ):
         """Initialize the engine with a database connection and base model."""
         self.config = config
-<<<<<<< HEAD
-        db_url = get_database_url(config.database_url)
-        self.db_engine = create_engine(db_url, echo=False)
-=======
         self.db_engine = create_engine(get_database_url(config.database_url), echo=False)
-
->>>>>>> a0cb39de
         # Store LoRA model metadata (model_id -> metadata)
         self.models: dict[str, types.ModelMetadata] = {}
         # Store accumulated gradients per LoRA adapter (model_id -> accumulated gradients)
@@ -915,25 +908,6 @@
 
 def main():
     """Entry point for the background engine."""
-<<<<<<< HEAD
-    logging.basicConfig(level=logging.INFO, format="%(levelname)s [%(filename)s:%(lineno)d] - %(message)s")
-
-    # Load .env file if it exists
-    from pathlib import Path
-    from dotenv import load_dotenv
-    
-    env_file = Path(__file__).parent.parent.parent / ".env"
-    if env_file.exists():
-        logger.info(f"Loading environment variables from {env_file}")
-        load_dotenv(env_file)
-
-    # Run database migrations
-    logger.info("Running database migrations...")
-    run_migrations_on_startup()
-    logger.info("Database migrations completed")
-
-=======
->>>>>>> a0cb39de
     # Create argument parser and add Pydantic model fields
     parser = argparse.ArgumentParser(description="SkyRL tx tinker engine for processing requests")
     add_model(parser, EngineConfig)
