--- conflicted
+++ resolved
@@ -626,14 +626,7 @@
                 all_sampling_params.append(request_data.sampling_params)
                 all_adapter_indices.append(adapter_indices_batch[i])
 
-<<<<<<< HEAD
             request_batch_slices.append((future.request_id, model_id, request_start, len(all_prompts), request_data))
-
-        # Pad sequences to same length
-        max_len = max(len(seq) for seq in all_prompts)
-=======
-            request_batch_slices.append((request_id, model_id, request_start, len(all_prompts)))
->>>>>>> 2e9e4be3
 
         total_batch_size = len(all_prompts)
         max_batch_size = (
@@ -644,15 +637,6 @@
 
         with jax.set_mesh(self.mesh):
             model = nnx.merge(self.graphdef, self.lora_params, self.non_lora_params)
-<<<<<<< HEAD
-            result = model.generate(
-                input_ids,
-                attention_mask,
-                sampling_params=all_sampling_params,
-                adapter_indices=all_adapter_indices,
-                prompt_logprobs=needs_prompt_logprobs,
-            )
-=======
             for batch_start in range(0, total_batch_size, max_batch_size):
                 batch_end = min(batch_start + max_batch_size, total_batch_size)
                 batch_prompts = pad(all_prompts[batch_start:batch_end], max_batch_size, fill=[])
@@ -660,7 +644,6 @@
                 sampling_params = pad(
                     all_sampling_params[batch_start:batch_end], max_batch_size, fill=all_sampling_params[batch_start]
                 )
->>>>>>> 2e9e4be3
 
                 # Pad sequences to same length within the batch to minimize memory usage.
                 # Also bin it so the JIT has to compile fewer kernels.
@@ -674,6 +657,7 @@
                         attention_mask,
                         sampling_params=sampling_params,
                         adapter_indices=jnp.array(adapter_indices, dtype=jnp.int32),
+                        prompt_logprobs=needs_prompt_logprobs,
                     )
                 # Only take the actual results, not the padded ones
                 batch_size = batch_end - batch_start
