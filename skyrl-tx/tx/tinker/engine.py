"""Background engine for processing training requests."""

import argparse
import time
import logging
from collections import Counter
from dataclasses import dataclass
from datetime import datetime, timezone
from pathlib import Path
from sqlmodel import create_engine, Session, select, func

import jax
import jax.numpy as jnp
from flax import nnx
import optax
from transformers import AutoConfig
from huggingface_hub import snapshot_download

from tx.tinker.db_models import FutureDB, DB_PATH, RequestStatus
from tx.tinker import types
from tx.tinker.config import EngineConfig, add_model
from tx.utils.models import get_dtype, get_model_class, save_checkpoint, load_checkpoint
from tx.layers.lora import update_adapter_config
from peft import LoraConfig

logger = logging.getLogger(__name__)

LEARNING_RATE = 1e-4


<<<<<<< HEAD
def round_up_seq_len(seq_len: int) -> int:
    """
    Rounds a sequence length up to roughly two significant binary digits.
    We do this to pad sequences, so the Jax JIT compiler needs to
    compile less different shapes.
    """
    if seq_len <= 32:
        return 32

    msb_pos = seq_len.bit_length() - 1
    mask = (1 << msb_pos) | (1 << (msb_pos - 1))
    result = seq_len & mask

    if result < seq_len:
        result += (1 << (msb_pos - 1))

    return result
=======
@dataclass
class AccumulatedGradients:
    """Stores accumulated gradients for a LoRA adapter."""

    grad_sum: nnx.State | None
    denominator: int

    def add(self, grad: nnx.State, count: int) -> None:
        """Accumulate gradients and increment denominator."""
        if self.grad_sum is None:
            self.grad_sum = grad
            self.denominator = count
        else:
            self.grad_sum = jax.tree.map(lambda a, b: a + b, self.grad_sum, grad)
            self.denominator += count

    def get_mean(self) -> nnx.State:
        """Compute mean gradients."""
        if self.grad_sum is None or self.denominator == 0:
            raise ValueError("Cannot compute mean: no gradients accumulated")
        return jax.tree.map(
            lambda g: g / jnp.asarray(self.denominator, dtype=g.dtype),
            self.grad_sum,
        )

    def reset(self) -> None:
        """Clear accumulated gradients."""
        self.grad_sum = None
        self.denominator = 0
>>>>>>> 6f20d29b


class TinkerEngine:
    """Background engine for processing training requests."""

    def __init__(
        self,
        config: EngineConfig,
        db_path=DB_PATH,
    ):
        """Initialize the engine with a database connection and base model."""
        self.config = config
        self.db_engine = create_engine(f"sqlite:///{db_path}", echo=False)
        self.models: dict[str, types.ModelMetadata] = {}  # Store LoRA model metadata
        # Store accumulated gradients per LoRA adapter
        self.accumulated_grads: dict[str, AccumulatedGradients] = {}

        # Initialize the shared base model
        self.model_config = AutoConfig.from_pretrained(self.config.base_model)

        # Configure LoRA settings
        self.model_config.max_lora_adapters = self.config.max_lora_adapters
        self.model_config.max_lora_rank = self.config.max_lora_rank

        model_class = get_model_class(self.model_config)

        # Download model weights from HuggingFace
        checkpoint_path = snapshot_download(self.config.base_model, allow_patterns=["*.safetensors"])

        # Create model and load weights
        self.mesh = jax.make_mesh((1, self.config.tensor_parallel_size), ("dp", "tp"))
        with jax.set_mesh(self.mesh):
            self.model = model_class(self.model_config, dtype=get_dtype(self.model_config.dtype), rngs=nnx.Rngs(0))
            load_checkpoint(checkpoint_path, self.model_config, self.model)

            # Create optimizer that only targets LoRA A and B parameters
            def is_lora_param(path, value):
                return any(name in path for name in ["lora_A", "lora_B"])

            self.optimizer = nnx.Optimizer(self.model, optax.adamw(LEARNING_RATE), wrt=is_lora_param)

            # Split model into LoRA and non-LoRA parameters
            self.graphdef, self.lora_params, self.non_lora_params = nnx.split(self.model, is_lora_param, ...)

        logger.info(
            f"Initialized base model {self.config.base_model} with max_lora_adapters={self.config.max_lora_adapters}, max_lora_rank={self.config.max_lora_rank}"
        )

<<<<<<< HEAD
        self._compile_loss_function()

    def _compile_loss_function(self):
        """Compile and cache the loss function to avoid re-jitting on every call."""

        def loss_for_lora_pure(lora_state, input_ids, attention_mask, adapter_indices, target_ids, loss_mask):
            # Merge state back into NNX structure
            merged_model = nnx.merge(self.graphdef, lora_state, self.non_lora_params)
            logits = merged_model(input_ids, attention_mask=attention_mask, adapter_indices=adapter_indices)["logits"]
            # Compute per-example losses (don't average yet)
            per_token_losses = optax.softmax_cross_entropy_with_integer_labels(
                logits=logits, labels=target_ids, where=loss_mask
            )
            # Average over sequence length for each example
            per_example_losses = per_token_losses.mean(axis=-1)
            # Return sum of losses (we'll divide gradients by per-adapter batch size later)
            return per_example_losses.sum(), (logits, per_token_losses)

        # Extract state once to get the pytree structure and compute the partition
        state = nnx.state(self.lora_params)
        state_partition_spec = nnx.get_partition_spec(state)
        # Create NamedSharding objects that tell us how models parameters and inputs should be sharded
        state_shardings = jax.tree.map(lambda spec: jax.NamedSharding(self.mesh, spec), state_partition_spec)
        replicated = jax.NamedSharding(self.mesh, jax.P(None))
        scalar = jax.NamedSharding(self.mesh, jax.P())

        loss_and_grad_fn = jax.value_and_grad(loss_for_lora_pure, has_aux=True)

        # Replicate all outputs except gradients which should match state sharding
        if self.config.enforce_eager:
            # Disable JIT compilation for debugging
            self._compiled_loss_and_grad_fn = loss_and_grad_fn
        else:
            self._compiled_loss_and_grad_fn = jax.jit(
                loss_and_grad_fn,
                in_shardings=(state_shardings,) + (replicated,) * 5,
                out_shardings=((scalar, (replicated, replicated)), state_shardings)
            )
=======
    def _micro_batch_size(self, total: int) -> int:
        """Return effective micro-batch size; 0/absent => disabled (use full fused batch)."""
        mb = self.config.micro_batch_size
        return total if mb <= 0 else max(1, min(mb, total))

    def _forward_backward(
        self,
        input_ids: jax.Array,
        attention_mask: jax.Array,
        adapter_indices: jax.Array,
        target_ids: jax.Array,
        loss_mask: jax.Array,
    ) -> tuple[jax.Array, jax.Array, nnx.State]:
        """Run forward+backward on a batch of inputs."""

        def loss_for_lora(lora_params):
            merged = nnx.merge(self.graphdef, lora_params, self.non_lora_params)
            logits = merged(input_ids, attention_mask=attention_mask, adapter_indices=adapter_indices)[
                "logits"
            ]  # [B, T, V]
            per_token_losses = optax.softmax_cross_entropy_with_integer_labels(
                logits=logits, labels=target_ids, where=loss_mask
            )  # [B, T]
            # Return sum of losses (we'll divide gradients by per-adapter batch size later)
            return per_token_losses.mean(axis=-1).sum(), (logits, per_token_losses)

        loss_and_grad_fn = nnx.value_and_grad(loss_for_lora, has_aux=True)
        (_, (logits, per_token_losses)), lora_grads = loss_and_grad_fn(self.lora_params)
        logprobs = jax.nn.log_softmax(logits, axis=-1)  # [B, T, V]
        target_logprobs = jnp.take_along_axis(logprobs, target_ids[..., None], axis=-1).squeeze(-1)  # [B, T]
        return per_token_losses, target_logprobs, lora_grads

    def _accumulate_grads(self, lora_grads: nnx.State, example_model_ids: list[str]) -> None:
        """
        Accumulate adapter-wise gradient sums and example counts.
        """
        for model_id, count in Counter(example_model_ids).items():
            idx = self.models[model_id].adapter_index
            # Extract gradient sum for this adapter
            grad_sum = jax.tree.map(lambda g: g[idx], lora_grads)
            accumulator = self.accumulated_grads[model_id]
            accumulator.add(grad_sum, count)
>>>>>>> 6f20d29b

    def find_batchable_forward_backward(self, session: Session) -> list[FutureDB]:
        """Find all forward_backward ops that come before any optim_step for their model.

        Uses look-ahead scheduling: for each model, only returns forward_backward operations
        that have no optim_step blocking them in the queue.

        Args:
            session: Database session

        Returns:
            List of FutureDB objects that can be safely batched together
        """
        # Find the earliest pending optim_step per model (these act as barriers)
        optim_barriers_query = (
            select(FutureDB.model_id, func.min(FutureDB.request_id).label("barrier_id"))
            .where(FutureDB.request_type == types.RequestType.OPTIM_STEP)
            .where(FutureDB.status == RequestStatus.PENDING)
            .group_by(FutureDB.model_id)
        )
        optim_barriers = session.exec(optim_barriers_query).all()
        barriers = dict(optim_barriers)

        # Get all pending forward_backward operations ordered by request_id
        fwd_bwd_query = (
            select(FutureDB)
            .where(FutureDB.request_type == types.RequestType.FORWARD_BACKWARD)
            .where(FutureDB.status == RequestStatus.PENDING)
            .order_by(FutureDB.request_id)
        )
        fwd_bwd_ops = session.exec(fwd_bwd_query).all()

        # Filter: only include ops that come before their model's optim barrier
        batchable = [op for op in fwd_bwd_ops if op.model_id not in barriers or op.request_id < barriers[op.model_id]]

        return batchable

    def process_create_model(self, model_id: str, request_data: types.CreateModelInput) -> types.CreateModelOutput:
        """Create and initialize a model."""
        # Assign adapter index for this model_id
        adapter_index = max((m.adapter_index for m in self.models.values()), default=-1) + 1

        if adapter_index >= self.config.max_lora_adapters:
            raise ValueError(f"Maximum number of LoRA adapters ({self.config.max_lora_adapters}) reached")

        # Extract LoRA rank and alpha from config
        lora_rank = request_data.lora_config.rank
        lora_alpha = request_data.lora_config.alpha

        # Validate rank doesn't exceed max
        if not (0 < lora_rank <= self.config.max_lora_rank):
            raise ValueError(f"LoRA rank {lora_rank} must be between 1 and {self.config.max_lora_rank}")

        self.models[model_id] = types.ModelMetadata(
            adapter_index=adapter_index,
            lora_config=request_data.lora_config,
        )
        self.accumulated_grads[model_id] = AccumulatedGradients(grad_sum=None, denominator=0)

        # Update the adapter's rank and scaling in all LoRA layers
        update_adapter_config(self.model, adapter_index, lora_rank, lora_alpha)

        logger.info(
            f"Created LoRA model {model_id} with adapter index {adapter_index}, rank {lora_rank}, alpha {lora_alpha}"
        )

        return types.CreateModelOutput(
            model_id=model_id,
            base_model=self.config.base_model,
            lora_config=request_data.lora_config,
        )

    def process_forward_backward_batch(
        self, requests: list[tuple[FutureDB, str, types.ForwardBackwardInput]]
    ) -> dict[str, types.ForwardBackwardOutput | types.ForwardBackwardError]:
        """Process multiple forward_backward requests in a single batch.

        Args:
            requests: List of (future, model_id, request_data) tuples

        Returns:
            Dict mapping request_id -> result_data or error info
        """
        if not requests:
            return {}

        results = {}
        valid_requests = []

        # Filter out invalid requests and mark them as failed
        for future, model_id, request_data in requests:
            if model_id not in self.models:
                results[future.request_id] = types.ForwardBackwardError(
                    error=f"Model {model_id} not loaded",
                    status="failed",
                )
            else:
                valid_requests.append((future, model_id, request_data))

        if not valid_requests:
            return results

        # Collect all examples and their metadata
        all_input_ids = []
        all_targets = []
        all_token_weights = []
        all_adapter_indices = []
        example_model_ids = []  # map each example to its model_id
        request_batch_slices = []  # Track which examples belong to which request

        current_batch_idx = 0
        for future, model_id, request_data in valid_requests:
            adapter_index = self.models[model_id].adapter_index
            forward_backward_input = request_data.forward_backward_input
            data = forward_backward_input["data"]

            request_start = current_batch_idx
            for item in data:
                tokens = [t for chunk in item["model_input"]["chunks"] for t in chunk["tokens"]]
                all_input_ids.append(tokens)
                target_tokens = item["loss_fn_inputs"]["target_tokens"]["data"]
                all_targets.append(target_tokens)
                weights = item["loss_fn_inputs"]["weights"]["data"]
                all_token_weights.append(weights)
                all_adapter_indices.append(adapter_index)
                example_model_ids.append(model_id)
                current_batch_idx += 1

            request_batch_slices.append((future.request_id, model_id, request_start, current_batch_idx))

        # Pad sequences to same length. Also bin it so the JIT has to compile fewer kernels.
        max_len = round_up_seq_len(max(len(seq) for seq in all_input_ids))

        input_ids = jnp.array([seq + [0] * (max_len - len(seq)) for seq in all_input_ids], dtype=jnp.int32)
        target_ids = jnp.array([seq + [0] * (max_len - len(seq)) for seq in all_targets], dtype=jnp.int32)
        adapter_indices = jnp.array(all_adapter_indices, dtype=jnp.int32)

        # Create attention mask (1 for real tokens, 0 for padding)
        attention_mask = jnp.array(
            [[1] * len(seq) + [0] * (max_len - len(seq)) for seq in all_input_ids], dtype=jnp.int32
        )
        loss_mask = jnp.array(
            [all_token_weights[i] + [0] * (max_len - len(all_input_ids[i])) for i in range(len(all_token_weights))],
            dtype=jnp.int32,
        )

<<<<<<< HEAD
        # Compute per-example losses and gradients using the cached compiled function
        # This avoids re-jitting on every call
        # Extract state to pass to pure jitted function
        lora_state = nnx.state(self.lora_params)
        with jax.set_mesh(self.mesh):
            (sum_loss, (logits, per_token_losses)), lora_grads = self._compiled_loss_and_grad_fn(
                lora_state, input_ids, attention_mask, adapter_indices, target_ids, loss_mask
            )

        # Compute logprobs for the target tokens
        all_logprobs = jax.nn.log_softmax(logits, axis=-1)  # [B, T, V]
        target_logprobs = jnp.take_along_axis(all_logprobs, target_ids[..., None], axis=-1)  # [B, T, 1]
        target_logprobs = target_logprobs.squeeze(-1)  # [B, T]

        # Extract and accumulate gradients for each model_id's specific adapter
        for request_id, model_id, start_idx, end_idx in request_batch_slices:
            num_adapter_examples = end_idx - start_idx
            adapter_index = self.models[model_id].adapter_index

            # Extract gradients for this adapter, and scale to mean over the adapter's samples.
            adapter_grads_sum = jax.tree.map(lambda g: g[adapter_index], lora_grads)
            adapter_grads = jax.tree.map(
                lambda x: x / jnp.asarray(num_adapter_examples, dtype=x.dtype),
                adapter_grads_sum,
=======
        total_bs = int(input_ids.shape[0])
        micro_bs = self._micro_batch_size(total_bs)
        seq_lens = [len(seq) for seq in all_input_ids]

        # Used to collect per-example outputs (by global row index)
        token_losses_out = [None] * total_bs
        logprobs_out = [None] * total_bs

        for mb_start in range(0, total_bs, micro_bs):
            mb_end = min(mb_start + micro_bs, total_bs)
            per_token_losses, target_logprobs, lora_grads_mb = self._forward_backward(
                input_ids[mb_start:mb_end],
                attention_mask[mb_start:mb_end],
                adapter_indices[mb_start:mb_end],
                target_ids[mb_start:mb_end],
                loss_mask[mb_start:mb_end],
>>>>>>> 6f20d29b
            )
            for i_local, i_global in enumerate(range(mb_start, mb_end)):
                L = seq_lens[i_global]
                token_losses_out[i_global] = per_token_losses[i_local, :L].astype(jnp.float32)
                logprobs_out[i_global] = target_logprobs[i_local, :L].astype(jnp.float32)
            self._accumulate_grads(lora_grads_mb, example_model_ids[mb_start:mb_end])

        # Compute per-request results
        for request_id, _, start_idx, end_idx in request_batch_slices:
            loss_fn_outputs = []
            # Compute per-example losses
            for i in range(start_idx, end_idx):
                # Extract losses for this example's tokens
                token_losses = token_losses_out[i]
                token_logprobs = logprobs_out[i]
                loss_fn_outputs.append(
                    {
                        "elementwise_loss": {
                            "data": token_losses.tolist(),
                            "dtype": "float32",
                            "shape": [token_losses.shape[0]],
                        },
                        "logprobs": {
                            "data": token_logprobs.tolist(),
                            "dtype": "float32",
                            "shape": [token_logprobs.shape[0]],
                        },
                    }
                )

            results[request_id] = types.ForwardBackwardOutput(
                loss_fn_output_type="scalar",
                loss_fn_outputs=loss_fn_outputs,
                metrics={},
            )

        return results

    def process_optim_step(self, model_id: str, request_data: types.OptimStepInput) -> types.OptimStepOutput:
        """Process an optim_step request and apply accumulated gradients."""
        if model_id not in self.models:
            raise ValueError(f"Model {model_id} not loaded")

        adapter_index = self.models[model_id].adapter_index

        # Get accumulated gradients for this adapter
        accumulator = self.accumulated_grads[model_id]
        if accumulator.grad_sum is None or accumulator.denominator == 0:
            logger.warning(f"No accumulated gradients for model {model_id}, skipping optimizer step")
            return types.OptimStepOutput()

        # Average over all examples for this adapter
        adapter_grads = accumulator.get_mean()

        # Create full gradient structure with zeros for all adapters except this one
        def expand_adapter_grads(lora_param, adapter_grad):
            # Create zeros for all adapters with the same shape as lora_param
            full_grads = jnp.zeros_like(lora_param)
            # Set gradients for this specific adapter
            return full_grads.at[adapter_index].set(adapter_grad)

        full_lora_grads = jax.tree.map(expand_adapter_grads, self.lora_params, adapter_grads)

        # Apply optimizer update -- going forward we need to figure out how to use different learning rates per adapter
        adam_params = request_data.adam_params
        assert adam_params.lr == LEARNING_RATE, f"Currently we only support a fixed learning rate {LEARNING_RATE}"
        self.optimizer.update(self.lora_params, full_lora_grads)

        # Clear accumulated gradients
        self.accumulated_grads[model_id].reset()

        logger.info(f"Applied optimizer step for model {model_id} (adapter {adapter_index})")
        return types.OptimStepOutput()

    def process_save_weights_for_sampler(
        self, model_id: str, request_data: types.SaveWeightsForSamplerInput
    ) -> types.SaveWeightsForSamplerOutput:
        """Process a save_weights_for_sampler request and save model weights."""
        if model_id not in self.models:
            raise ValueError(f"Model {model_id} not loaded")

        adapter_index = self.models[model_id].adapter_index

        # Make sure the user cannot store checkpoints in places like ../../<important file>
        checkpoint_id = Path(request_data.path).name
        output_dir = self.config.checkpoints_base / model_id / checkpoint_id
        output_dir.mkdir(parents=True, exist_ok=True)

        # Collect LoRA rank for each layer and then the LoRA parameters for adapter_index

        layer_rank = {
            path[:-2]: int(node[adapter_index])
            for path, node in jax.tree.flatten_with_path(self.non_lora_params)[0]
            if len(path) >= 2 and getattr(path[-2], "key", None) == "lora_ranks"
        }

        def extract_adapter_params(path, p):
            rank = layer_rank[path[:-2]]
            if path[-2].key == "lora_A":
                return p[adapter_index, :, :rank]
            elif path[-2].key == "lora_B":
                return p[adapter_index, :rank, :]
            else:
                return p[adapter_index]

        adapter_lora_params = jax.tree.map_with_path(extract_adapter_params, self.lora_params)

        # Save only the LoRA adapter weights
        save_checkpoint(self.model_config, adapter_lora_params, output_dir / "adapter_model.safetensors")

        # Save LoRA config
        lora_config = LoraConfig(
            r=self.models[model_id].lora_config.rank, lora_alpha=self.models[model_id].lora_config.alpha
        )
        lora_config.save_pretrained(output_dir)

        logger.info(f"Saved LoRA adapter weights for model {model_id} (adapter {adapter_index}) to {output_dir}")

        return types.SaveWeightsForSamplerOutput(
            path=f"tinker://{model_id}/{checkpoint_id}",
            type="save_weights_for_sampler",
        )

    def process_single_request(self, request_type: types.RequestType, model_id: str, request_data: dict) -> dict:
        match request_type:
            case types.RequestType.CREATE_MODEL:
                result = self.process_create_model(model_id, types.CreateModelInput.model_validate(request_data))
            case types.RequestType.OPTIM_STEP:
                result = self.process_optim_step(model_id, types.OptimStepInput.model_validate(request_data))
            case types.RequestType.SAVE_WEIGHTS_FOR_SAMPLER:
                result = self.process_save_weights_for_sampler(
                    model_id, types.SaveWeightsForSamplerInput.model_validate(request_data)
                )
            case _:
                raise ValueError(f"Unknown request type: {request_type}")
        return result.model_dump()

    def process_pending_requests(self):
        """Main loop to process pending requests."""
        while True:
            with Session(self.db_engine) as session:
                # Use look-ahead scheduling to find batchable forward_backward operations
                forward_backward_futures = self.find_batchable_forward_backward(session)

                # Get other pending requests (non-forward_backward or those blocked by optim_step)
                statement = (
                    select(FutureDB)
                    .where(FutureDB.status == RequestStatus.PENDING)
                    .where(FutureDB.request_type != types.RequestType.FORWARD_BACKWARD)
                    .order_by(FutureDB.request_id)
                )
                other_futures = session.exec(statement).all()

                # Process forward_backward requests in batch
                if forward_backward_futures:
                    try:
                        batch_requests = [
                            (f, f.model_id, types.ForwardBackwardInput.model_validate(f.request_data))
                            for f in forward_backward_futures
                        ]
                        results = self.process_forward_backward_batch(batch_requests)

                        # Update each future with its result
                        for future in forward_backward_futures:
                            if future.request_id in results:
                                result_data = results[future.request_id]
                                if isinstance(result_data, types.ForwardBackwardError):
                                    future.status = RequestStatus.FAILED
                                else:
                                    future.status = RequestStatus.COMPLETED
                                future.result_data = result_data.model_dump()
                                future.completed_at = datetime.now(timezone.utc)
                                session.add(future)
                                logger.info(f"Completed {future.request_type} request {future.request_id}")

                        session.commit()

                    except Exception as e:
                        logger.exception(f"Error processing forward_backward batch: {e}")
                        # Mark all forward_backward requests in the batch as failed
                        for future in forward_backward_futures:
                            future.result_data = {"error": str(e)}
                            future.status = RequestStatus.FAILED
                            future.completed_at = datetime.now(timezone.utc)
                            session.add(future)
                        session.commit()

                # Process other request types individually (in the future we can also batch independent optim_steps)
                for future in other_futures:
                    try:
                        future.result_data = self.process_single_request(
                            future.request_type, future.model_id, future.request_data
                        )
                        future.status = RequestStatus.COMPLETED
                        future.completed_at = datetime.now(timezone.utc)
                        session.add(future)
                        session.commit()

                        logger.info(f"Completed {future.request_type} request {future.request_id}")

                    except Exception as e:
                        logger.exception(f"Error processing request {future.request_id}: {e}")
                        future.result_data = {"error": str(e)}
                        future.status = RequestStatus.FAILED
                        future.completed_at = datetime.now(timezone.utc)
                        session.add(future)
                        session.commit()

            # Poll every 100ms
            time.sleep(0.1)

    def run(self):
        """Entry point to start the engine."""
        logger.info("Starting background engine...")
        self.process_pending_requests()


def main():
    """Entry point for the background engine."""
    logging.basicConfig(level=logging.INFO, format="%(levelname)s [%(filename)s:%(lineno)d] - %(message)s")

    # Create argument parser and add Pydantic model fields
    parser = argparse.ArgumentParser(description="SkyRL tx tinker engine for processing requests")
    add_model(parser, EngineConfig)

    # Parse command-line arguments
    args = parser.parse_args()

    # Create EngineConfig from parsed arguments
    config = EngineConfig.model_validate(vars(args))

    # Initialize and run the engine
    TinkerEngine(config).run()


if __name__ == "__main__":
    main()<|MERGE_RESOLUTION|>--- conflicted
+++ resolved
@@ -28,7 +28,7 @@
 LEARNING_RATE = 1e-4
 
 
-<<<<<<< HEAD
+
 def round_up_seq_len(seq_len: int) -> int:
     """
     Rounds a sequence length up to roughly two significant binary digits.
@@ -46,7 +46,8 @@
         result += (1 << (msb_pos - 1))
 
     return result
-=======
+
+
 @dataclass
 class AccumulatedGradients:
     """Stores accumulated gradients for a LoRA adapter."""
@@ -76,7 +77,6 @@
         """Clear accumulated gradients."""
         self.grad_sum = None
         self.denominator = 0
->>>>>>> 6f20d29b
 
 
 class TinkerEngine:
@@ -125,46 +125,41 @@
             f"Initialized base model {self.config.base_model} with max_lora_adapters={self.config.max_lora_adapters}, max_lora_rank={self.config.max_lora_rank}"
         )
 
-<<<<<<< HEAD
-        self._compile_loss_function()
-
-    def _compile_loss_function(self):
+        self._create_loss_and_grad_fn()
+
+    def _create_loss_and_grad_fn(self):
         """Compile and cache the loss function to avoid re-jitting on every call."""
 
-        def loss_for_lora_pure(lora_state, input_ids, attention_mask, adapter_indices, target_ids, loss_mask):
-            # Merge state back into NNX structure
+        def loss_for_lora(lora_state, input_ids, attention_mask, adapter_indices, target_ids, loss_mask):
             merged_model = nnx.merge(self.graphdef, lora_state, self.non_lora_params)
-            logits = merged_model(input_ids, attention_mask=attention_mask, adapter_indices=adapter_indices)["logits"]
-            # Compute per-example losses (don't average yet)
+            logits = merged_model(input_ids, attention_mask=attention_mask, adapter_indices=adapter_indices)[
+                "logits"
+            ]  # [B, T, V]
             per_token_losses = optax.softmax_cross_entropy_with_integer_labels(
                 logits=logits, labels=target_ids, where=loss_mask
-            )
-            # Average over sequence length for each example
-            per_example_losses = per_token_losses.mean(axis=-1)
+            )  # [B, T]
             # Return sum of losses (we'll divide gradients by per-adapter batch size later)
-            return per_example_losses.sum(), (logits, per_token_losses)
-
-        # Extract state once to get the pytree structure and compute the partition
-        state = nnx.state(self.lora_params)
-        state_partition_spec = nnx.get_partition_spec(state)
-        # Create NamedSharding objects that tell us how models parameters and inputs should be sharded
-        state_shardings = jax.tree.map(lambda spec: jax.NamedSharding(self.mesh, spec), state_partition_spec)
-        replicated = jax.NamedSharding(self.mesh, jax.P(None))
-        scalar = jax.NamedSharding(self.mesh, jax.P())
-
-        loss_and_grad_fn = jax.value_and_grad(loss_for_lora_pure, has_aux=True)
-
-        # Replicate all outputs except gradients which should match state sharding
+            return per_token_losses.mean(axis=-1).sum(), (logits, per_token_losses)
+
+        loss_and_grad_fn = jax.value_and_grad(loss_for_lora, has_aux=True)
+
         if self.config.enforce_eager:
             # Disable JIT compilation for debugging
-            self._compiled_loss_and_grad_fn = loss_and_grad_fn
+            self._loss_and_grad_fn = loss_and_grad_fn
         else:
-            self._compiled_loss_and_grad_fn = jax.jit(
+            # Extract state once to get the pytree structure and compute the partition
+            state = nnx.state(self.lora_params)
+            state_partition_spec = nnx.get_partition_spec(state)
+            # Create NamedSharding objects that tell us how models parameters and inputs should be sharded
+            state_shardings = jax.tree.map(lambda spec: jax.NamedSharding(self.mesh, spec), state_partition_spec)
+            replicated = jax.NamedSharding(self.mesh, jax.P(None))
+            scalar = jax.NamedSharding(self.mesh, jax.P())
+            self._loss_and_grad_fn = jax.jit(
                 loss_and_grad_fn,
                 in_shardings=(state_shardings,) + (replicated,) * 5,
                 out_shardings=((scalar, (replicated, replicated)), state_shardings)
             )
-=======
+ 
     def _micro_batch_size(self, total: int) -> int:
         """Return effective micro-batch size; 0/absent => disabled (use full fused batch)."""
         mb = self.config.micro_batch_size
@@ -179,20 +174,9 @@
         loss_mask: jax.Array,
     ) -> tuple[jax.Array, jax.Array, nnx.State]:
         """Run forward+backward on a batch of inputs."""
-
-        def loss_for_lora(lora_params):
-            merged = nnx.merge(self.graphdef, lora_params, self.non_lora_params)
-            logits = merged(input_ids, attention_mask=attention_mask, adapter_indices=adapter_indices)[
-                "logits"
-            ]  # [B, T, V]
-            per_token_losses = optax.softmax_cross_entropy_with_integer_labels(
-                logits=logits, labels=target_ids, where=loss_mask
-            )  # [B, T]
-            # Return sum of losses (we'll divide gradients by per-adapter batch size later)
-            return per_token_losses.mean(axis=-1).sum(), (logits, per_token_losses)
-
-        loss_and_grad_fn = nnx.value_and_grad(loss_for_lora, has_aux=True)
-        (_, (logits, per_token_losses)), lora_grads = loss_and_grad_fn(self.lora_params)
+        lora_state = nnx.state(self.lora_params)
+        with jax.set_mesh(self.mesh):
+            (_, (logits, per_token_losses)), lora_grads = self._loss_and_grad_fn(lora_state)
         logprobs = jax.nn.log_softmax(logits, axis=-1)  # [B, T, V]
         target_logprobs = jnp.take_along_axis(logprobs, target_ids[..., None], axis=-1).squeeze(-1)  # [B, T]
         return per_token_losses, target_logprobs, lora_grads
@@ -207,7 +191,6 @@
             grad_sum = jax.tree.map(lambda g: g[idx], lora_grads)
             accumulator = self.accumulated_grads[model_id]
             accumulator.add(grad_sum, count)
->>>>>>> 6f20d29b
 
     def find_batchable_forward_backward(self, session: Session) -> list[FutureDB]:
         """Find all forward_backward ops that come before any optim_step for their model.
@@ -354,32 +337,6 @@
             dtype=jnp.int32,
         )
 
-<<<<<<< HEAD
-        # Compute per-example losses and gradients using the cached compiled function
-        # This avoids re-jitting on every call
-        # Extract state to pass to pure jitted function
-        lora_state = nnx.state(self.lora_params)
-        with jax.set_mesh(self.mesh):
-            (sum_loss, (logits, per_token_losses)), lora_grads = self._compiled_loss_and_grad_fn(
-                lora_state, input_ids, attention_mask, adapter_indices, target_ids, loss_mask
-            )
-
-        # Compute logprobs for the target tokens
-        all_logprobs = jax.nn.log_softmax(logits, axis=-1)  # [B, T, V]
-        target_logprobs = jnp.take_along_axis(all_logprobs, target_ids[..., None], axis=-1)  # [B, T, 1]
-        target_logprobs = target_logprobs.squeeze(-1)  # [B, T]
-
-        # Extract and accumulate gradients for each model_id's specific adapter
-        for request_id, model_id, start_idx, end_idx in request_batch_slices:
-            num_adapter_examples = end_idx - start_idx
-            adapter_index = self.models[model_id].adapter_index
-
-            # Extract gradients for this adapter, and scale to mean over the adapter's samples.
-            adapter_grads_sum = jax.tree.map(lambda g: g[adapter_index], lora_grads)
-            adapter_grads = jax.tree.map(
-                lambda x: x / jnp.asarray(num_adapter_examples, dtype=x.dtype),
-                adapter_grads_sum,
-=======
         total_bs = int(input_ids.shape[0])
         micro_bs = self._micro_batch_size(total_bs)
         seq_lens = [len(seq) for seq in all_input_ids]
@@ -396,7 +353,6 @@
                 adapter_indices[mb_start:mb_end],
                 target_ids[mb_start:mb_end],
                 loss_mask[mb_start:mb_end],
->>>>>>> 6f20d29b
             )
             for i_local, i_global in enumerate(range(mb_start, mb_end)):
                 L = seq_lens[i_global]
