"""Background engine for processing training requests."""

import argparse
import time
import logging
from datetime import datetime, timezone
from pathlib import Path
from sqlmodel import create_engine, Session, select, func

import jax
import jax.numpy as jnp
from flax import nnx
import optax
from transformers import AutoConfig
from huggingface_hub import snapshot_download

from tx.tinker.db_models import FutureDB, DB_PATH, RequestStatus
from tx.tinker import types
from tx.tinker.config import EngineConfig, add_model
from tx.utils.models import get_dtype, get_model_class, save_checkpoint, load_checkpoint
from tx.layers.lora import update_adapter_config
from peft import LoraConfig

logger = logging.getLogger(__name__)

LEARNING_RATE = 1e-4


def round_up_to_multiple(num: int, multiple: int) -> int:
    return ((num + multiple - 1) // multiple) * multiple


class TinkerEngine:
    """Background engine for processing training requests."""

    def __init__(
        self,
        config: EngineConfig,
        db_path=DB_PATH,
    ):
        """Initialize the engine with a database connection and base model."""
        self.config = config
        self.db_engine = create_engine(f"sqlite:///{db_path}", echo=False)
        self.models: dict[str, types.ModelMetadata] = {}  # Store LoRA model metadata
        self.accumulated_grads = {}  # Store accumulated gradients per LoRA adapter: model_id -> grads

        # Initialize the shared base model
        self.model_config = AutoConfig.from_pretrained(self.config.base_model)

        # Configure LoRA settings
        self.model_config.max_lora_adapters = self.config.max_lora_adapters
        self.model_config.max_lora_rank = self.config.max_lora_rank

        model_class = get_model_class(self.model_config)

        # Download model weights from HuggingFace
        checkpoint_path = snapshot_download(self.config.base_model, allow_patterns=["*.safetensors"])

        # Create model and load weights
<<<<<<< HEAD
        self.mesh = jax.make_mesh((1, 4), ("dp", "tp"))
        with jax.set_mesh(self.mesh):
            self.model = model_class(self.config, dtype=get_dtype(self.config.dtype), rngs=nnx.Rngs(0))
            load_checkpoint(checkpoint_path, self.config, self.model)
=======
        mesh = jax.make_mesh((1, 1), ("dp", "tp"))
        with jax.set_mesh(mesh):
            self.model = model_class(self.model_config, dtype=get_dtype(self.model_config.dtype), rngs=nnx.Rngs(0))
            load_checkpoint(checkpoint_path, self.model_config, self.model)
>>>>>>> 052aed76

            # Create optimizer that only targets LoRA A and B parameters
            def is_lora_param(path, value):
                return any(name in path for name in ["lora_A", "lora_B"])

            self.optimizer = nnx.Optimizer(self.model, optax.adamw(LEARNING_RATE), wrt=is_lora_param)

            # Split model into LoRA and non-LoRA parameters
            self.graphdef, self.lora_params, self.non_lora_params = nnx.split(self.model, is_lora_param, ...)

        logger.info(
            f"Initialized base model {self.config.base_model} with max_lora_adapters={self.config.max_lora_adapters}, max_lora_rank={self.config.max_lora_rank}"
        )

        self._compile_loss_function()

    def _compile_loss_function(self):
        """Compile and cache the loss function to avoid re-jitting on every call."""

        def loss_for_lora_pure(lora_state, input_ids, attention_mask, adapter_indices, target_ids, loss_mask):
            # Merge state back into NNX structure
            merged_model = nnx.merge(self.graphdef, lora_state, self.non_lora_params)
            logits = merged_model(input_ids, attention_mask=attention_mask, adapter_indices=adapter_indices)["logits"]
            # Compute per-example losses (don't average yet)
            per_token_losses = optax.softmax_cross_entropy_with_integer_labels(
                logits=logits, labels=target_ids, where=loss_mask
            )
            # Average over sequence length for each example
            per_example_losses = per_token_losses.mean(axis=-1)
            # Return mean loss for gradient computation, but also return per-token losses
            return per_example_losses.mean(), (logits, per_token_losses)

        # Extract state once to get the pytree structure and compute the partition
        state = nnx.state(self.lora_params)
        state_partition_spec = nnx.get_partition_spec(state)
        # Create NamedSharding objects that tell us how models parameters and inputs should be sharded
        state_shardings = jax.tree.map(lambda spec: jax.NamedSharding(self.mesh, spec), state_partition_spec)
        replicated = jax.NamedSharding(self.mesh, jax.P(None))
        scalar = jax.NamedSharding(self.mesh, jax.P())

        loss_and_grad_fn = jax.value_and_grad(loss_for_lora_pure, has_aux=True)

        # Replicate all outputs except gradients which should match state sharding
        self._compiled_loss_and_grad_fn = jax.jit(
            loss_and_grad_fn,
            in_shardings=(state_shardings,) + (replicated,) * 5,
            out_shardings=((scalar, (replicated, replicated)), state_shardings)
        )

    def find_batchable_forward_backward(self, session: Session) -> list[FutureDB]:
        """Find all forward_backward ops that come before any optim_step for their model.

        Uses look-ahead scheduling: for each model, only returns forward_backward operations
        that have no optim_step blocking them in the queue.

        Args:
            session: Database session

        Returns:
            List of FutureDB objects that can be safely batched together
        """
        # Find the earliest pending optim_step per model (these act as barriers)
        optim_barriers_query = (
            select(FutureDB.model_id, func.min(FutureDB.request_id).label("barrier_id"))
            .where(FutureDB.request_type == types.RequestType.OPTIM_STEP)
            .where(FutureDB.status == RequestStatus.PENDING)
            .group_by(FutureDB.model_id)
        )
        optim_barriers = session.exec(optim_barriers_query).all()
        barriers = dict(optim_barriers)

        # Get all pending forward_backward operations ordered by request_id
        fwd_bwd_query = (
            select(FutureDB)
            .where(FutureDB.request_type == types.RequestType.FORWARD_BACKWARD)
            .where(FutureDB.status == RequestStatus.PENDING)
            .order_by(FutureDB.request_id)
        )
        fwd_bwd_ops = session.exec(fwd_bwd_query).all()

        # Filter: only include ops that come before their model's optim barrier
        batchable = [op for op in fwd_bwd_ops if op.model_id not in barriers or op.request_id < barriers[op.model_id]]

        return batchable

    def process_create_model(self, model_id: str, request_data: types.CreateModelInput) -> types.CreateModelOutput:
        """Create and initialize a model."""
        # Assign adapter index for this model_id
        adapter_index = max((m.adapter_index for m in self.models.values()), default=-1) + 1

        if adapter_index >= self.config.max_lora_adapters:
            raise ValueError(f"Maximum number of LoRA adapters ({self.config.max_lora_adapters}) reached")

        # Extract LoRA rank and alpha from config
        lora_rank = request_data.lora_config.rank
        lora_alpha = request_data.lora_config.alpha

        # Validate rank doesn't exceed max
        if not (0 < lora_rank <= self.config.max_lora_rank):
            raise ValueError(f"LoRA rank {lora_rank} must be between 1 and {self.config.max_lora_rank}")

        self.models[model_id] = types.ModelMetadata(
            adapter_index=adapter_index,
            lora_config=request_data.lora_config,
        )
        self.accumulated_grads[model_id] = None

        # Update the adapter's rank and scaling in all LoRA layers
        update_adapter_config(self.model, adapter_index, lora_rank, lora_alpha)

        logger.info(
            f"Created LoRA model {model_id} with adapter index {adapter_index}, rank {lora_rank}, alpha {lora_alpha}"
        )

        return types.CreateModelOutput(
            model_id=model_id,
            base_model=self.config.base_model,
            lora_config=request_data.lora_config,
        )

    def process_forward_backward_batch(
        self, requests: list[tuple[FutureDB, str, types.ForwardBackwardInput]]
    ) -> dict[str, types.ForwardBackwardOutput | types.ForwardBackwardError]:
        """Process multiple forward_backward requests in a single batch.

        Args:
            requests: List of (future, model_id, request_data) tuples

        Returns:
            Dict mapping request_id -> result_data or error info
        """
        if not requests:
            return {}

        results = {}
        valid_requests = []

        # Filter out invalid requests and mark them as failed
        for future, model_id, request_data in requests:
            if model_id not in self.models:
                results[future.request_id] = types.ForwardBackwardError(
                    error=f"Model {model_id} not loaded",
                    status="failed",
                )
            else:
                valid_requests.append((future, model_id, request_data))

        if not valid_requests:
            return results

        # Collect all examples and their adapter indices
        all_input_ids = []
        all_targets = []
        all_token_weights = []
        all_adapter_indices = []
        request_batch_slices = []  # Track which batch elements belong to which request

        current_batch_idx = 0
        for future, model_id, request_data in valid_requests:
            adapter_index = self.models[model_id].adapter_index
            forward_backward_input = request_data.forward_backward_input
            data = forward_backward_input["data"]

            request_start = current_batch_idx
            for item in data:
                tokens = [t for chunk in item["model_input"]["chunks"] for t in chunk["tokens"]]
                all_input_ids.append(tokens)
                target_tokens = item["loss_fn_inputs"]["target_tokens"]["data"]
                all_targets.append(target_tokens)
                weights = item["loss_fn_inputs"]["weights"]["data"]
                all_token_weights.append(weights)
                all_adapter_indices.append(adapter_index)
                current_batch_idx += 1

            request_batch_slices.append((future.request_id, model_id, request_start, current_batch_idx))

        # Pad sequences to same length and bin it so the JIT has to compile fewer kernels
        max_len = round_up_to_multiple(max(len(seq) for seq in all_input_ids), 512)

        input_ids = jnp.array([seq + [0] * (max_len - len(seq)) for seq in all_input_ids], dtype=jnp.int32)
        target_ids = jnp.array([seq + [0] * (max_len - len(seq)) for seq in all_targets], dtype=jnp.int32)
        adapter_indices = jnp.array(all_adapter_indices, dtype=jnp.int32)

        # Create attention mask (1 for real tokens, 0 for padding)
        attention_mask = jnp.array(
            [[1] * len(seq) + [0] * (max_len - len(seq)) for seq in all_input_ids], dtype=jnp.int32
        )
        loss_mask = jnp.array(
            [all_token_weights[i] + [0] * (max_len - len(all_input_ids[i])) for i in range(len(all_token_weights))],
            dtype=jnp.int32,
        )

        # Compute per-example losses and gradients using the cached compiled function
        # This avoids re-jitting on every call
        # Extract state to pass to pure jitted function
        lora_state = nnx.state(self.lora_params)
        with jax.set_mesh(self.mesh):
            (avg_loss, (logits, per_token_losses)), lora_grads = self._compiled_loss_and_grad_fn(
                lora_state, input_ids, attention_mask, adapter_indices, target_ids, loss_mask
            )
<<<<<<< HEAD
=======
            # Average over sequence length for each example
            per_example_losses = per_token_losses.mean(axis=-1)
            # Return sum of losses (we'll divide gradients by per-adapter batch size later)
            return per_example_losses.sum(), (logits, per_token_losses)

        loss_and_grad_fn = nnx.value_and_grad(loss_for_lora, has_aux=True)
        (sum_loss, (logits, per_token_losses)), lora_grads = loss_and_grad_fn(self.lora_params)
>>>>>>> 052aed76

        # Compute logprobs for the target tokens
        all_logprobs = jax.nn.log_softmax(logits, axis=-1)  # [B, T, V]
        target_logprobs = jnp.take_along_axis(all_logprobs, target_ids[..., None], axis=-1)  # [B, T, 1]
        target_logprobs = target_logprobs.squeeze(-1)  # [B, T]

        # Extract and accumulate gradients for each model_id's specific adapter
        for request_id, model_id, start_idx, end_idx in request_batch_slices:
            num_adapter_examples = end_idx - start_idx
            adapter_index = self.models[model_id].adapter_index

            # Extract gradients for this adapter, and scale to mean over the adapter's samples.
            adapter_grads_sum = jax.tree.map(lambda g: g[adapter_index], lora_grads)
            adapter_grads = jax.tree.map(
                lambda x: x / jnp.asarray(num_adapter_examples, dtype=x.dtype),
                adapter_grads_sum,
            )

            if self.accumulated_grads[model_id] is None:
                self.accumulated_grads[model_id] = adapter_grads
            else:
                raise NotImplementedError("Gradient accumulation not yet implemented")

        # Compute per-request results with correct per-request losses
        for request_id, model_id, start_idx, end_idx in request_batch_slices:
            loss_fn_outputs = []
            # Compute per-example losses
            for i in range(start_idx, end_idx):
                # Trim padding, and extract losses for this example's tokens
                seq_len = len(all_input_ids[i])
                token_losses = per_token_losses[i, :seq_len].astype(jnp.float32)
                token_logprobs = target_logprobs[i, :seq_len].astype(jnp.float32)
                loss_fn_outputs.append(
                    {
                        "elementwise_loss": {"data": token_losses.tolist(), "dtype": "float32", "shape": [seq_len]},
                        "logprobs": {"data": token_logprobs.tolist(), "dtype": "float32", "shape": [seq_len]},
                    }
                )

            results[request_id] = types.ForwardBackwardOutput(
                loss_fn_output_type="scalar",
                loss_fn_outputs=loss_fn_outputs,
                metrics={},
            )

        return results

    def process_optim_step(self, model_id: str, request_data: types.OptimStepInput) -> types.OptimStepOutput:
        """Process an optim_step request and apply accumulated gradients."""
        if model_id not in self.models:
            raise ValueError(f"Model {model_id} not loaded")

        adapter_index = self.models[model_id].adapter_index

        # Get accumulated gradients for this adapter
        adapter_grads = self.accumulated_grads.get(model_id)
        if adapter_grads is None:
            logger.warning(f"No accumulated gradients for model {model_id}, skipping optimizer step")
            return types.OptimStepOutput()

        # Create full gradient structure with zeros for all adapters except this one
        def expand_adapter_grads(lora_param, adapter_grad):
            # Create zeros for all adapters with the same shape as lora_param
            full_grads = jnp.zeros_like(lora_param)
            # Set gradients for this specific adapter
            return full_grads.at[adapter_index].set(adapter_grad)

        full_lora_grads = jax.tree.map(expand_adapter_grads, self.lora_params, adapter_grads)

        # Apply optimizer update -- going forward we need to figure out how to use different learning rates per adapter
        adam_params = request_data.adam_params
        assert adam_params.lr == LEARNING_RATE, f"Currently we only support a fixed learning rate {LEARNING_RATE}"
        self.optimizer.update(self.lora_params, full_lora_grads)

        # Clear accumulated gradients
        self.accumulated_grads[model_id] = None

        logger.info(f"Applied optimizer step for model {model_id} (adapter {adapter_index})")
        return types.OptimStepOutput()

    def process_save_weights_for_sampler(
        self, model_id: str, request_data: types.SaveWeightsForSamplerInput
    ) -> types.SaveWeightsForSamplerOutput:
        """Process a save_weights_for_sampler request and save model weights."""
        if model_id not in self.models:
            raise ValueError(f"Model {model_id} not loaded")

        adapter_index = self.models[model_id].adapter_index

        # Make sure the user cannot store checkpoints in places like ../../<important file>
        checkpoint_id = Path(request_data.path).name
        output_dir = self.config.checkpoints_base / model_id / checkpoint_id
        output_dir.mkdir(parents=True, exist_ok=True)

        # Collect LoRA rank for each layer and then the LoRA parameters for adapter_index

        layer_rank = {
            path[:-2]: int(node[adapter_index])
            for path, node in jax.tree.flatten_with_path(self.non_lora_params)[0]
            if len(path) >= 2 and getattr(path[-2], "key", None) == "lora_ranks"
        }

        def extract_adapter_params(path, p):
            rank = layer_rank[path[:-2]]
            if path[-2].key == "lora_A":
                return p[adapter_index, :, :rank]
            elif path[-2].key == "lora_B":
                return p[adapter_index, :rank, :]
            else:
                return p[adapter_index]

        adapter_lora_params = jax.tree.map_with_path(extract_adapter_params, self.lora_params)

        # Save only the LoRA adapter weights
        save_checkpoint(self.model_config, adapter_lora_params, output_dir / "adapter_model.safetensors")

        # Save LoRA config
        lora_config = LoraConfig(
            r=self.models[model_id].lora_config.rank, lora_alpha=self.models[model_id].lora_config.alpha
        )
        lora_config.save_pretrained(output_dir)

        logger.info(f"Saved LoRA adapter weights for model {model_id} (adapter {adapter_index}) to {output_dir}")

        return types.SaveWeightsForSamplerOutput(
            path=f"tinker://{model_id}/{checkpoint_id}",
            type="save_weights_for_sampler",
        )

    def process_single_request(self, request_type: types.RequestType, model_id: str, request_data: dict) -> dict:
        match request_type:
            case types.RequestType.CREATE_MODEL:
                result = self.process_create_model(model_id, types.CreateModelInput.model_validate(request_data))
            case types.RequestType.OPTIM_STEP:
                result = self.process_optim_step(model_id, types.OptimStepInput.model_validate(request_data))
            case types.RequestType.SAVE_WEIGHTS_FOR_SAMPLER:
                result = self.process_save_weights_for_sampler(
                    model_id, types.SaveWeightsForSamplerInput.model_validate(request_data)
                )
            case _:
                raise ValueError(f"Unknown request type: {request_type}")
        return result.model_dump()

    def process_pending_requests(self):
        """Main loop to process pending requests."""
        while True:
            with Session(self.db_engine) as session:
                # Use look-ahead scheduling to find batchable forward_backward operations
                forward_backward_futures = self.find_batchable_forward_backward(session)

                # Get other pending requests (non-forward_backward or those blocked by optim_step)
                statement = (
                    select(FutureDB)
                    .where(FutureDB.status == RequestStatus.PENDING)
                    .where(FutureDB.request_type != types.RequestType.FORWARD_BACKWARD)
                    .order_by(FutureDB.request_id)
                )
                other_futures = session.exec(statement).all()

                # Process forward_backward requests in batch
                if forward_backward_futures:
                    try:
                        batch_requests = [
                            (f, f.model_id, types.ForwardBackwardInput.model_validate(f.request_data))
                            for f in forward_backward_futures
                        ]
                        results = self.process_forward_backward_batch(batch_requests)

                        # Update each future with its result
                        for future in forward_backward_futures:
                            if future.request_id in results:
                                result_data = results[future.request_id]
                                if isinstance(result_data, types.ForwardBackwardError):
                                    future.status = RequestStatus.FAILED
                                else:
                                    future.status = RequestStatus.COMPLETED
                                future.result_data = result_data.model_dump()
                                future.completed_at = datetime.now(timezone.utc)
                                session.add(future)
                                logger.info(f"Completed {future.request_type} request {future.request_id}")

                        session.commit()

                    except Exception as e:
                        logger.exception(f"Error processing forward_backward batch: {e}")
                        # Mark all forward_backward requests in the batch as failed
                        for future in forward_backward_futures:
                            future.result_data = {"error": str(e)}
                            future.status = RequestStatus.FAILED
                            future.completed_at = datetime.now(timezone.utc)
                            session.add(future)
                        session.commit()

                # Process other request types individually (in the future we can also batch independent optim_steps)
                for future in other_futures:
                    try:
                        future.result_data = self.process_single_request(
                            future.request_type, future.model_id, future.request_data
                        )
                        future.status = RequestStatus.COMPLETED
                        future.completed_at = datetime.now(timezone.utc)
                        session.add(future)
                        session.commit()

                        logger.info(f"Completed {future.request_type} request {future.request_id}")

                    except Exception as e:
                        logger.exception(f"Error processing request {future.request_id}: {e}")
                        future.result_data = {"error": str(e)}
                        future.status = RequestStatus.FAILED
                        future.completed_at = datetime.now(timezone.utc)
                        session.add(future)
                        session.commit()

            # Poll every 100ms
            time.sleep(0.1)

    def run(self):
        """Entry point to start the engine."""
        logger.info("Starting background engine...")
        self.process_pending_requests()


def main():
    """Entry point for the background engine."""
    logging.basicConfig(level=logging.INFO, format="%(levelname)s [%(filename)s:%(lineno)d] - %(message)s")

<<<<<<< HEAD
    parser = OptionParser()
    parser.add_option(
        "--base-model", dest="base_model", help="Base model name (e.g., Qwen/Qwen3-0.6B)", metavar="MODEL"
    )
    parser.add_option(
        "--checkpoints-base-path",
        dest="checkpoints_base_path",
        help="Base path where checkpoints will be stored",
        metavar="PATH",
    )
    parser.add_option(
        "--max-lora-adapters",
        dest="max_lora_adapters",
        type="int",
        default=1,
        help="Maximum number of LoRA adapters (default: 32)",
        metavar="NUM",
    )
    parser.add_option(
        "--max-lora-rank",
        dest="max_lora_rank",
        type="int",
        default=1,
        help="Maximum LoRA rank (default: 32)",
        metavar="RANK",
    )

    (options, args) = parser.parse_args()

    if not options.base_model:
        parser.error("--base-model is required")
    if not options.checkpoints_base_path:
        parser.error("--checkpoints-base-path is required")

    TinkerEngine(
        base_model_name=options.base_model,
        checkpoints_base_path=options.checkpoints_base_path,
        max_lora_adapters=options.max_lora_adapters,
        max_lora_rank=options.max_lora_rank,
    ).run()
=======
    # Create argument parser and add Pydantic model fields
    parser = argparse.ArgumentParser(description="SkyRL tx tinker engine for processing requests")
    add_model(parser, EngineConfig)

    # Parse command-line arguments
    args = parser.parse_args()

    # Create EngineConfig from parsed arguments
    config = EngineConfig.model_validate(vars(args))

    # Initialize and run the engine
    TinkerEngine(config).run()
>>>>>>> 052aed76


if __name__ == "__main__":
    main()<|MERGE_RESOLUTION|>--- conflicted
+++ resolved
@@ -57,17 +57,10 @@
         checkpoint_path = snapshot_download(self.config.base_model, allow_patterns=["*.safetensors"])
 
         # Create model and load weights
-<<<<<<< HEAD
         self.mesh = jax.make_mesh((1, 4), ("dp", "tp"))
         with jax.set_mesh(self.mesh):
-            self.model = model_class(self.config, dtype=get_dtype(self.config.dtype), rngs=nnx.Rngs(0))
-            load_checkpoint(checkpoint_path, self.config, self.model)
-=======
-        mesh = jax.make_mesh((1, 1), ("dp", "tp"))
-        with jax.set_mesh(mesh):
-            self.model = model_class(self.model_config, dtype=get_dtype(self.model_config.dtype), rngs=nnx.Rngs(0))
+            self.model = model_class(self.config, dtype=get_dtype(self.model_config.dtype), rngs=nnx.Rngs(0))
             load_checkpoint(checkpoint_path, self.model_config, self.model)
->>>>>>> 052aed76
 
             # Create optimizer that only targets LoRA A and B parameters
             def is_lora_param(path, value):
@@ -97,8 +90,8 @@
             )
             # Average over sequence length for each example
             per_example_losses = per_token_losses.mean(axis=-1)
-            # Return mean loss for gradient computation, but also return per-token losses
-            return per_example_losses.mean(), (logits, per_token_losses)
+            # Return sum of losses (we'll divide gradients by per-adapter batch size later)
+            return per_example_losses.sum(), (logits, per_token_losses)
 
         # Extract state once to get the pytree structure and compute the partition
         state = nnx.state(self.lora_params)
@@ -265,19 +258,9 @@
         # Extract state to pass to pure jitted function
         lora_state = nnx.state(self.lora_params)
         with jax.set_mesh(self.mesh):
-            (avg_loss, (logits, per_token_losses)), lora_grads = self._compiled_loss_and_grad_fn(
+            (sum_loss, (logits, per_token_losses)), lora_grads = self._compiled_loss_and_grad_fn(
                 lora_state, input_ids, attention_mask, adapter_indices, target_ids, loss_mask
             )
-<<<<<<< HEAD
-=======
-            # Average over sequence length for each example
-            per_example_losses = per_token_losses.mean(axis=-1)
-            # Return sum of losses (we'll divide gradients by per-adapter batch size later)
-            return per_example_losses.sum(), (logits, per_token_losses)
-
-        loss_and_grad_fn = nnx.value_and_grad(loss_for_lora, has_aux=True)
-        (sum_loss, (logits, per_token_losses)), lora_grads = loss_and_grad_fn(self.lora_params)
->>>>>>> 052aed76
 
         # Compute logprobs for the target tokens
         all_logprobs = jax.nn.log_softmax(logits, axis=-1)  # [B, T, V]
@@ -505,48 +488,6 @@
     """Entry point for the background engine."""
     logging.basicConfig(level=logging.INFO, format="%(levelname)s [%(filename)s:%(lineno)d] - %(message)s")
 
-<<<<<<< HEAD
-    parser = OptionParser()
-    parser.add_option(
-        "--base-model", dest="base_model", help="Base model name (e.g., Qwen/Qwen3-0.6B)", metavar="MODEL"
-    )
-    parser.add_option(
-        "--checkpoints-base-path",
-        dest="checkpoints_base_path",
-        help="Base path where checkpoints will be stored",
-        metavar="PATH",
-    )
-    parser.add_option(
-        "--max-lora-adapters",
-        dest="max_lora_adapters",
-        type="int",
-        default=1,
-        help="Maximum number of LoRA adapters (default: 32)",
-        metavar="NUM",
-    )
-    parser.add_option(
-        "--max-lora-rank",
-        dest="max_lora_rank",
-        type="int",
-        default=1,
-        help="Maximum LoRA rank (default: 32)",
-        metavar="RANK",
-    )
-
-    (options, args) = parser.parse_args()
-
-    if not options.base_model:
-        parser.error("--base-model is required")
-    if not options.checkpoints_base_path:
-        parser.error("--checkpoints-base-path is required")
-
-    TinkerEngine(
-        base_model_name=options.base_model,
-        checkpoints_base_path=options.checkpoints_base_path,
-        max_lora_adapters=options.max_lora_adapters,
-        max_lora_rank=options.max_lora_rank,
-    ).run()
-=======
     # Create argument parser and add Pydantic model fields
     parser = argparse.ArgumentParser(description="SkyRL tx tinker engine for processing requests")
     add_model(parser, EngineConfig)
@@ -559,7 +500,6 @@
 
     # Initialize and run the engine
     TinkerEngine(config).run()
->>>>>>> 052aed76
 
 
 if __name__ == "__main__":
