"""Background engine for processing training requests."""

import argparse
import time
from collections import Counter
from contextlib import contextmanager
from dataclasses import dataclass
from datetime import datetime, timezone
from pathlib import Path
from sqlmodel import create_engine, Session, select, func

import jax
import jax.numpy as jnp
from flax import nnx
from flax.training import checkpoints


import optax
from transformers import AutoConfig, AutoTokenizer
from huggingface_hub import snapshot_download

from tx.tinker.db_models import FutureDB, DB_PATH, RequestStatus, CheckpointDB, CheckpointStatus
from tx.tinker import types
from tx.tinker.config import EngineConfig, add_model
from tx.tinker.loss_fns import LOSS_TYPES, LOSS_FUNCTIONS
from tx.utils.storage import download_and_unpack, pack_and_upload
from tx.utils.models import (
    get_dtype,
    get_model_class,
    save_lora_checkpoint,
    load_lora_checkpoint,
    load_safetensors,
    extract_adapter_state,
    insert_adapter_state,
    round_up_seq_len,
)
from tx.layers.lora import update_adapter_config
from tx.utils.log import logger


@dataclass
class AccumulatedGradients:
    """Stores accumulated gradients for a LoRA adapter."""

    grad_sum: nnx.State | None
    denominator: int

    def add(self, grad: nnx.State, count: int) -> None:
        """Accumulate gradients and increment denominator."""
        if self.grad_sum is None:
            self.grad_sum = grad
            self.denominator = count
        else:
            self.grad_sum = jax.tree.map(lambda a, b: a + b, self.grad_sum, grad)
            self.denominator += count

    def get_mean(self) -> nnx.State:
        """Compute mean gradients."""
        if self.grad_sum is None or self.denominator == 0:
            raise ValueError("Cannot compute mean: no gradients accumulated")
        return jax.tree.map(
            lambda g: g / jnp.asarray(self.denominator, dtype=g.dtype),
            self.grad_sum,
        )

    def reset(self) -> None:
        """Clear accumulated gradients."""
        self.grad_sum = None
        self.denominator = 0


class TinkerEngine:
    """Background engine for processing training requests."""

    def __init__(
        self,
        config: EngineConfig,
        db_path=DB_PATH,
    ):
        """Initialize the engine with a database connection and base model."""
        self.config = config
        self.db_engine = create_engine(f"sqlite:///{db_path}", echo=False)
        # Store LoRA model metadata (model_id -> metadata)
        self.models: dict[str, types.ModelMetadata] = {}
        # Store accumulated gradients per LoRA adapter (model_id -> accumulated gradients)
        self.accumulated_grads: dict[str, AccumulatedGradients] = {}
        # Store optimizer instances per LoRA adapter (model_id -> optimizer)
        self.optimizers: dict[str, nnx.Optimizer] = {}
        # Metrics recorded in the engine
        self.metrics = types.EngineMetrics()

        # Initialize the shared base model
        self.model_config = AutoConfig.from_pretrained(self.config.base_model)
        self.tokenizer = AutoTokenizer.from_pretrained(self.config.base_model)

        # Configure LoRA settings
        self.model_config.max_lora_adapters = self.config.max_lora_adapters
        self.model_config.max_lora_rank = self.config.max_lora_rank
        self.model_config.shard_attention_heads = self.config.shard_attention_heads

        model_class = get_model_class(self.model_config)

        # Download model weights from HuggingFace
        checkpoint_path = snapshot_download(self.config.base_model, allow_patterns=["*.safetensors"])

        # Create model and load weights
        self.mesh = jax.make_mesh((1, self.config.tensor_parallel_size), ("dp", "tp"))
        with jax.set_mesh(self.mesh):
            self.model = model_class(self.model_config, dtype=get_dtype(self.model_config.dtype), rngs=nnx.Rngs(0))
            load_safetensors(checkpoint_path, self.model_config, self.model)

            # Split model into LoRA and non-LoRA parameters
            self.graphdef, self.lora_params, self.non_lora_params = nnx.split(self.model, self.model.is_lora_param, ...)

        logger.info(
            f"Initialized base model {self.config.base_model} with max_lora_adapters={self.config.max_lora_adapters}, max_lora_rank={self.config.max_lora_rank}"
        )

        self._create_loss_and_grad_fn()

    @contextmanager
    def _checkpoint_status_context(self, model_id: str, checkpoint_id: str):
        """Context manager to handle checkpoint DB status updates.

        Fetches the checkpoint entry, yields it, and updates its status to COMPLETED
        or FAILED based on whether an exception occurred.
        """
        with Session(self.db_engine) as session:
            checkpoint_db = session.get(CheckpointDB, (model_id, checkpoint_id))
            if checkpoint_db is None:
                raise ValueError(f"Checkpoint entry not found for model '{model_id}', checkpoint '{checkpoint_id}'")

            try:
                yield checkpoint_db
                checkpoint_db.status = CheckpointStatus.COMPLETED
            except Exception as e:
                logger.exception(f"Error saving checkpoint for model {model_id}, checkpoint {checkpoint_id}: {e}")
                checkpoint_db.status = CheckpointStatus.FAILED
                checkpoint_db.error_message = str(e)
                raise
            finally:
                checkpoint_db.completed_at = datetime.now(timezone.utc)
                session.add(checkpoint_db)
                session.commit()

    def _create_loss_and_grad_fn(self):
        """Compile and cache the loss function to avoid re-jitting on every call."""

        # Wrap the model forward call to use nnx.remat for gradient checkpointing
        def _model_forward(
            model: nnx.Module, input_ids: jax.Array, attention_mask: jax.Array, adapter_indices: jax.Array
        ) -> jax.Array:
            output = model(input_ids, attention_mask=attention_mask, adapter_indices=adapter_indices)
            return output["logits"]

        if self.config.gradient_checkpointing:
            # policy=None corresponds full activation recomputation
            _model_forward = nnx.remat(_model_forward, policy=None)

        def loss_for_lora(
            lora_params: nnx.State,
            non_lora_params: nnx.State,
            input_ids: jax.Array,
            attention_mask: jax.Array,
            adapter_indices: jax.Array,
            target_ids: jax.Array,
            loss_mask: jax.Array,
            loss_fn_types: jax.Array,
            sampling_logprobs: jax.Array,
            advantages: jax.Array,
        ) -> tuple[jax.Array, tuple[jax.Array, jax.Array]]:
            model = nnx.merge(self.graphdef, lora_params, non_lora_params)
            logits = _model_forward(model, input_ids, attention_mask, adapter_indices)  # [B, T, V]

            logprobs = jax.nn.log_softmax(logits, axis=-1)  # [B, T, V]
            target_logprobs = jnp.take_along_axis(logprobs, target_ids[..., None], axis=-1).squeeze(-1)

            def compute_loss_per_example(loss_fn_type, target_logprobs, loss_mask, sampling_logprobs, advantages):
                return jax.lax.switch(
                    loss_fn_type,
                    LOSS_FUNCTIONS,
                    target_logprobs,
                    loss_mask,
                    sampling_logprobs,
                    advantages,
                )

            per_token_losses = jax.vmap(compute_loss_per_example)(
                loss_fn_types,
                target_logprobs,
                loss_mask,
                sampling_logprobs,
                advantages,
            )

            per_seq_loss = per_token_losses.sum(axis=-1) / loss_mask.sum(axis=-1)
            # Return sum of losses (we'll divide gradients by per-adapter batch size later)
            return per_seq_loss.sum(), (logits, per_token_losses)

        # Only differentiate with respect to lora_params (argnums=0)
        loss_and_grad_fn = jax.value_and_grad(loss_for_lora, argnums=0, has_aux=True)

        if self.config.enforce_eager:
            # Disable JIT compilation for debugging
            self._loss_and_grad_fn = loss_and_grad_fn
        else:
            # Retrieve the sharding of lora and non_lora params and compute the sharding of inputs and outputs
            lora_shardings = jax.tree.map(
                lambda spec: jax.NamedSharding(self.mesh, spec), nnx.get_partition_spec(self.lora_params)
            )
            non_lora_shardings = jax.tree.map(
                lambda spec: jax.NamedSharding(self.mesh, spec), nnx.get_partition_spec(self.non_lora_params)
            )
            replicated = jax.NamedSharding(self.mesh, jax.P(None))
            scalar = jax.NamedSharding(self.mesh, jax.P())
            self._loss_and_grad_fn = jax.jit(
                loss_and_grad_fn,
                # One input sharding parameter for each argument of loss_for_lora
                in_shardings=(lora_shardings, non_lora_shardings) + (replicated,) * 8,
                # One output sharding parameter for each return value of loss_for_lora
                out_shardings=((scalar, (replicated, replicated)), lora_shardings),
            )

    def _micro_batch_size(self, total: int) -> int:
        """Return effective micro-batch size; 0/absent => disabled (use full fused batch)."""
        mb = self.config.micro_batch_size
        return total if mb <= 0 else max(1, min(mb, total))

    @contextmanager
    def _jit_timing_context(self, seq_len: int):
        """Context manager to track JIT compilation times for different sequence lengths."""
        if not self.config.enforce_eager and seq_len not in self.metrics.seq_len_jit_times:
            logger.info(f"JIT compiling for seq_len={seq_len} in progress...")
            start_time = time.time()
            yield
            elapsed = time.time() - start_time
            self.metrics.seq_len_jit_times[seq_len] = elapsed
            logger.info(f"JIT compilation for seq_len={seq_len} took {elapsed:.2f}s")
        else:
            yield

    def _forward_backward(
        self,
        input_ids: jax.Array,
        attention_mask: jax.Array,
        adapter_indices: jax.Array,
        target_ids: jax.Array,
        loss_mask: jax.Array,
        loss_fn_types: jax.Array,
        sampling_logprobs: jax.Array,
        advantages: jax.Array,
    ) -> tuple[jax.Array, jax.Array, nnx.State]:
        """Run forward+backward on a batch of inputs."""
        seq_len = input_ids.shape[1]
        with jax.set_mesh(self.mesh), self._jit_timing_context(seq_len):
            (_, (logits, per_token_losses)), lora_grads = self._loss_and_grad_fn(
                self.lora_params,
                self.non_lora_params,
                input_ids,
                attention_mask,
                adapter_indices,
                target_ids,
                loss_mask,
                loss_fn_types,
                sampling_logprobs,
                advantages,
            )
        logprobs = jax.nn.log_softmax(logits, axis=-1)  # [B, T, V]
        target_logprobs = jnp.take_along_axis(logprobs, target_ids[..., None], axis=-1).squeeze(-1)  # [B, T]
        return per_token_losses, target_logprobs, lora_grads

    def _accumulate_grads(self, lora_grads: nnx.State, example_model_ids: list[str]) -> None:
        """
        Accumulate adapter-wise gradient sums and example counts.
        """
        for model_id, count in Counter(example_model_ids).items():
            idx = self.models[model_id].adapter_index
            # Extract gradient sum for this adapter
            grad_sum = jax.tree.map(lambda g: g[idx], lora_grads)
            accumulator = self.accumulated_grads[model_id]
            accumulator.add(grad_sum, count)

    def find_batchable_forward_backward(self, session: Session) -> list[FutureDB]:
        """Find all forward_backward ops that come before any destructive update for their model.

        Uses look-ahead scheduling: for each model, only returns forward_backward operations
        that have no optim_step or load_weights blocking them in the queue.

        Args:
            session: Database session

        Returns:
            List of FutureDB objects that can be safely batched together
        """
        # Find the earliest pending optim_step or load_weights per model (these act as barriers)
        barriers_query = (
            select(FutureDB.model_id, func.min(FutureDB.request_id).label("barrier_id"))
            .where(
                (FutureDB.request_type == types.RequestType.OPTIM_STEP)
                | (FutureDB.request_type == types.RequestType.LOAD_WEIGHTS)
            )
            .where(FutureDB.status == RequestStatus.PENDING)
            .group_by(FutureDB.model_id)
        )
        barriers = dict(session.exec(barriers_query).all())

        # Get all pending forward_backward operations ordered by request_id
        fwd_bwd_query = (
            select(FutureDB)
            .where(FutureDB.request_type == types.RequestType.FORWARD_BACKWARD)
            .where(FutureDB.status == RequestStatus.PENDING)
            .order_by(FutureDB.request_id)
        )
        fwd_bwd_ops = session.exec(fwd_bwd_query).all()

        # Filter: only include ops that come before their model's barrier
        batchable = [op for op in fwd_bwd_ops if op.model_id not in barriers or op.request_id < barriers[op.model_id]]

        return batchable

    def process_create_model(self, model_id: str, request_data: types.CreateModelInput) -> types.CreateModelOutput:
        """Create and initialize a model."""
        # Assign adapter index for this model_id
        adapter_index = max((m.adapter_index for m in self.models.values()), default=-1) + 1

        if adapter_index >= self.config.max_lora_adapters:
            raise ValueError(f"Maximum number of LoRA adapters ({self.config.max_lora_adapters}) reached")

        # Extract LoRA rank and alpha from config
        lora_rank = request_data.lora_config.rank
        lora_alpha = request_data.lora_config.alpha

        # Validate rank doesn't exceed max
        if not (0 < lora_rank <= self.config.max_lora_rank):
            raise ValueError(f"LoRA rank {lora_rank} must be between 1 and {self.config.max_lora_rank}")

        self.models[model_id] = types.ModelMetadata(
            adapter_index=adapter_index,
            lora_config=request_data.lora_config,
        )
        self.accumulated_grads[model_id] = AccumulatedGradients(grad_sum=None, denominator=0)

        with jax.set_mesh(self.mesh):
            # These values are always overridden by the hyperparams in the optim_step request.
            tx = optax.inject_hyperparams(optax.adamw)(learning_rate=0.0)
            self.optimizers[model_id] = nnx.Optimizer(self.model, tx, wrt=self.model.is_lora_param)

        # Update the adapter's rank and scaling in all LoRA layers
        update_adapter_config(self.model, adapter_index, lora_rank, lora_alpha)

        logger.info(
            f"Created LoRA model {model_id} with adapter index {adapter_index}, rank {lora_rank}, alpha {lora_alpha}"
        )

        return types.CreateModelOutput(
            model_id=model_id,
            base_model=self.config.base_model,
            lora_config=request_data.lora_config,
        )

    def process_forward_backward_batch(
        self, requests: list[tuple[FutureDB, str, types.ForwardBackwardInput]]
    ) -> dict[str, types.ForwardBackwardOutput | types.ForwardBackwardError]:
        """Process multiple forward_backward requests in a single batch.

        Args:
            requests: List of (future, model_id, request_data) tuples

        Returns:
            Dict mapping request_id -> result_data or error info
        """
        if not requests:
            return {}

        results = {}
        valid_requests = []

        # Filter out invalid requests and mark them as failed
        for future, model_id, request_data in requests:
            if model_id not in self.models:
                results[future.request_id] = types.ForwardBackwardError(
                    error=f"Model {model_id} not loaded",
                    status="failed",
                )
            else:
                valid_requests.append((future, model_id, request_data))

        if not valid_requests:
            return results

        # Collect all examples and their metadata
        all_input_ids = []
        all_targets = []
        all_token_weights = []
        all_adapter_indices = []
        example_model_ids = []  # map each example to its model_id
        request_batch_slices = []  # Track which examples belong to which request
        all_sampling_logprobs = []
        all_advantages = []
        all_loss_fn_types = []

        current_batch_idx = 0
        for future, model_id, request_data in valid_requests:
            adapter_index = self.models[model_id].adapter_index
            loss_fn_type = LOSS_TYPES[request_data.loss_fn]

            request_start = current_batch_idx
            for item in request_data.data:
                tokens = [t for chunk in item.model_input.chunks for t in chunk.tokens]
                all_input_ids.append(tokens)
                loss_fn_inputs = item.loss_fn_inputs
                all_targets.append(loss_fn_inputs.target_tokens.data)
                all_token_weights.append(loss_fn_inputs.weights.data)
                all_sampling_logprobs.append(loss_fn_inputs.logprobs.data)
                all_advantages.append(loss_fn_inputs.advantages.data)
                all_adapter_indices.append(adapter_index)
                example_model_ids.append(model_id)
                all_loss_fn_types.append(loss_fn_type)
                current_batch_idx += 1

            request_batch_slices.append((future.request_id, model_id, request_start, current_batch_idx))

        # Pad sequences to same length. Also bin it so the JIT has to compile fewer kernels.
        max_len = round_up_seq_len(max(len(seq) for seq in all_input_ids))

        input_ids = jnp.array([seq + [0] * (max_len - len(seq)) for seq in all_input_ids], dtype=jnp.int32)
        target_ids = jnp.array([seq + [0] * (max_len - len(seq)) for seq in all_targets], dtype=jnp.int32)
        adapter_indices = jnp.array(all_adapter_indices, dtype=jnp.int32)
        loss_fn_types = jnp.array(all_loss_fn_types, dtype=jnp.int32)

        # Create attention mask (1 for real tokens, 0 for padding)
        attention_mask = jnp.array(
            [[1] * len(seq) + [0] * (max_len - len(seq)) for seq in all_input_ids], dtype=jnp.int32
        )
        loss_mask = jnp.array(
            [all_token_weights[i] + [0] * (max_len - len(all_input_ids[i])) for i in range(len(all_token_weights))],
            dtype=jnp.float32,
        )
        sampling_logprobs = jnp.array(
            [seq + [0.0] * (max_len - len(seq)) for seq in all_sampling_logprobs], dtype=jnp.float32
        )
        advantages = jnp.array([seq + [0.0] * (max_len - len(seq)) for seq in all_advantages], dtype=jnp.float32)

        total_bs = int(input_ids.shape[0])
        micro_bs = self._micro_batch_size(total_bs)
        seq_lens = [len(seq) for seq in all_input_ids]

        # Used to collect per-example outputs (by global row index)
        token_losses_out = [None] * total_bs
        logprobs_out = [None] * total_bs

        for mb_start in range(0, total_bs, micro_bs):
            mb_end = min(mb_start + micro_bs, total_bs)
            per_token_losses, target_logprobs, lora_grads_mb = self._forward_backward(
                input_ids[mb_start:mb_end],
                attention_mask[mb_start:mb_end],
                adapter_indices[mb_start:mb_end],
                target_ids[mb_start:mb_end],
                loss_mask[mb_start:mb_end],
                loss_fn_types[mb_start:mb_end],
                sampling_logprobs[mb_start:mb_end],
                advantages[mb_start:mb_end],
            )
            for i_local, i_global in enumerate(range(mb_start, mb_end)):
                L = seq_lens[i_global]
                token_losses_out[i_global] = per_token_losses[i_local, :L].astype(jnp.float32)
                logprobs_out[i_global] = target_logprobs[i_local, :L].astype(jnp.float32)
            self._accumulate_grads(lora_grads_mb, example_model_ids[mb_start:mb_end])

        # Compute per-request results
        for request_id, _, start_idx, end_idx in request_batch_slices:
            loss_fn_outputs = []
            # Compute per-example losses
            for i in range(start_idx, end_idx):
                # Extract losses for this example's tokens
                token_losses = token_losses_out[i]
                token_logprobs = logprobs_out[i]
                loss_fn_outputs.append(
                    {
                        "elementwise_loss": {
                            "data": token_losses.tolist(),
                            "dtype": "float32",
                            "shape": [token_losses.shape[0]],
                        },
                        "logprobs": {
                            "data": token_logprobs.tolist(),
                            "dtype": "float32",
                            "shape": [token_logprobs.shape[0]],
                        },
                    }
                )

            results[request_id] = types.ForwardBackwardOutput(
                loss_fn_output_type="scalar",
                loss_fn_outputs=loss_fn_outputs,
                metrics={},
            )

        return results

    def process_optim_step(self, model_id: str, request_data: types.OptimStepInput) -> types.OptimStepOutput:
        """Process an optim_step request and apply accumulated gradients."""
        if model_id not in self.models:
            raise ValueError(f"Model {model_id} not loaded")

        adapter_index = self.models[model_id].adapter_index

        # Get accumulated gradients for this adapter
        accumulator = self.accumulated_grads[model_id]
        if accumulator.grad_sum is None or accumulator.denominator == 0:
            logger.warning(f"No accumulated gradients for model {model_id}, skipping optimizer step")
            return types.OptimStepOutput()

        # Average over all examples for this adapter
        adapter_grads = accumulator.get_mean()

        # Create full gradient structure with zeros for all adapters except this one
        def expand_adapter_grads(lora_param, adapter_grad):
            # Create zeros for all adapters with the same shape as lora_param
            full_grads = jnp.zeros_like(lora_param)
            # Set gradients for this specific adapter
            return full_grads.at[adapter_index].set(adapter_grad)

        full_lora_grads = jax.tree.map(expand_adapter_grads, self.lora_params, adapter_grads)

        # Apply optimizer update with hyperparameters from the request
        hp = self.optimizers[model_id].opt_state.hyperparams
        hp["learning_rate"][...] = request_data.adam_params.learning_rate
        hp["b1"][...] = request_data.adam_params.beta1
        hp["b2"][...] = request_data.adam_params.beta2
        hp["eps"][...] = request_data.adam_params.eps
        self.optimizers[model_id].update(self.lora_params, full_lora_grads)

        # Clear accumulated gradients
        self.accumulated_grads[model_id].reset()

        logger.info(f"Applied optimizer step for model {model_id} (adapter {adapter_index})")
        return types.OptimStepOutput()

    def process_load_weights(self, model_id: str, request_data: types.LoadWeightsInput) -> types.LoadWeightsOutput:
        """Loads a clean, trimmed training checkpoint."""
        if model_id not in self.models:
            raise ValueError("Model not loaded. Create the model before loading a checkpoint.")

        adapter_index = self.models[model_id].adapter_index
        checkpoint_dir = (
            self.config.checkpoints_base / request_data.source_model_id / f"{request_data.checkpoint_id}.tar.gz"
        )

        with download_and_unpack(checkpoint_dir) as temp_dir:
            restored_data = checkpoints.restore_checkpoint(ckpt_dir=temp_dir, target=None, prefix="checkpoint_")

        if restored_data is None:
            raise FileNotFoundError(f"Training checkpoint not found in {checkpoint_dir}")

        # Validate rank
        rank = restored_data["lora_config"]["rank"]
        if self.models[model_id].lora_config.rank != rank:
            raise ValueError(
                f"Rank mismatch: checkpoint has rank {rank}, model configured with rank {self.models[model_id].lora_config.rank}"
            )

        # Update both LoRA weights and optimizer state
        insert_adapter_state(adapter_index, self.lora_params, self.non_lora_params, restored_data["lora_weights"])
        insert_adapter_state(
            adapter_index, nnx.state(self.optimizers[model_id]), self.non_lora_params, restored_data["optimizer_state"]
        )

        logger.info(f"Loaded training checkpoint for model {model_id} from {checkpoint_dir}")
        return types.LoadWeightsOutput(type="load_weights")

    def process_save_weights(self, model_id: str, request_data: types.SaveWeightsInput) -> types.SaveWeightsOutput:
        """
        Saves a clean training checkpoint by converting the trimmed NNX graph
        to a pure dictionary before serialization, following official Flax docs.
        """
        if model_id not in self.models:
            raise ValueError(f"Model {model_id} not loaded")

        adapter_index = self.models[model_id].adapter_index
        checkpoint_id = request_data.path
        output_path = self.config.checkpoints_base / model_id / f"{checkpoint_id}.tar.gz"

        with self._checkpoint_status_context(model_id, checkpoint_id):
            adapter_lora_params = extract_adapter_state(adapter_index, self.lora_params, self.non_lora_params)
            optimizer_params = extract_adapter_state(
                adapter_index, nnx.state(self.optimizers[model_id]), self.non_lora_params
            )

            with pack_and_upload(output_path) as temp_dir:
                checkpoints.save_checkpoint(
                    target={
                        "lora_weights": nnx.to_pure_dict(adapter_lora_params),
                        "optimizer_state": nnx.to_pure_dict(optimizer_params),
                        "lora_config": self.models[model_id].lora_config.model_dump(),
                    },
                    ckpt_dir=temp_dir,
                    step=0,
                    prefix="checkpoint_",
                    overwrite=True,
                )

            logger.info(f"Saved trimmed training checkpoint for model {model_id} to {output_path}")

        return types.SaveWeightsOutput(
            path=f"tinker://{model_id}/weights/{checkpoint_id}",
            type="save_weights",
        )

    def process_save_weights_for_sampler(
        self, model_id: str, request_data: types.SaveWeightsForSamplerInput
    ) -> types.SaveWeightsForSamplerOutput:
        """Process a save_weights_for_sampler request and save model weights."""
        if model_id not in self.models:
            raise ValueError(f"Model {model_id} not loaded")

        lora_model = self.models[model_id]

        # Make sure the user cannot store checkpoints in places like ../../<important file>
        checkpoint_id = Path(request_data.path).name
        output_path = self.config.checkpoints_base / model_id / f"{checkpoint_id}.tar.gz"

        with self._checkpoint_status_context(model_id, checkpoint_id):
            # Save the LoRA adapter weights and LoRA config as tar.gz
            save_lora_checkpoint(self.model, lora_model.lora_config, lora_model.adapter_index, output_path)

            logger.info(
                f"Saved LoRA adapter weights for model {model_id} (adapter {lora_model.adapter_index}) to {output_path}"
            )

        return types.SaveWeightsForSamplerOutput(
            path=f"tinker://{model_id}/{checkpoint_id}",
            type="save_weights_for_sampler",
        )

<<<<<<< HEAD
    def load_sampler_weights(self, model_id: str, checkpoint_id: str) -> int:
        """Load LoRA adapter weights from a sampler checkpoint into the model.

        Args:
            model_id: The model ID
            checkpoint_id: The checkpoint ID

        Returns:
            The adapter index where the weights were loaded
        """
        assert checkpoint_id != "", "checkpoint_id must not be empty"

        if model_id not in self.models:
            raise ValueError(f"Model {model_id} not loaded")

        lora_model = self.models[model_id]
        checkpoint_path = self.config.checkpoints_base / model_id / f"{checkpoint_id}.tar.gz"
        logger.info(f"Loading LoRA sampler checkpoint from {checkpoint_path}")

        # Load checkpoint using load_lora_checkpoint
        load_lora_checkpoint(self.model, lora_model.lora_config, lora_model.adapter_index, checkpoint_path)

        logger.info(f"Loaded LoRA sampler weights for model {model_id} at adapter index {lora_model.adapter_index}")
        return lora_model.adapter_index
=======
    def load_sampler_weights(self, model_id: str, request_data: types.SampleInput) -> jax.Array | None:
        """Load sampler weights and determine adapter indices.

        Args:
            model_id: The model ID
            request_data: The sample input request data

        Returns:
            The adapter_indices array for LoRA sampling, or None for base model sampling
        """
        # Determine if we're sampling from base model or LoRA
        if request_data.base_model is None:
            # LoRA sampling mode
            assert request_data.checkpoint_id != "", "checkpoint_id must not be empty"

            if model_id not in self.models:
                raise ValueError(f"Model {model_id} not loaded")

            adapter_index = self.models[model_id].adapter_index
            checkpoint_path = self.config.checkpoints_base / model_id / f"{request_data.checkpoint_id}.tar.gz"
            logger.info(f"Loading LoRA sampler checkpoint from {checkpoint_path}")

            # Load checkpoint using load_lora_checkpoint
            load_lora_checkpoint(self.model, adapter_index, checkpoint_path)

            logger.info(f"Loaded LoRA sampler weights for model {model_id} at adapter index {adapter_index}")
            return jnp.array([[adapter_index]], dtype=jnp.int32)
        else:
            # Base model sampling mode
            if request_data.base_model != self.config.base_model:
                raise ValueError(
                    f"Requested base_model '{request_data.base_model}' does not match engine's base_model '{self.config.base_model}'"
                )
            return None
>>>>>>> b5771025

    def process_sample(self, model_id: str, request_data: types.SampleInput) -> types.SampleOutput:
        """Generate text samples from the base model or LoRA adapter."""
        logger.info(f"Sampling from model_id={model_id}, checkpoint_id={request_data.checkpoint_id}")

<<<<<<< HEAD
        # Determine if we're sampling from base model or LoRA
        if request_data.base_model is None:
            # LoRA sampling mode
            adapter_index = self.load_sampler_weights(model_id, request_data.checkpoint_id)
            adapter_indices = jnp.array([[adapter_index]], dtype=jnp.int32)
        else:
            # Base model sampling mode
            if request_data.base_model != self.config.base_model:
                raise ValueError(
                    f"Requested base_model '{request_data.base_model}' does not match engine's base_model '{self.config.base_model}'"
                )
            adapter_indices = None

        # Process stop tokens (tokenize strings if needed)
        stop_tokens = None
        if request_data.sampling_params.stop:
            if isinstance(request_data.sampling_params.stop[0], str):
                stop_tokens = {
                    token
                    for stop_str in request_data.sampling_params.stop
                    for token in self.tokenizer.encode(stop_str, add_special_tokens=False)
                }
            else:
                stop_tokens = set(request_data.sampling_params.stop)
=======
        # Load sampler weights and determine adapter indices
        adapter_indices = self.load_sampler_weights(model_id, request_data)
>>>>>>> b5771025

        prompt_tokens = [token for chunk in request_data.prompt.chunks for token in chunk.tokens]

        # Prepare input for generation
        input_ids = jnp.array([prompt_tokens], dtype=jnp.int32)
        attention_mask = jnp.ones_like(input_ids, dtype=jnp.int32)

        # Generate samples
        sequences = []
        with jax.set_mesh(self.mesh):
            # Merge the model for inference
            model = nnx.merge(self.graphdef, self.lora_params, self.non_lora_params)

            for sample_idx in range(request_data.num_samples):
                # Generate with different seeds for each sample
                seed = request_data.sampling_params.seed + sample_idx

<<<<<<< HEAD
                # Only need to compute prompt_logprobs for the first sample
                compute_prompt_logprobs = (sample_idx == 0 and request_data.prompt_logprobs)

                # Call the model's generate method
                generated_ids, scores, stop_reasons, prompt_logprobs_array = model.generate(
=======
                # Call the model's generate method
                result = model.generate(
>>>>>>> b5771025
                    input_ids,
                    attention_mask,
                    max_new_tokens=request_data.sampling_params.max_tokens,
                    temperature=request_data.sampling_params.temperature,
                    seed=seed,
                    return_scores=True,
                    adapter_indices=adapter_indices,
<<<<<<< HEAD
                    stop_tokens=stop_tokens,
                    prompt_logprobs=compute_prompt_logprobs
=======
>>>>>>> b5771025
                )

                if sample_idx == 0 and prompt_logprobs_array is not None:
                    prompt_logprobs = prompt_logprobs_array[0].tolist()

                # Extract the generated tokens (excluding the prompt)
                prompt_len = len(prompt_tokens)
                generated_tokens = result.generated_ids[0, prompt_len:].tolist()

                # Compute logprobs from the scores
                logprobs = []
                for score in result.scores:
                    log_probs = jax.nn.log_softmax(score[0], axis=-1)
                    # Get the logprob of the selected token
                    # The token at position i in generated_tokens corresponds to scores[i]
                    if len(logprobs) < len(generated_tokens):
                        token_idx = generated_tokens[len(logprobs)]
                        logprobs.append(float(log_probs[token_idx]))

                # Get stop reason for this sequence (batch size is 1, so index 0)
<<<<<<< HEAD
                stop_reason = stop_reasons[0]
=======
                stop_reason = result.stop_reasons[0]
>>>>>>> b5771025

                sequences.append(
                    types.GeneratedSequence(
                        stop_reason=stop_reason,
                        tokens=generated_tokens,
                        logprobs=logprobs,
                    )
                )

        # Compute prompt logprobs if needed (for now, return empty list)
        if not request_data.prompt_logprobs:
            prompt_logprobs = []

        logger.info(f"Generated {len(sequences)} samples for model {model_id}")

        return types.SampleOutput(
            sequences=sequences,
            prompt_logprobs=prompt_logprobs,
        )

    def process_single_request(self, request_type: types.RequestType, model_id: str, request_data: dict) -> dict:
        match request_type:
            case types.RequestType.CREATE_MODEL:
                result = self.process_create_model(model_id, types.CreateModelInput.model_validate(request_data))
            case types.RequestType.OPTIM_STEP:
                result = self.process_optim_step(model_id, types.OptimStepInput.model_validate(request_data))
            case types.RequestType.SAVE_WEIGHTS_FOR_SAMPLER:
                result = self.process_save_weights_for_sampler(
                    model_id, types.SaveWeightsForSamplerInput.model_validate(request_data)
                )
            case types.RequestType.SAMPLE:
                result = self.process_sample(model_id, types.SampleInput.model_validate(request_data))
            case types.RequestType.SAVE_WEIGHTS:
                result = self.process_save_weights(model_id, types.SaveWeightsInput.model_validate(request_data))
            case types.RequestType.LOAD_WEIGHTS:
                result = self.process_load_weights(model_id, types.LoadWeightsInput.model_validate(request_data))
            case _:
                raise ValueError(f"Unknown request type: {request_type}")
        return result.model_dump()

    def process_pending_requests(self):
        """Main loop to process pending requests."""
        while True:
            with Session(self.db_engine) as session:
                # Use look-ahead scheduling to find batchable forward_backward operations
                forward_backward_futures = self.find_batchable_forward_backward(session)

                # Get other pending requests (non-forward_backward or those blocked by optim_step)
                statement = (
                    select(FutureDB)
                    .where(FutureDB.status == RequestStatus.PENDING)
                    .where(FutureDB.request_type != types.RequestType.FORWARD_BACKWARD)
                    .order_by(FutureDB.request_id)
                )
                other_futures = session.exec(statement).all()

                # Process forward_backward requests in batch
                if forward_backward_futures:
                    try:
                        batch_requests = [
                            (f, f.model_id, types.ForwardBackwardInput.model_validate(f.request_data))
                            for f in forward_backward_futures
                        ]
                        results = self.process_forward_backward_batch(batch_requests)

                        # Update each future with its result
                        for future in forward_backward_futures:
                            if future.request_id in results:
                                result_data = results[future.request_id]
                                if isinstance(result_data, types.ForwardBackwardError):
                                    future.status = RequestStatus.FAILED
                                else:
                                    future.status = RequestStatus.COMPLETED
                                future.result_data = result_data.model_dump()
                                future.completed_at = datetime.now(timezone.utc)
                                session.add(future)
                                logger.info(f"Completed {future.request_type} request {future.request_id}")

                        session.commit()

                    except Exception as e:
                        logger.exception(f"Error processing forward_backward batch: {e}")
                        # Mark all forward_backward requests in the batch as failed
                        for future in forward_backward_futures:
                            future.result_data = {"error": str(e)}
                            future.status = RequestStatus.FAILED
                            future.completed_at = datetime.now(timezone.utc)
                            session.add(future)
                        session.commit()

                # Process other request types individually (in the future we can also batch independent optim_steps)
                for future in other_futures:
                    try:
                        future.result_data = self.process_single_request(
                            future.request_type, future.model_id, future.request_data
                        )
                        future.status = RequestStatus.COMPLETED
                        future.completed_at = datetime.now(timezone.utc)
                        session.add(future)
                        session.commit()

                        logger.info(f"Completed {future.request_type} request {future.request_id}")

                    except Exception as e:
                        logger.exception(f"Error processing request {future.request_id}: {e}")
                        future.result_data = {"error": str(e)}
                        future.status = RequestStatus.FAILED
                        future.completed_at = datetime.now(timezone.utc)
                        session.add(future)
                        session.commit()

            # Poll every 100ms
            time.sleep(0.1)

    def run(self):
        """Entry point to start the engine."""
        logger.info("Starting background engine...")
        self.process_pending_requests()


def main():
    """Entry point for the background engine."""
    # Create argument parser and add Pydantic model fields
    parser = argparse.ArgumentParser(description="SkyRL tx tinker engine for processing requests")
    add_model(parser, EngineConfig)

    # Parse command-line arguments
    args = parser.parse_args()

    # Create EngineConfig from parsed arguments
    config = EngineConfig.model_validate(vars(args))

    # Initialize and run the engine
    TinkerEngine(config).run()


if __name__ == "__main__":
    main()<|MERGE_RESOLUTION|>--- conflicted
+++ resolved
@@ -633,32 +633,6 @@
             type="save_weights_for_sampler",
         )
 
-<<<<<<< HEAD
-    def load_sampler_weights(self, model_id: str, checkpoint_id: str) -> int:
-        """Load LoRA adapter weights from a sampler checkpoint into the model.
-
-        Args:
-            model_id: The model ID
-            checkpoint_id: The checkpoint ID
-
-        Returns:
-            The adapter index where the weights were loaded
-        """
-        assert checkpoint_id != "", "checkpoint_id must not be empty"
-
-        if model_id not in self.models:
-            raise ValueError(f"Model {model_id} not loaded")
-
-        lora_model = self.models[model_id]
-        checkpoint_path = self.config.checkpoints_base / model_id / f"{checkpoint_id}.tar.gz"
-        logger.info(f"Loading LoRA sampler checkpoint from {checkpoint_path}")
-
-        # Load checkpoint using load_lora_checkpoint
-        load_lora_checkpoint(self.model, lora_model.lora_config, lora_model.adapter_index, checkpoint_path)
-
-        logger.info(f"Loaded LoRA sampler weights for model {model_id} at adapter index {lora_model.adapter_index}")
-        return lora_model.adapter_index
-=======
     def load_sampler_weights(self, model_id: str, request_data: types.SampleInput) -> jax.Array | None:
         """Load sampler weights and determine adapter indices.
 
@@ -693,41 +667,13 @@
                     f"Requested base_model '{request_data.base_model}' does not match engine's base_model '{self.config.base_model}'"
                 )
             return None
->>>>>>> b5771025
 
     def process_sample(self, model_id: str, request_data: types.SampleInput) -> types.SampleOutput:
         """Generate text samples from the base model or LoRA adapter."""
         logger.info(f"Sampling from model_id={model_id}, checkpoint_id={request_data.checkpoint_id}")
 
-<<<<<<< HEAD
-        # Determine if we're sampling from base model or LoRA
-        if request_data.base_model is None:
-            # LoRA sampling mode
-            adapter_index = self.load_sampler_weights(model_id, request_data.checkpoint_id)
-            adapter_indices = jnp.array([[adapter_index]], dtype=jnp.int32)
-        else:
-            # Base model sampling mode
-            if request_data.base_model != self.config.base_model:
-                raise ValueError(
-                    f"Requested base_model '{request_data.base_model}' does not match engine's base_model '{self.config.base_model}'"
-                )
-            adapter_indices = None
-
-        # Process stop tokens (tokenize strings if needed)
-        stop_tokens = None
-        if request_data.sampling_params.stop:
-            if isinstance(request_data.sampling_params.stop[0], str):
-                stop_tokens = {
-                    token
-                    for stop_str in request_data.sampling_params.stop
-                    for token in self.tokenizer.encode(stop_str, add_special_tokens=False)
-                }
-            else:
-                stop_tokens = set(request_data.sampling_params.stop)
-=======
         # Load sampler weights and determine adapter indices
         adapter_indices = self.load_sampler_weights(model_id, request_data)
->>>>>>> b5771025
 
         prompt_tokens = [token for chunk in request_data.prompt.chunks for token in chunk.tokens]
 
@@ -745,16 +691,8 @@
                 # Generate with different seeds for each sample
                 seed = request_data.sampling_params.seed + sample_idx
 
-<<<<<<< HEAD
-                # Only need to compute prompt_logprobs for the first sample
-                compute_prompt_logprobs = (sample_idx == 0 and request_data.prompt_logprobs)
-
-                # Call the model's generate method
-                generated_ids, scores, stop_reasons, prompt_logprobs_array = model.generate(
-=======
                 # Call the model's generate method
                 result = model.generate(
->>>>>>> b5771025
                     input_ids,
                     attention_mask,
                     max_new_tokens=request_data.sampling_params.max_tokens,
@@ -762,11 +700,6 @@
                     seed=seed,
                     return_scores=True,
                     adapter_indices=adapter_indices,
-<<<<<<< HEAD
-                    stop_tokens=stop_tokens,
-                    prompt_logprobs=compute_prompt_logprobs
-=======
->>>>>>> b5771025
                 )
 
                 if sample_idx == 0 and prompt_logprobs_array is not None:
@@ -787,11 +720,7 @@
                         logprobs.append(float(log_probs[token_idx]))
 
                 # Get stop reason for this sequence (batch size is 1, so index 0)
-<<<<<<< HEAD
-                stop_reason = stop_reasons[0]
-=======
                 stop_reason = result.stop_reasons[0]
->>>>>>> b5771025
 
                 sequences.append(
                     types.GeneratedSequence(
