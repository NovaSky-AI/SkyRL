import fastapi
from fastapi import FastAPI, HTTPException, Depends, Request
from fastapi.responses import StreamingResponse, RedirectResponse
from pydantic import BaseModel, Field, model_validator
from typing import Literal, Any, AsyncGenerator, Sequence
from datetime import datetime, timedelta, timezone
from uuid import uuid4
from contextlib import asynccontextmanager
from sqlmodel import SQLModel, select, func
from sqlmodel.ext.asyncio.session import AsyncSession
from sqlalchemy.ext.asyncio import create_async_engine
from sqlalchemy.exc import IntegrityError
import asyncio
import subprocess
import random

from tx.tinker import types
from tx.tinker.config import EngineConfig, add_model, config_to_argv
from tx.tinker.db_models import (
    CheckpointDB,
    ModelDB,
    FutureDB,
    RequestStatus,
    CheckpointStatus,
    SessionDB,
    SamplingSessionDB,
    get_async_database_url,
)
from tx.tinker.extra import ExternalInferenceClient
from tx.utils.storage import download_file
from tx.utils.log import logger

# Validation patterns for train_run_ids, model_ids and checkpoint_ids
ID_PATTERN = r"^[a-zA-Z0-9_-]+$"
ID_MAX_LENGTH = 255


@asynccontextmanager
async def lifespan(app: FastAPI):
    """Lifespan event handler for startup and shutdown."""

    db_url = get_async_database_url(app.state.engine_config.database_url)
    app.state.db_engine = create_async_engine(db_url, echo=False)

    async with app.state.db_engine.begin() as conn:
        await conn.run_sync(SQLModel.metadata.create_all)

    # Setup external inference client if configured
    if app.state.engine_config.external_inference_url:
        app.state.external_inference_client = ExternalInferenceClient(app.state.engine_config, app.state.db_engine)
        logger.info(f"External engine configured: {app.state.engine_config.external_inference_url}")
    else:
        app.state.external_inference_client = None
        logger.info("Using internal engine for inference")

    # Build subprocess command with engine config parameters
    cmd = ["uv", "run", "--extra", "tinker", "-m", "tx.tinker.engine"]
    cmd.extend(config_to_argv(app.state.engine_config))

    background_engine = subprocess.Popen(cmd)
    logger.info(f"Started background engine with PID {background_engine.pid}: {' '.join(cmd)}")

    yield

    logger.info(f"Stopping background engine (PID {background_engine.pid})")
    background_engine.terminate()
    try:
        background_engine.wait(timeout=5)
    except subprocess.TimeoutExpired:
        logger.warning(f"Background engine (PID {background_engine.pid}) did not terminate gracefully, killing")
        background_engine.kill()
        background_engine.wait()
    logger.info("Background engine stopped")


app = FastAPI(title="Tinker API Mock", version="0.0.1", lifespan=lifespan)


async def get_session(request: Request) -> AsyncGenerator[AsyncSession, None]:
    """Dependency to get a database session."""
    async with AsyncSession(request.app.state.db_engine) as session:
        yield session


async def get_model(session: AsyncSession, model_id: str) -> ModelDB:
    """Fetch a model by ID, raising 404 if not found."""
    statement = select(ModelDB).where(ModelDB.model_id == model_id)
    result = await session.exec(statement)
    model = result.first()
    if not model:
        raise HTTPException(status_code=404, detail="Model not found")
    return model


async def create_future(
    session: AsyncSession,
    request_type: types.RequestType,
    model_id: str | None,
    request_data: BaseModel,
) -> int:
    """Create a FutureDB entry and return its auto-generated request_id."""
    future_db = FutureDB(
        request_type=request_type,
        model_id=model_id,
        request_data=request_data.model_dump(),
        status=RequestStatus.PENDING,
    )
    session.add(future_db)
    await session.flush()  # Flush to generate auto-increment request_id
    assert future_db.request_id
    return future_db.request_id


async def create_checkpoint(
    session: AsyncSession,
    model_id: str,
    checkpoint_id: str,
    checkpoint_type: types.CheckpointType,
):
    """Create a pending CheckpointDB entry, relying on database constraints for validation."""
    checkpoint_db = CheckpointDB(
        model_id=model_id,
        checkpoint_id=checkpoint_id,
        checkpoint_type=checkpoint_type,
        status=CheckpointStatus.PENDING,
    )
    session.add(checkpoint_db)

    try:
        await session.flush()
    except IntegrityError:
        # Determine which constraint failed by checking if the model exists
        statement = select(ModelDB).where(ModelDB.model_id == model_id)
        result = await session.exec(statement)

        if not result.first():
            raise HTTPException(status_code=404, detail=f"Model '{model_id}' not found")
        else:
            raise HTTPException(
                status_code=409, detail=f"Checkpoint '{checkpoint_id}' already exists for model '{model_id}'"
            )


class LoRAConfig(BaseModel):
    rank: int


class CreateModelRequest(BaseModel):
    base_model: str
    lora_config: LoRAConfig


class CreateModelResponse(BaseModel):
    model_id: str
    base_model: str
    lora_config: LoRAConfig | None = None
    status: str = "created"
    request_id: str


class ModelData(BaseModel):
    base_model: str
    lora_config: LoRAConfig | None = None
    model_name: str | None = None


class ModelInfoResponse(BaseModel):
    model_id: str
    status: str
    model_data: ModelData


class Checkpoint(BaseModel):
    checkpoint_id: str
    checkpoint_type: Literal["training", "sampler"]
    time: datetime
    tinker_path: str


class TrainingRun(BaseModel):
    training_run_id: str
    base_model: str
    model_owner: str = "default"
    is_lora: bool = True
    corrupted: bool = False
    lora_rank: int | None = None
    last_request_time: datetime
    last_checkpoint: Checkpoint | None = None
    last_sampler_checkpoint: Checkpoint | None = None
    user_metadata: dict[str, str] | None = None


class ModelInputChunk(BaseModel):
    tokens: list[int]

    def to_types(self) -> types.ModelInputChunk:
        return types.ModelInputChunk(tokens=self.tokens)


class ModelInput(BaseModel):
    chunks: list[ModelInputChunk]

    def to_types(self) -> types.ModelInput:
        return types.ModelInput(chunks=[chunk.to_types() for chunk in self.chunks])


class TensorData(BaseModel):
    data: list[int] | list[float]

    def to_types(self) -> types.TensorData:
        return types.TensorData(data=self.data)


class Datum(BaseModel):
    loss_fn_inputs: dict[str, TensorData]
    model_input: ModelInput

    def to_types(self) -> types.Datum:
        inp = self.loss_fn_inputs

        if "weights" not in inp:
            weights = types.TensorData(data=[1.0] * len(inp["target_tokens"].data))
        else:
            weights = inp["weights"].to_types()

        return types.Datum(
            loss_fn_inputs=types.LossFnInputs(
                target_tokens=inp["target_tokens"].to_types(),
                weights=weights,
                advantages=inp["advantages"].to_types() if "advantages" in inp else types.TensorData(data=[]),
                logprobs=inp["logprobs"].to_types() if "logprobs" in inp else types.TensorData(data=[]),
            ),
            model_input=self.model_input.to_types(),
        )


class ForwardBackwardInput(BaseModel):
    data: list[Datum]
    loss_fn: Literal["cross_entropy", "importance_sampling", "ppo"]

    def to_types(self) -> types.ForwardBackwardInput:
        return types.ForwardBackwardInput(data=[datum.to_types() for datum in self.data], loss_fn=self.loss_fn)


class ForwardBackwardRequest(BaseModel):
    model_id: str
    forward_backward_input: ForwardBackwardInput


class AdamParams(BaseModel):
    learning_rate: float = Field(default=1e-4, ge=0.0)
    beta1: float = Field(default=0.9, ge=0.0, lt=1.0)
    beta2: float = Field(default=0.95, ge=0.0, lt=1.0)
    eps: float = Field(default=1e-12, gt=0.0)

    def to_types(self) -> types.AdamParams:
        return types.AdamParams(learning_rate=self.learning_rate, beta1=self.beta1, beta2=self.beta2, eps=self.eps)


class OptimStepRequest(BaseModel):
    model_id: str
    adam_params: AdamParams


class SaveWeightsForSamplerRequest(BaseModel):
    model_id: str
    path: str = Field(..., pattern=ID_PATTERN, max_length=ID_MAX_LENGTH)


class SamplingParams(BaseModel):
    max_tokens: int | None = None
    seed: int | None = None
    stop: Sequence[int] | None = None
    temperature: float = 1
    top_k: int = -1
    top_p: float = 1

    def to_types(self) -> types.SamplingParams:
        if self.max_tokens is None:
            raise HTTPException(status_code=400, detail="max_tokens is currently required")

        if self.top_k != -1:
            raise HTTPException(status_code=501, detail="'top_k' parameter is not yet implemented")
        if self.top_p != 1.0:
            raise HTTPException(status_code=501, detail="'top_p' parameter is not yet implemented")

        # Generate a random seed if not provided
        seed = self.seed if self.seed is not None else random.randint(0, 2**31 - 1)

        return types.SamplingParams(
            temperature=self.temperature,
            max_tokens=self.max_tokens,
            seed=seed,
            stop=self.stop,
        )


class SampleRequest(BaseModel):
    num_samples: int = 1
    prompt: ModelInput
    sampling_params: SamplingParams
    base_model: str | None = None
    model_path: str | None = None
    sampling_session_id: str | None = None
    seq_id: int | None = None
    prompt_logprobs: bool | None = None
    topk_prompt_logprobs: int = 0
    type: Literal["sample"] = "sample"

    @model_validator(mode="after")
    def validate_model_source(self):
        """Valid if:
        - sampling_session_id is provided AND seq_id is provided
        - OR exactly one of base_model or model_path is provided
        """
        if self.sampling_session_id is not None:
            if self.seq_id is None:
                raise ValueError("'seq_id' must be provided when 'sampling_session_id' is used")
            return self
        if (self.base_model is None) == (self.model_path is None):
            raise ValueError(
                "When 'sampling_session_id' is not provided, exactly one of 'base_model' or 'model_path' must be provided"
            )
        return self


class SaveWeightsRequest(BaseModel):
    model_id: str
    path: str = Field(..., pattern=ID_PATTERN, max_length=ID_MAX_LENGTH)
    type: Literal["save_weights"] | None = None


class LoadWeightsRequest(BaseModel):
    model_id: str
    path: str
    type: Literal["load_weights"] | None = None


class FutureResponse(BaseModel):
    future_id: str
    status: str = "pending"
    request_id: str


class TelemetryEvent(BaseModel):
    event: str
    event_id: str
    event_session_index: int
    severity: str
    timestamp: str
    properties: dict[str, Any] | None = None


class TelemetryRequest(BaseModel):
    events: list[TelemetryEvent]
    platform: str
    sdk_version: str
    session_id: str


class TelemetryResponse(BaseModel):
    status: Literal["accepted"] = "accepted"


class HealthResponse(BaseModel):
    status: Literal["ok"]


class CreateSessionRequest(BaseModel):
    tags: list[str]
    user_metadata: dict[str, Any] | None = None
    sdk_version: str
    type: Literal["create_session"] = "create_session"


class CreateSessionResponse(BaseModel):
    type: Literal["create_session"] = "create_session"
    info_message: str | None = None
    warning_message: str | None = None
    error_message: str | None = None
    session_id: str


class SessionHeartbeatRequest(BaseModel):
    session_id: str
    type: Literal["session_heartbeat"] = "session_heartbeat"


class SessionHeartbeatResponse(BaseModel):
    type: Literal["session_heartbeat"] = "session_heartbeat"


class CreateSamplingSessionRequest(BaseModel):
    session_id: str
    sampling_session_seq_id: int
    base_model: str | None = None
    model_path: str | None = None
    type: Literal["create_sampling_session"] = "create_sampling_session"


class CreateSamplingSessionResponse(BaseModel):
    type: Literal["create_sampling_session"] = "create_sampling_session"
    sampling_session_id: str


class SupportedModel(BaseModel):
    model_name: str


class GetServerCapabilitiesResponse(BaseModel):
    supported_models: list[SupportedModel]


class ListCheckpointsResponse(BaseModel):
    checkpoints: list[Checkpoint]


<<<<<<< HEAD
class Cursor(BaseModel):
    offset: int
    limit: int
    total_count: int


class TrainingRunsResponse(BaseModel):
    training_runs: list[TrainingRun]
    cursor: Cursor
=======
class WeightsInfoRequest(BaseModel):
    tinker_path: str


class WeightsInfoResponse(BaseModel):
    """Minimal information for loading public checkpoints."""

    # from: https://github.com/thinking-machines-lab/tinker/blob/main/src/tinker/types/weights_info_response.py
    base_model: str
    is_lora: bool
    lora_rank: int | None = None
>>>>>>> edfa55d8


@app.get("/api/v1/healthz", response_model=HealthResponse)
async def healthz():
    """Checks if the API server is ready."""
    return HealthResponse(status="ok")


@app.post("/api/v1/create_session", response_model=CreateSessionResponse)
async def create_session(request: CreateSessionRequest, session: AsyncSession = Depends(get_session)):
    """Create a new session + persist in DB"""
    session_id = f"session_{uuid4().hex[:8]}"
    session_db = SessionDB(
        session_id=session_id,
        tags=request.tags,
        user_metadata=request.user_metadata or {},
        sdk_version=request.sdk_version,
        status="active",
    )
    session.add(session_db)
    await session.commit()
    return CreateSessionResponse(session_id=session_id)


@app.post("/api/v1/session_heartbeat", response_model=SessionHeartbeatResponse)
async def session_heartbeat(request: SessionHeartbeatRequest, session: AsyncSession = Depends(get_session)):
    """Heartbeat for an active session to keep it alive."""
    session_db = await session.get(SessionDB, request.session_id)
    if session_db is None:
        raise HTTPException(status_code=404, detail="Session not found")
    session_db.last_heartbeat_at = datetime.now(timezone.utc)
    session_db.heartbeat_count += 1
    await session.commit()
    return SessionHeartbeatResponse()


@app.post("/api/v1/create_sampling_session", response_model=CreateSamplingSessionResponse)
async def create_sampling_session(request: CreateSamplingSessionRequest, session: AsyncSession = Depends(get_session)):
    """Create a new sampling session within an existing session."""
    session_db = await session.get(SessionDB, request.session_id)
    if session_db is None:
        raise HTTPException(status_code=404, detail="Session not found")
    # Exactly one of base_model or model_path must be provided
    if (request.base_model is None) == (request.model_path is None):
        raise HTTPException(status_code=400, detail="Exactly one of base_model or model_path must be provided")
    sampling_session_id = f"sampling_{uuid4().hex[:8]}"
    sampling_db = SamplingSessionDB(
        sampling_session_id=sampling_session_id,
        session_id=request.session_id,
        sampling_session_seq_id=request.sampling_session_seq_id,
        base_model=request.base_model,
        model_path=request.model_path,
    )
    session.add(sampling_db)
    await session.commit()
    return CreateSamplingSessionResponse(sampling_session_id=sampling_session_id)


@app.post("/api/v1/create_model", response_model=CreateModelResponse)
async def create_model(request: CreateModelRequest, session: AsyncSession = Depends(get_session)):
    """Create a new model, optionally with a LoRA adapter."""
    model_id = f"model_{uuid4().hex[:8]}"

    # alpha = 32 seems to be the tinker default (see https://thinkingmachines.ai/blog/lora/)
    lora_config = types.LoraConfig(rank=request.lora_config.rank, alpha=32.0)
    request_id = await create_future(
        session=session,
        request_type=types.RequestType.CREATE_MODEL,
        model_id=model_id,
        request_data=types.CreateModelInput(lora_config=lora_config),
    )

    model_db = ModelDB(
        model_id=model_id,
        base_model=request.base_model,
        lora_config=lora_config.model_dump(),
        status="created",
        request_id=request_id,
    )
    session.add(model_db)

    await session.commit()

    return CreateModelResponse(
        model_id=model_id,
        base_model=request.base_model,
        lora_config=request.lora_config,
        status="created",
        request_id=str(request_id),
    )


class GetInfoRequest(BaseModel):
    model_id: str
    type: str | None = None


@app.post("/api/v1/get_info", response_model=ModelInfoResponse)
async def get_model_info(request: GetInfoRequest, session: AsyncSession = Depends(get_session)):
    """Retrieve information about the current model."""
    model = await get_model(session, request.model_id)

    lora_config = types.LoraConfig.model_validate(model.lora_config)
    model_data = ModelData(
        base_model=model.base_model, lora_config=LoRAConfig(rank=lora_config.rank), model_name=model.base_model
    )

    return ModelInfoResponse(model_id=model.model_id, status=model.status, model_data=model_data)


@app.get("/api/v1/training_runs/{model_id}", response_model=TrainingRun)
async def get_training_run(model_id: str, session: AsyncSession = Depends(get_session)):
    """Get training run for session resumption."""
    model = await get_model(session, model_id)

    lora_config = types.LoraConfig.model_validate(model.lora_config)

    return TrainingRun(
        training_run_id=model.model_id,
        base_model=model.base_model,
        model_owner="default",
        is_lora=True,
        corrupted=False,
        lora_rank=lora_config.rank,
        last_request_time=model.created_at,  # TODO: Once we track modified_at timestamps, update this
        last_checkpoint=None,
        last_sampler_checkpoint=None,
        user_metadata=None,
    )


@app.post("/api/v1/forward_backward", response_model=FutureResponse)
async def forward_backward(request: ForwardBackwardRequest, session: AsyncSession = Depends(get_session)):
    """Compute and accumulate gradients."""
    await get_model(session, request.model_id)

    request_id = await create_future(
        session=session,
        request_type=types.RequestType.FORWARD_BACKWARD,
        model_id=request.model_id,
        request_data=request.forward_backward_input.to_types(),
    )

    await session.commit()

    return FutureResponse(future_id=str(request_id), status="pending", request_id=str(request_id))


@app.post("/api/v1/optim_step", response_model=FutureResponse)
async def optim_step(request: OptimStepRequest, session: AsyncSession = Depends(get_session)):
    """Update model using accumulated gradients."""
    await get_model(session, request.model_id)

    request_id = await create_future(
        session=session,
        request_type=types.RequestType.OPTIM_STEP,
        model_id=request.model_id,
        request_data=types.OptimStepInput(adam_params=request.adam_params.to_types()),
    )

    await session.commit()

    return FutureResponse(future_id=str(request_id), status="pending", request_id=str(request_id))


@app.post("/api/v1/load_weights", response_model=FutureResponse)
async def load_weights(request: LoadWeightsRequest, req: Request, session: AsyncSession = Depends(get_session)):
    """Loads weights and training state."""
    await get_model(session, request.model_id)

    path = types.TinkerPath.parse(request.path)
    if (
        not path
        or path.kind != "weights"
        or not (source_model_id := path.primary_id)
        or not (checkpoint_id := path.secondary_id)
    ):
        raise HTTPException(
            status_code=400, detail="request.path must be in format tinker://source_model_id/weights/checkpoint_id"
        )

    await validate_checkpoint(req, source_model_id, checkpoint_id, types.CheckpointType.TRAINING, session)

    request_id = await create_future(
        session=session,
        request_type=types.RequestType.LOAD_WEIGHTS,
        model_id=request.model_id,
        request_data=types.LoadWeightsInput(source_model_id=source_model_id, checkpoint_id=checkpoint_id),
    )

    await session.commit()

    return FutureResponse(future_id=str(request_id), status="pending", request_id=str(request_id))


@app.post("/api/v1/save_weights", response_model=FutureResponse)
async def save_weights(request: SaveWeightsRequest, session: AsyncSession = Depends(get_session)):
    """Saves weights and training state."""
    # Create pending checkpoint entry (validates model exists)
    await create_checkpoint(
        session=session,
        model_id=request.model_id,
        checkpoint_id=request.path,
        checkpoint_type=types.CheckpointType.TRAINING,
    )

    request_id = await create_future(
        session=session,
        request_type=types.RequestType.SAVE_WEIGHTS,
        model_id=request.model_id,
        request_data=types.SaveWeightsInput(path=request.path),
    )

    await session.commit()

    return FutureResponse(future_id=str(request_id), status="pending", request_id=str(request_id))


@app.post("/api/v1/save_weights_for_sampler", response_model=FutureResponse)
async def save_weights_for_sampler(request: SaveWeightsForSamplerRequest, session: AsyncSession = Depends(get_session)):
    """Saves weights in a format compatible with sampling/inference servers."""
    # Create pending checkpoint entry (validates model exists)
    await create_checkpoint(
        session=session,
        model_id=request.model_id,
        checkpoint_id=request.path,
        checkpoint_type=types.CheckpointType.SAMPLER,
    )

    request_id = await create_future(
        session=session,
        request_type=types.RequestType.SAVE_WEIGHTS_FOR_SAMPLER,
        model_id=request.model_id,
        request_data=types.SaveWeightsForSamplerInput(path=request.path),
    )

    await session.commit()

    return FutureResponse(future_id=str(request_id), status="pending", request_id=str(request_id))


async def get_sampling_model(request: SampleRequest, session: AsyncSession) -> (str | None, str | None):
    """Return (base_model, model_path) for a sampling request."""
    # Resolve model/base from sampling_session_id if provided
    if request.sampling_session_id is not None:
        sampling_session = await session.get(SamplingSessionDB, request.sampling_session_id)
        if sampling_session is None:
            raise HTTPException(status_code=404, detail="Sampling session not found")
        return (sampling_session.base_model, sampling_session.model_path)
    return (request.base_model, request.model_path)


@app.post("/api/v1/asample", response_model=FutureResponse)
async def asample(request: SampleRequest, req: Request, session: AsyncSession = Depends(get_session)):
    """Generates samples from the model (async version)."""
    base_model, model_path = await get_sampling_model(request, session)

    if base_model:
        model_id = checkpoint_id = ""
    else:
        assert model_path is not None
        path = types.TinkerPath.parse(model_path)
        if (
            not path
            # Accept either tinker://model_id/checkpoint_id or tinker://model_id/sampler_weights/checkpoint_id
            or path.kind not in ("", "sampler_weights")
            or not (model_id := path.primary_id)
            or not (checkpoint_id := path.secondary_id)
        ):
            raise HTTPException(
                status_code=400,
                detail="model_path must be tinker://model_id/checkpoint_id or tinker://model_id/sampler_weights/checkpoint_id",
            )
        await get_model(session, model_id)
        # Validate that the checkpoint exists and is ready
        await validate_checkpoint(req, model_id, checkpoint_id, types.CheckpointType.SAMPLER, session)

    request_id = await create_future(
        session=session,
        request_type=(
            types.RequestType.EXTERNAL if req.app.state.external_inference_client else types.RequestType.SAMPLE
        ),
        model_id=model_id,
        request_data=types.SampleInput(
            base_model=base_model,
            prompt=request.prompt.to_types(),
            sampling_params=request.sampling_params.to_types(),
            num_samples=request.num_samples,
            checkpoint_id=checkpoint_id,
            prompt_logprobs=request.prompt_logprobs,
        ),
    )

    await session.commit()

    if req.app.state.external_inference_client:
        asyncio.create_task(
            req.app.state.external_inference_client.call_and_store_result(request_id, request, model_id, checkpoint_id)
        )

    return FutureResponse(future_id=str(request_id), status="pending", request_id=str(request_id))


@app.get("/api/v1/get_server_capabilities", response_model=GetServerCapabilitiesResponse)
async def get_server_capabilities(request: Request):
    """Retrieve information about supported models and server capabilities."""
    supported_models = [
        SupportedModel(model_name=request.app.state.engine_config.base_model),
    ]
    return GetServerCapabilitiesResponse(supported_models=supported_models)


class RetrieveFutureRequest(BaseModel):
    request_id: str


@app.post("/api/v1/retrieve_future")
async def retrieve_future(request: RetrieveFutureRequest, req: Request):
    """Retrieve the result of an async operation, waiting until it's available."""
    timeout = 300  # 5 minutes
    poll_interval = 0.1  # 100ms

    for _ in range(int(timeout / poll_interval)):
        async with AsyncSession(req.app.state.db_engine) as session:
            statement = select(FutureDB).where(FutureDB.request_id == int(request.request_id))
            result = await session.exec(statement)
            future = result.first()

            if not future:
                raise HTTPException(status_code=404, detail="Future not found")

            if future.status == RequestStatus.COMPLETED:
                return future.result_data

            if future.status == RequestStatus.FAILED:
                # Return 400 for handled errors (validation, etc.), 500 for unexpected failures
                if future.result_data and "error" in future.result_data:
                    raise HTTPException(status_code=400, detail=future.result_data["error"])
                else:
                    raise HTTPException(status_code=500, detail="Unknown error")

        await asyncio.sleep(poll_interval)

    raise HTTPException(status_code=408, detail="Timeout waiting for result")


@app.post("/api/v1/telemetry", response_model=TelemetryResponse)
async def send_telemetry(request: TelemetryRequest):
    """Accept batches of SDK telemetry events for analytics and diagnostics."""
    # Just acknowledge receipt without doing anything
    return TelemetryResponse(status="accepted")


async def validate_checkpoint(
    request: Request, unique_id: str, checkpoint_id: str, checkpoint_type: types.CheckpointType, session: AsyncSession
):
    """Validate that a model and checkpoint exist in the database, returning the checkpoint path."""
    checkpoint_db = await session.get(CheckpointDB, (unique_id, checkpoint_id, checkpoint_type))

    if not checkpoint_db:
        raise HTTPException(status_code=404, detail=f"Checkpoint not found: {unique_id}/{checkpoint_id}")

    if checkpoint_db.status == CheckpointStatus.PENDING:
        raise HTTPException(status_code=425, detail="Checkpoint is still being created")

    if checkpoint_db.status == CheckpointStatus.FAILED:
        raise HTTPException(status_code=500, detail=f"Checkpoint creation failed: {checkpoint_db.error_message}")

    subdir = "sampler_weights" if checkpoint_type == types.CheckpointType.SAMPLER else ""
    return request.app.state.engine_config.checkpoints_base / unique_id / subdir / f"{checkpoint_id}.tar.gz"


@app.get("/api/v1/training_runs")
async def list_training_runs(
    limit: int = 20, offset: int = 0, session: AsyncSession = Depends(get_session)
) -> TrainingRunsResponse:
    """List all training runs"""

    count_future = select(func.count()).select_from(ModelDB)
    models_future = select(ModelDB).offset(offset).limit(limit)

    count_result, models_result = await asyncio.gather(
        session.exec(count_future),
        session.exec(models_future),
    )

    total_count = count_result.one()
    models = models_result.all()

    training_runs = []

    for model in models:
        lora_config = types.LoraConfig.model_validate(model.lora_config)

        training_runs.append(
            TrainingRun(
                training_run_id=model.model_id,
                base_model=model.base_model,
                model_owner="default",
                is_lora=True,
                corrupted=False,
                lora_rank=lora_config.rank,
                last_request_time=model.created_at,  # TODO: Once we track modified_at timestamps, update this
                last_checkpoint=None,
                last_sampler_checkpoint=None,
                user_metadata=None,
            )
        )

    return TrainingRunsResponse(
        training_runs=training_runs, cursor=Cursor(offset=offset, limit=limit, total_count=total_count)
    )


@app.get("/api/v1/training_runs/{unique_id}/checkpoints/{checkpoint_id}/archive")
async def get_checkpoint_archive_url(
    request: Request,
    unique_id: str = fastapi.Path(..., pattern=ID_PATTERN, max_length=ID_MAX_LENGTH),
    checkpoint_id: str = fastapi.Path(..., pattern=ID_PATTERN, max_length=ID_MAX_LENGTH),
    session: AsyncSession = Depends(get_session),
):
    """Return a 302 redirect to the download URL (SDK expects this pattern)"""
    await validate_checkpoint(request, unique_id, checkpoint_id, types.CheckpointType.SAMPLER, session)

    # Generate URL to the download endpoint and return 302 redirect
    download_url = str(request.url_for("download_checkpoint_archive", unique_id=unique_id, checkpoint_id=checkpoint_id))
    expires = datetime.utcnow() + timedelta(minutes=120)

    response = RedirectResponse(url=download_url, status_code=302)
    response.headers["Expires"] = expires.strftime("%a, %d %b %Y %H:%M:%S GMT")
    return response


@app.get("/api/v1/training_runs/{unique_id}/checkpoints/{checkpoint_id}/download")
async def download_checkpoint_archive(
    request: Request,
    unique_id: str = fastapi.Path(..., pattern=ID_PATTERN, max_length=ID_MAX_LENGTH),
    checkpoint_id: str = fastapi.Path(..., pattern=ID_PATTERN, max_length=ID_MAX_LENGTH),
    session: AsyncSession = Depends(get_session),
):
    """Actually download the checkpoint archive bytes"""
    checkpoint_path = await validate_checkpoint(
        request, unique_id, checkpoint_id, types.CheckpointType.SAMPLER, session
    )

    file_buffer = await asyncio.to_thread(download_file, checkpoint_path)

    filename = f"{unique_id}_{checkpoint_id}.tar.gz"
    headers = {
        "Content-Disposition": f'attachment; filename="{filename}"',
        "Content-Length": str(file_buffer.getbuffer().nbytes),
    }

    return StreamingResponse(file_buffer, media_type="application/octet-stream", headers=headers)


@app.get("/api/v1/training_runs/{unique_id}/checkpoints")
async def list_checkpoints(
    unique_id: str = fastapi.Path(..., pattern=ID_PATTERN, max_length=ID_MAX_LENGTH),
    session: AsyncSession = Depends(get_session),
):
    """List checkpoints for a model."""
    statement = (
        select(CheckpointDB)
        .where(CheckpointDB.model_id == unique_id)
        .where(CheckpointDB.status == CheckpointStatus.COMPLETED)
    )
    result = await session.exec(statement)

    checkpoints = []
    for checkpoint in result.all():
        # Construct tinker_path based on checkpoint type
        path_kind = "weights" if checkpoint.checkpoint_type == types.CheckpointType.TRAINING else "sampler_weights"
        tinker_path = f"tinker://{unique_id}/{path_kind}/{checkpoint.checkpoint_id}"

        checkpoints.append(
            Checkpoint(
                checkpoint_id=checkpoint.checkpoint_id,
                checkpoint_type=checkpoint.checkpoint_type.value,
                time=checkpoint.completed_at,
                tinker_path=tinker_path,
            )
        )

    return ListCheckpointsResponse(checkpoints=checkpoints)


@app.get("/api/v1/models/{unique_id}/checkpoints")
async def list_checkpoints_models(
    unique_id: str = fastapi.Path(..., pattern=ID_PATTERN, max_length=ID_MAX_LENGTH),
    session: AsyncSession = Depends(get_session),
):
    """Just to be compatible with tinker SDK"""
    return await list_checkpoints(unique_id=unique_id, session=session)


@app.post("/api/v1/weights_info", response_model=WeightsInfoResponse)
async def get_weights_info(request: WeightsInfoRequest, req: Request, session: AsyncSession = Depends(get_session)):
    """Get information about weights/checkpoint from a tinker path."""
    path = types.TinkerPath.parse(request.tinker_path)

    if not path or path.kind != "weights":
        raise HTTPException(
            status_code=400, detail="Invalid tinker path format. Expected: tinker://model_id/weights/checkpoint_id"
        )

    model_id = path.primary_id
    checkpoint_id = path.secondary_id

    # Get model info (this will raise 404 if model doesn't exist)
    model = await get_model(session, model_id)

    # Validate checkpoint exists and is completed
    await validate_checkpoint(req, model_id, checkpoint_id, types.CheckpointType.TRAINING, session)

    lora_config = types.LoraConfig.model_validate(model.lora_config)
    is_lora = lora_config.rank > 0

    return WeightsInfoResponse(
        base_model=model.base_model,
        is_lora=is_lora,
        lora_rank=lora_config.rank,
    )


@app.get("/")
async def root():
    """Root endpoint with API information."""
    return {
        "name": "Tinker API Mock",
        "version": "0.0.1",
        "endpoints": {
            "models": ["/api/v1/create_model", "/api/v1/get_info", "/api/v1/training_runs/{model_id}"],
            "training": ["/api/v1/forward_backward", "/api/v1/optim_step"],
            "futures": ["/api/v1/retrieve_future"],
            "service": ["/api/v1/get_server_capabilities"],
            "telemetry": ["/api/v1/telemetry"],
            "checkpoints": ["/api/v1/training_runs/{unique_id}/checkpoints"],
            "download": [
                "/api/v1/training_runs/{unique_id}/checkpoints/{checkpoint_id}/archive",
                "/api/v1/training_runs/{unique_id}/checkpoints/{checkpoint_id}/download",
            ],
        },
    }


if __name__ == "__main__":
    import argparse
    import uvicorn

    # Parse command-line arguments
    parser = argparse.ArgumentParser(description="SkyRL tx tinker API server")
    add_model(parser, EngineConfig)
    parser.add_argument("--host", type=str, default="0.0.0.0", help="Host to bind to")
    parser.add_argument("--port", type=int, default=8000, help="Port to bind to")
    args = parser.parse_args()

    # Create EngineConfig from parsed arguments (only EngineConfig fields)
    engine_config = EngineConfig.model_validate({k: v for k, v in vars(args).items() if k in EngineConfig.model_fields})

    # Store config in app.state so lifespan can access it
    app.state.engine_config = engine_config

    uvicorn.run(app, host=args.host, port=args.port)<|MERGE_RESOLUTION|>--- conflicted
+++ resolved
@@ -415,7 +415,6 @@
     checkpoints: list[Checkpoint]
 
 
-<<<<<<< HEAD
 class Cursor(BaseModel):
     offset: int
     limit: int
@@ -425,7 +424,8 @@
 class TrainingRunsResponse(BaseModel):
     training_runs: list[TrainingRun]
     cursor: Cursor
-=======
+
+
 class WeightsInfoRequest(BaseModel):
     tinker_path: str
 
@@ -437,7 +437,6 @@
     base_model: str
     is_lora: bool
     lora_rank: int | None = None
->>>>>>> edfa55d8
 
 
 @app.get("/api/v1/healthz", response_model=HealthResponse)
