import fastapi
from fastapi import FastAPI, HTTPException, Depends, Request
from fastapi.responses import StreamingResponse
from pydantic import BaseModel
from typing import Literal, Any, AsyncGenerator
from uuid import uuid4
from contextlib import asynccontextmanager
from sqlmodel import SQLModel, select
from sqlmodel.ext.asyncio.session import AsyncSession
from sqlalchemy.ext.asyncio import create_async_engine
import asyncio
import subprocess
import logging
import tarfile
import io
from pathlib import Path

from tx.tinker import types
from tx.tinker.db_models import ModelDB, FutureDB, DB_PATH, RequestStatus


logging.basicConfig(level=logging.INFO)
logger = logging.getLogger(__name__)

# Base path for saving checkpoints
CHECKPOINTS_BASE_PATH = Path("/tmp/tx_checkpoints")


@asynccontextmanager
async def lifespan(app: FastAPI):
    """Lifespan event handler for startup and shutdown."""

    app.state.db_engine = create_async_engine(f"sqlite+aiosqlite:///{DB_PATH}", echo=False)

    async with app.state.db_engine.begin() as conn:
        await conn.run_sync(SQLModel.metadata.create_all)

    # Start background engine with default base model
    # TODO: Make this configurable via environment variable or API parameter
    base_model = "Qwen/Qwen3-0.6B"
    background_engine = subprocess.Popen(
        [
            "uv",
            "run",
            "--extra",
            "tinker",
            "-m",
            "tx.tinker.engine",
            "--base-model",
            base_model,
            "--checkpoints-base-path",
            CHECKPOINTS_BASE_PATH,
        ]
    )
    logger.info(f"Started background engine with PID {background_engine.pid} for base model {base_model}")

    yield

    logger.info(f"Stopping background engine (PID {background_engine.pid})")
    background_engine.terminate()
    try:
        background_engine.wait(timeout=5)
    except subprocess.TimeoutExpired:
        logger.warning(f"Background engine (PID {background_engine.pid}) did not terminate gracefully, killing")
        background_engine.kill()
        background_engine.wait()
    logger.info("Background engine stopped")


app = FastAPI(title="Tinker API Mock", version="0.0.1", lifespan=lifespan)


async def get_session(request: Request) -> AsyncGenerator[AsyncSession, None]:
    """Dependency to get a database session."""
    async with AsyncSession(request.app.state.db_engine) as session:
        yield session


async def create_future(
    session: AsyncSession,
    request_type: types.RequestType,
    model_id: str | None,
    request_data: BaseModel,
) -> int:
    """Create a FutureDB entry and return its auto-generated request_id."""
    future_db = FutureDB(
        request_type=request_type,
        model_id=model_id,
        request_data=request_data.model_dump(),
        status=RequestStatus.PENDING,
    )
    session.add(future_db)
    await session.flush()  # Flush to generate auto-increment request_id
    assert future_db.request_id
    return future_db.request_id


class LoRAConfig(BaseModel):
    rank: int


class CreateModelRequest(BaseModel):
    base_model: str
    lora_config: LoRAConfig


class CreateModelResponse(BaseModel):
    model_id: str
    base_model: str
    lora_config: LoRAConfig | None = None
    status: str = "created"
    request_id: str


class ModelData(BaseModel):
    base_model: str
    lora_config: LoRAConfig | None = None
    model_name: str | None = None


class ModelInfoResponse(BaseModel):
    model_id: str
    status: str
    model_data: ModelData


class ForwardBackwardInput(BaseModel):
    model_id: str
    forward_backward_input: dict[str, Any]


class AdamParams(BaseModel):
    lr: float = 1e-4


class OptimStepRequest(BaseModel):
    model_id: str
    adam_params: AdamParams


class SaveWeightsForSamplerRequest(BaseModel):
    model_id: str
    path: str


class SaveWeightsRequest(BaseModel):
    model_id: str
    path: str


class LoadWeightsRequest(BaseModel):
    model_id: str
    path: str


class FutureResponse(BaseModel):
    future_id: str
    status: str = "pending"
    request_id: str


class TelemetryEvent(BaseModel):
    event: str
    event_id: str
    event_session_index: int
    severity: str
    timestamp: str
    properties: dict[str, Any] | None = None


class TelemetryRequest(BaseModel):
    events: list[TelemetryEvent]
    platform: str
    sdk_version: str
    session_id: str


class TelemetryResponse(BaseModel):
    status: Literal["accepted"] = "accepted"


class SupportedModel(BaseModel):
    model_name: str


class GetServerCapabilitiesResponse(BaseModel):
    supported_models: list[SupportedModel]


@app.post("/api/v1/create_model", response_model=CreateModelResponse)
async def create_model(request: CreateModelRequest, session: AsyncSession = Depends(get_session)):
    """Create a new model, optionally with a LoRA adapter."""
    model_id = f"model_{uuid4().hex[:8]}"

    # alpha = 32 seems to be the tinker default (see https://thinkingmachines.ai/blog/lora/)
    lora_config = types.LoraConfig(rank=request.lora_config.rank, alpha=32.0)
    request_id = await create_future(
        session=session,
        request_type=types.RequestType.CREATE_MODEL,
        model_id=model_id,
        request_data=types.CreateModelInput(lora_config=lora_config),
    )

    model_db = ModelDB(
        model_id=model_id,
        base_model=request.base_model,
        lora_config=lora_config.model_dump(),
        status="created",
        request_id=request_id,
    )
    session.add(model_db)

    await session.commit()

    return CreateModelResponse(
        model_id=model_id,
        base_model=request.base_model,
        lora_config=request.lora_config,
        status="created",
        request_id=str(request_id),
    )


class GetInfoRequest(BaseModel):
    model_id: str
    type: str | None = None


@app.post("/api/v1/get_info", response_model=ModelInfoResponse)
async def get_model_info(request: GetInfoRequest, session: AsyncSession = Depends(get_session)):
    """Retrieve information about the current model."""
    statement = select(ModelDB).where(ModelDB.model_id == request.model_id)
    result = await session.exec(statement)
    model = result.first()

    if not model:
        raise HTTPException(status_code=404, detail="Model not found")

    lora_config = types.LoraConfig.model_validate(model.lora_config)
    model_data = ModelData(
        base_model=model.base_model, lora_config=LoRAConfig(rank=lora_config.rank), model_name=model.base_model
    )

    return ModelInfoResponse(model_id=model.model_id, status=model.status, model_data=model_data)


@app.post("/api/v1/forward_backward", response_model=FutureResponse)
async def forward_backward(request: ForwardBackwardInput, session: AsyncSession = Depends(get_session)):
    """Compute and accumulate gradients."""
    statement = select(ModelDB).where(ModelDB.model_id == request.model_id)
    result = await session.exec(statement)
    model = result.first()

    if not model:
        raise HTTPException(status_code=404, detail="Model not found")

    request_id = await create_future(
        session=session,
        request_type=types.RequestType.FORWARD_BACKWARD,
        model_id=request.model_id,
        request_data=types.ForwardBackwardInput(forward_backward_input=request.forward_backward_input),
    )

    await session.commit()

    return FutureResponse(future_id=str(request_id), status="pending", request_id=str(request_id))


@app.post("/api/v1/optim_step", response_model=FutureResponse)
async def optim_step(request: OptimStepRequest, session: AsyncSession = Depends(get_session)):
    """Update model using accumulated gradients."""
    statement = select(ModelDB).where(ModelDB.model_id == request.model_id)
    result = await session.exec(statement)
    model = result.first()

    if not model:
        raise HTTPException(status_code=404, detail="Model not found")

    request_id = await create_future(
        session=session,
        request_type=types.RequestType.OPTIM_STEP,
        model_id=request.model_id,
        request_data=types.OptimStepInput(adam_params=types.AdamParams(lr=request.adam_params.lr)),
    )

    await session.commit()

    return FutureResponse(future_id=str(request_id), status="pending", request_id=str(request_id))

@app.post("/api/v1/load_weights", response_model=FutureResponse)
async def load_weights(request: LoadWeightsRequest, session: AsyncSession = Depends(get_session)):
    """Loads weights and training state."""
    statement = select(ModelDB).where(ModelDB.model_id == request.model_id)
    result = await session.exec(statement)
    model = result.first()

    if not model:
        raise HTTPException(status_code=404, detail="Model not found")

    request_id = await create_future(
        session=session,
        request_type=types.RequestType.LOAD_WEIGHTS,
        model_id=request.model_id,
        request_data=types.LoadWeightsInput(path=request.path),
    )

    await session.commit()

    return FutureResponse(future_id=str(request_id), status="pending", request_id=str(request_id))


@app.post("/api/v1/save_weights", response_model=FutureResponse)
async def save_weights(request: SaveWeightsRequest, session: AsyncSession = Depends(get_session)):
    """Saves weights and training state."""
    statement = select(ModelDB).where(ModelDB.model_id == request.model_id)
    result = await session.exec(statement)
    model = result.first()

    if not model:
        raise HTTPException(status_code=404, detail="Model not found")

    request_id = await create_future(
        session=session,
        request_type=types.RequestType.SAVE_WEIGHTS,
        model_id=request.model_id,
        request_data=types.SaveWeightsInput(path=request.path),
    )

    await session.commit()

    return FutureResponse(future_id=str(request_id), status="pending", request_id=str(request_id))


@app.post("/api/v1/save_weights_for_sampler", response_model=FutureResponse)
async def save_weights_for_sampler(request: SaveWeightsForSamplerRequest, session: AsyncSession = Depends(get_session)):
    """Saves weights in a format compatible with sampling/inference servers."""
    statement = select(ModelDB).where(ModelDB.model_id == request.model_id)
    result = await session.exec(statement)
    model = result.first()

    if not model:
        raise HTTPException(status_code=404, detail="Model not found")

    request_id = await create_future(
        session=session,
        request_type=types.RequestType.SAVE_WEIGHTS_FOR_SAMPLER,
        model_id=request.model_id,
        request_data=types.SaveWeightsForSamplerInput(path=request.path),
    )

    await session.commit()

    return FutureResponse(future_id=str(request_id), status="pending", request_id=str(request_id))


@app.get("/api/v1/get_server_capabilities", response_model=GetServerCapabilitiesResponse)
async def get_server_capabilities():
    """Retrieve information about supported models and server capabilities."""
    supported_models = [
        SupportedModel(model_name="Qwen/Qwen3-0.6B"),
    ]
    return GetServerCapabilitiesResponse(supported_models=supported_models)


class RetrieveFutureRequest(BaseModel):
    request_id: str


@app.post("/api/v1/retrieve_future")
async def retrieve_future(request: RetrieveFutureRequest, req: Request):
    """Retrieve the result of an async operation, waiting until it's available."""
    timeout = 300  # 5 minutes
    poll_interval = 0.1  # 100ms

    for _ in range(int(timeout / poll_interval)):
        async with AsyncSession(req.app.state.db_engine) as session:
            statement = select(FutureDB).where(FutureDB.request_id == int(request.request_id))
            result = await session.exec(statement)
            future = result.first()

            if not future:
                raise HTTPException(status_code=404, detail="Future not found")

            if future.status == RequestStatus.COMPLETED:
                return future.result_data

            if future.status == RequestStatus.FAILED:
                # Return 400 for handled errors (validation, etc.), 500 for unexpected failures
                if future.result_data and "error" in future.result_data:
                    raise HTTPException(status_code=400, detail=future.result_data["error"])
                else:
                    raise HTTPException(status_code=500, detail="Unknown error")

        await asyncio.sleep(poll_interval)

    raise HTTPException(status_code=408, detail="Timeout waiting for result")


@app.post("/api/v1/telemetry", response_model=TelemetryResponse)
async def send_telemetry(request: TelemetryRequest):
    """Accept batches of SDK telemetry events for analytics and diagnostics."""
    # Just acknowledge receipt without doing anything
    return TelemetryResponse(status="accepted")


# This function is synchronous and should not be run directly in an async endpoint
def create_tar_archive(checkpoint_dir: Path) -> tuple[io.BytesIO, int]:
    tar_buffer = io.BytesIO()
    with tarfile.open(fileobj=tar_buffer, mode="w:gz") as tar:
        for p in checkpoint_dir.iterdir():
            if p.is_file():
                tar.add(p, arcname=p.name)
    tar_size = tar_buffer.tell()
    tar_buffer.seek(0)
    return tar_buffer, tar_size


@app.get("/api/v1/training_runs/{unique_id}/checkpoints/sampler_weights/{checkpoint_id}/archive")
async def download_checkpoint_archive(
<<<<<<< HEAD
    unique_id: str = fastapi.Path(..., regex=r"^[a-zA-Z0-9_-]+$", max_length=255),
    checkpoint_id: str = fastapi.Path(..., regex=r"^[a-zA-Z0-9_-]+$", max_length=255),
=======
    unique_id: str = fastapi.Path(..., pattern=r"^[a-zA-Z0-9_-]+$", max_length=255),
    checkpoint_id: str = fastapi.Path(..., pattern=r"^[a-zA-Z0-9_-]+$", max_length=255),
>>>>>>> d3133c98
    session: AsyncSession = Depends(get_session),
):
    """Return the checkpoint archive bytes"""

    # Ensure model exists
    statement = select(ModelDB).where(ModelDB.model_id == unique_id)
    result = await session.exec(statement)
    model = result.first()
    if not model:
        raise HTTPException(status_code=404, detail="Model not found")

    # Files are saved at CHECKPOINTS_BASE_PATH/{model_id}/{checkpoint_id}/
    checkpoint_dir = CHECKPOINTS_BASE_PATH / unique_id / checkpoint_id
    if not checkpoint_dir.exists():
        raise HTTPException(status_code=404, detail=f"Checkpoint not found: {unique_id}/{checkpoint_id}")

    # Package directory into a tar.gz in-memory
    tar_buffer, tar_size = await asyncio.to_thread(create_tar_archive, checkpoint_dir)
    filename = f"{unique_id}_{checkpoint_id}.tar.gz"
    headers = {
        "Content-Disposition": f'attachment; filename="{filename}"',
        "Content-Length": str(tar_size),
    }

    return StreamingResponse(tar_buffer, media_type="application/octet-stream", headers=headers)


@app.get("/")
async def root():
    """Root endpoint with API information."""
    return {
        "name": "Tinker API Mock",
        "version": "0.0.1",
        "endpoints": {
            "models": ["/api/v1/create_model", "/api/v1/get_info"],
            "training": ["/api/v1/forward_backward", "/api/v1/optim_step"],
            "futures": ["/api/v1/retrieve_future"],
            "service": ["/api/v1/get_server_capabilities"],
            "telemetry": ["/api/v1/telemetry"],
            "download": ["/api/v1/training_runs/{unique_id}/checkpoints/sampler_weights/{checkpoint_id}/archive"],
        },
    }


if __name__ == "__main__":
    import uvicorn

    uvicorn.run(app, host="0.0.0.0", port=8000)<|MERGE_RESOLUTION|>--- conflicted
+++ resolved
@@ -417,13 +417,8 @@
 
 @app.get("/api/v1/training_runs/{unique_id}/checkpoints/sampler_weights/{checkpoint_id}/archive")
 async def download_checkpoint_archive(
-<<<<<<< HEAD
-    unique_id: str = fastapi.Path(..., regex=r"^[a-zA-Z0-9_-]+$", max_length=255),
-    checkpoint_id: str = fastapi.Path(..., regex=r"^[a-zA-Z0-9_-]+$", max_length=255),
-=======
     unique_id: str = fastapi.Path(..., pattern=r"^[a-zA-Z0-9_-]+$", max_length=255),
     checkpoint_id: str = fastapi.Path(..., pattern=r"^[a-zA-Z0-9_-]+$", max_length=255),
->>>>>>> d3133c98
     session: AsyncSession = Depends(get_session),
 ):
     """Return the checkpoint archive bytes"""
