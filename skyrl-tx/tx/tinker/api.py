--- conflicted
+++ resolved
@@ -33,33 +33,12 @@
     async with app.state.db_engine.begin() as conn:
         await conn.run_sync(SQLModel.metadata.create_all)
 
-<<<<<<< HEAD
-    # Start background engine with default base model
-    # TODO: Make this configurable via environment variable or API parameter
-    base_model = "Qwen/Qwen3-1.7B"
-    background_engine = subprocess.Popen(
-        [
-            "uv",
-            "run",
-            "--extra",
-            "tinker",
-            "-m",
-            "tx.tinker.engine",
-            "--base-model",
-            base_model,
-            "--checkpoints-base-path",
-            CHECKPOINTS_BASE_PATH,
-        ]
-    )
-    logger.info(f"Started background engine with PID {background_engine.pid} for base model {base_model}")
-=======
     # Build subprocess command with engine config parameters
     cmd = ["uv", "run", "--extra", "tinker", "-m", "tx.tinker.engine"]
     cmd.extend(config_to_argv(app.state.engine_config))
 
     background_engine = subprocess.Popen(cmd)
     logger.info(f"Started background engine with PID {background_engine.pid}: {' '.join(cmd)}")
->>>>>>> 052aed76
 
     yield
 
@@ -311,11 +290,7 @@
 async def get_server_capabilities(request: Request):
     """Retrieve information about supported models and server capabilities."""
     supported_models = [
-<<<<<<< HEAD
-        SupportedModel(model_name="Qwen/Qwen3-1.7B"),
-=======
         SupportedModel(model_name=request.app.state.engine_config.base_model),
->>>>>>> 052aed76
     ]
     return GetServerCapabilitiesResponse(supported_models=supported_models)
 
