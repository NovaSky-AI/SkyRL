--- conflicted
+++ resolved
@@ -154,9 +154,6 @@
     model_data: ModelData
 
 
-<<<<<<< HEAD
-class ForwardBackwardRequest(BaseModel):
-=======
 class Checkpoint(BaseModel):
     checkpoint_id: str
     checkpoint_type: Literal["training", "sampler"]
@@ -177,8 +174,7 @@
     user_metadata: dict[str, str] | None = None
 
 
-class ForwardBackwardInput(BaseModel):
->>>>>>> bb7e0adc
+class ForwardBackwardRequest(BaseModel):
     model_id: str
     forward_backward_input: dict[str, Any]
 
