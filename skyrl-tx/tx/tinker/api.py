import fastapi
from fastapi import FastAPI, HTTPException, Depends, Request
from fastapi.responses import StreamingResponse, RedirectResponse
from pydantic import BaseModel, Field, model_validator
from typing import Literal, Any, AsyncGenerator
from datetime import datetime, timedelta, timezone
from uuid import uuid4
from contextlib import asynccontextmanager
from sqlmodel import SQLModel, select, func
from sqlmodel.ext.asyncio.session import AsyncSession
from sqlalchemy.ext.asyncio import create_async_engine
from sqlalchemy.exc import IntegrityError, TimeoutError as SATimeoutError
import asyncio
import subprocess
import random
import time

from tx.tinker import types
from tx.tinker.config import EngineConfig, add_model, config_to_argv
from tx.tinker.db_models import (
    CheckpointDB,
    ModelDB,
    FutureDB,
    RequestStatus,
    CheckpointStatus,
    SessionDB,
    SamplingSessionDB,
    get_async_database_url,
)
from tx.tinker.extra import ExternalInferenceClient
from tx.utils.storage import download_file
from tx.utils.log import logger

# Validation patterns for train_run_ids, model_ids and checkpoint_ids
ID_PATTERN = r"^[a-zA-Z0-9_-]+$"
ID_MAX_LENGTH = 255


@asynccontextmanager
async def lifespan(app: FastAPI):
    """Lifespan event handler for startup and shutdown."""

    db_url = get_async_database_url(app.state.engine_config.database_url)
    app.state.db_engine = create_async_engine(db_url, echo=False)

    async with app.state.db_engine.begin() as conn:
        await conn.run_sync(SQLModel.metadata.create_all)

    # Setup external inference client if configured
    if app.state.engine_config.external_inference_url:
        app.state.external_inference_client = ExternalInferenceClient(app.state.engine_config, app.state.db_engine)
        logger.info(f"External engine configured: {app.state.engine_config.external_inference_url}")
    else:
        app.state.external_inference_client = None
        logger.info("Using internal engine for inference")

    # Build subprocess command with engine config parameters
    cmd = ["uv", "run", "--extra", "tinker", "-m", "tx.tinker.engine"]
    cmd.extend(config_to_argv(app.state.engine_config))

    background_engine = subprocess.Popen(cmd)
    logger.info(f"Started background engine with PID {background_engine.pid}: {' '.join(cmd)}")

    yield

    logger.info(f"Stopping background engine (PID {background_engine.pid})")
    background_engine.terminate()
    try:
        background_engine.wait(timeout=5)
    except subprocess.TimeoutExpired:
        logger.warning(f"Background engine (PID {background_engine.pid}) did not terminate gracefully, killing")
        background_engine.kill()
        background_engine.wait()
    logger.info("Background engine stopped")


app = FastAPI(title="Tinker API Mock", version="0.0.1", lifespan=lifespan)


async def get_session(request: Request) -> AsyncGenerator[AsyncSession, None]:
    """Dependency to get a database session."""
    async with AsyncSession(request.app.state.db_engine) as session:
        yield session


async def get_model(session: AsyncSession, model_id: str) -> ModelDB:
    """Fetch a model by ID, raising 404 if not found."""
    statement = select(ModelDB).where(ModelDB.model_id == model_id)
    result = await session.exec(statement)
    model = result.first()
    if not model:
        raise HTTPException(status_code=404, detail="Model not found")
    return model


async def create_future(
    session: AsyncSession,
    request_type: types.RequestType,
    model_id: str | None,
    request_data: BaseModel,
) -> int:
    """Create a FutureDB entry and return its auto-generated request_id."""
    future_db = FutureDB(
        request_type=request_type,
        model_id=model_id,
        request_data=request_data.model_dump(),
        status=RequestStatus.PENDING,
    )
    session.add(future_db)
    await session.flush()  # Flush to generate auto-increment request_id
    assert future_db.request_id
    return future_db.request_id


async def create_checkpoint(
    session: AsyncSession,
    model_id: str,
    checkpoint_id: str,
    checkpoint_type: types.CheckpointType,
):
    """Create a pending CheckpointDB entry, relying on database constraints for validation."""
    checkpoint_db = CheckpointDB(
        model_id=model_id,
        checkpoint_id=checkpoint_id,
        checkpoint_type=checkpoint_type,
        status=CheckpointStatus.PENDING,
    )
    session.add(checkpoint_db)

    try:
        await session.flush()
    except IntegrityError:
        # Determine which constraint failed by checking if the model exists
        statement = select(ModelDB).where(ModelDB.model_id == model_id)
        result = await session.exec(statement)

        if not result.first():
            raise HTTPException(status_code=404, detail=f"Model '{model_id}' not found")
        else:
            raise HTTPException(
                status_code=409, detail=f"Checkpoint '{checkpoint_id}' already exists for model '{model_id}'"
            )


class LoRAConfig(BaseModel):
    rank: int


class CreateModelRequest(BaseModel):
    base_model: str
    lora_config: LoRAConfig


class CreateModelResponse(BaseModel):
    model_id: str
    base_model: str
    lora_config: LoRAConfig | None = None
    status: str = "created"
    request_id: str


class ModelData(BaseModel):
    base_model: str
    lora_config: LoRAConfig | None = None
    model_name: str | None = None


class ModelInfoResponse(BaseModel):
    model_id: str
    status: str
    model_data: ModelData


class Checkpoint(BaseModel):
    checkpoint_id: str
    checkpoint_type: Literal["training", "sampler"]
    time: datetime
    tinker_path: str


class TrainingRun(BaseModel):
    training_run_id: str
    base_model: str
    model_owner: str = "default"
    is_lora: bool = True
    corrupted: bool = False
    lora_rank: int | None = None
    last_request_time: datetime
    last_checkpoint: Checkpoint | None = None
    last_sampler_checkpoint: Checkpoint | None = None
    user_metadata: dict[str, str] | None = None


class ModelInputChunk(BaseModel):
    tokens: list[int]

    def to_types(self) -> types.ModelInputChunk:
        return types.ModelInputChunk(tokens=self.tokens)


class ModelInput(BaseModel):
    chunks: list[ModelInputChunk]

    def to_types(self) -> types.ModelInput:
        return types.ModelInput(chunks=[chunk.to_types() for chunk in self.chunks])


class TensorData(BaseModel):
    data: list[int] | list[float]

    def to_types(self) -> types.TensorData:
        return types.TensorData(data=self.data)


class Datum(BaseModel):
    loss_fn_inputs: dict[str, TensorData]
    model_input: ModelInput

    def to_types(self) -> types.Datum:
        inp = self.loss_fn_inputs

        if "weights" not in inp:
            weights = types.TensorData(data=[1.0] * len(inp["target_tokens"].data))
        else:
            weights = inp["weights"].to_types()

        return types.Datum(
            loss_fn_inputs=types.LossFnInputs(
                target_tokens=inp["target_tokens"].to_types(),
                weights=weights,
                advantages=inp["advantages"].to_types() if "advantages" in inp else types.TensorData(data=[]),
                logprobs=inp["logprobs"].to_types() if "logprobs" in inp else types.TensorData(data=[]),
            ),
            model_input=self.model_input.to_types(),
        )


class ForwardBackwardInput(BaseModel):
    data: list[Datum]
    loss_fn: Literal["cross_entropy", "importance_sampling", "ppo"]

    def to_types(self) -> types.ForwardBackwardInput:
        return types.ForwardBackwardInput(data=[datum.to_types() for datum in self.data], loss_fn=self.loss_fn)


class ForwardBackwardRequest(BaseModel):
    model_id: str
    forward_backward_input: ForwardBackwardInput


class ForwardRequest(BaseModel):
    model_id: str
    forward_input: ForwardBackwardInput


class AdamParams(BaseModel):
    learning_rate: float = Field(default=1e-4, ge=0.0)
    beta1: float = Field(default=0.9, ge=0.0, lt=1.0)
    beta2: float = Field(default=0.95, ge=0.0, lt=1.0)
    eps: float = Field(default=1e-12, gt=0.0)

    def to_types(self) -> types.AdamParams:
        return types.AdamParams(learning_rate=self.learning_rate, beta1=self.beta1, beta2=self.beta2, eps=self.eps)


class OptimStepRequest(BaseModel):
    model_id: str
    adam_params: AdamParams


class SaveWeightsForSamplerRequest(BaseModel):
    model_id: str
    path: str = Field(..., pattern=ID_PATTERN, max_length=ID_MAX_LENGTH)


class SamplingParams(BaseModel):
    max_tokens: int | None = None
    seed: int | None = None
    stop: list[int] | list[str] | None = None
    temperature: float = 1
    top_k: int = -1
    top_p: float = 1

    def to_types(self) -> types.SamplingParams:
        if self.max_tokens is None:
            raise HTTPException(status_code=400, detail="max_tokens is currently required")

        if self.top_p != 1.0:
            raise HTTPException(status_code=501, detail="'top_p' parameter is not yet implemented")

        # Generate a random seed if not provided
        seed = self.seed if self.seed is not None else random.randint(0, 2**31 - 1)

        # Determine if stop values are token IDs (int) or strings
        stop_tokens = None
        stop_strings = None
        if self.stop:
            if all(isinstance(s, int) for s in self.stop):
                stop_tokens = list(self.stop)
            elif all(isinstance(s, str) for s in self.stop):
                stop_strings = list(self.stop)
            else:
                raise HTTPException(
                    status_code=400,
                    detail="stop must be either all integers (token IDs) or all strings, not mixed",
                )

        return types.SamplingParams(
            temperature=self.temperature,
            max_tokens=self.max_tokens,
            seed=seed,
<<<<<<< HEAD
            stop=self.stop,
            top_k=self.top_k,
=======
            stop_tokens=stop_tokens,
            stop_strings=stop_strings,
>>>>>>> 748e7a56
        )


class SampleRequest(BaseModel):
    num_samples: int = 1
    prompt: ModelInput
    sampling_params: SamplingParams
    base_model: str | None = None
    model_path: str | None = None
    sampling_session_id: str | None = None
    seq_id: int | None = None
    prompt_logprobs: bool | None = None
    topk_prompt_logprobs: int = 0
    type: Literal["sample"] = "sample"

    @model_validator(mode="after")
    def validate_model_source(self):
        """Valid if:
        - sampling_session_id is provided AND seq_id is provided
        - OR exactly one of base_model or model_path is provided
        """
        if self.sampling_session_id is not None:
            if self.seq_id is None:
                raise ValueError("'seq_id' must be provided when 'sampling_session_id' is used")
            return self
        if (self.base_model is None) == (self.model_path is None):
            raise ValueError(
                "When 'sampling_session_id' is not provided, exactly one of 'base_model' or 'model_path' must be provided"
            )
        return self


class SaveWeightsRequest(BaseModel):
    model_id: str
    path: str = Field(..., pattern=ID_PATTERN, max_length=ID_MAX_LENGTH)
    type: Literal["save_weights"] | None = None


class LoadWeightsRequest(BaseModel):
    model_id: str
    path: str
    type: Literal["load_weights"] | None = None


class FutureResponse(BaseModel):
    future_id: str
    status: str = "pending"
    request_id: str


class TelemetryEvent(BaseModel):
    event: str
    event_id: str
    event_session_index: int
    severity: str
    timestamp: str
    properties: dict[str, Any] | None = None


class TelemetryRequest(BaseModel):
    events: list[TelemetryEvent]
    platform: str
    sdk_version: str
    session_id: str


class TelemetryResponse(BaseModel):
    status: Literal["accepted"] = "accepted"


class HealthResponse(BaseModel):
    status: Literal["ok"]


class CreateSessionRequest(BaseModel):
    tags: list[str]
    user_metadata: dict[str, Any] | None = None
    sdk_version: str
    type: Literal["create_session"] = "create_session"


class CreateSessionResponse(BaseModel):
    type: Literal["create_session"] = "create_session"
    info_message: str | None = None
    warning_message: str | None = None
    error_message: str | None = None
    session_id: str


class SessionHeartbeatRequest(BaseModel):
    session_id: str
    type: Literal["session_heartbeat"] = "session_heartbeat"


class SessionHeartbeatResponse(BaseModel):
    type: Literal["session_heartbeat"] = "session_heartbeat"


class CreateSamplingSessionRequest(BaseModel):
    session_id: str
    sampling_session_seq_id: int
    base_model: str | None = None
    model_path: str | None = None
    type: Literal["create_sampling_session"] = "create_sampling_session"


class CreateSamplingSessionResponse(BaseModel):
    type: Literal["create_sampling_session"] = "create_sampling_session"
    sampling_session_id: str


class SupportedModel(BaseModel):
    model_name: str


class GetServerCapabilitiesResponse(BaseModel):
    supported_models: list[SupportedModel]


class ListCheckpointsResponse(BaseModel):
    checkpoints: list[Checkpoint]


class Cursor(BaseModel):
    offset: int
    limit: int
    total_count: int


class TrainingRunsResponse(BaseModel):
    training_runs: list[TrainingRun]
    cursor: Cursor


class WeightsInfoRequest(BaseModel):
    tinker_path: str


class WeightsInfoResponse(BaseModel):
    """Minimal information for loading public checkpoints."""

    # from: https://github.com/thinking-machines-lab/tinker/blob/main/src/tinker/types/weights_info_response.py
    base_model: str
    is_lora: bool
    lora_rank: int | None = None


@app.get("/api/v1/healthz", response_model=HealthResponse)
async def healthz():
    """Checks if the API server is ready."""
    return HealthResponse(status="ok")


@app.post("/api/v1/create_session", response_model=CreateSessionResponse)
async def create_session(request: CreateSessionRequest, session: AsyncSession = Depends(get_session)):
    """Create a new session + persist in DB"""
    session_id = f"session_{uuid4().hex[:8]}"
    session_db = SessionDB(
        session_id=session_id,
        tags=request.tags,
        user_metadata=request.user_metadata or {},
        sdk_version=request.sdk_version,
        status="active",
    )
    session.add(session_db)
    await session.commit()
    return CreateSessionResponse(session_id=session_id)


@app.post("/api/v1/session_heartbeat", response_model=SessionHeartbeatResponse)
async def session_heartbeat(request: SessionHeartbeatRequest, session: AsyncSession = Depends(get_session)):
    """Heartbeat for an active session to keep it alive."""
    session_db = await session.get(SessionDB, request.session_id)
    if session_db is None:
        raise HTTPException(status_code=404, detail="Session not found")
    session_db.last_heartbeat_at = datetime.now(timezone.utc)
    session_db.heartbeat_count += 1
    await session.commit()
    return SessionHeartbeatResponse()


@app.post("/api/v1/create_sampling_session", response_model=CreateSamplingSessionResponse)
async def create_sampling_session(request: CreateSamplingSessionRequest, session: AsyncSession = Depends(get_session)):
    """Create a new sampling session within an existing session."""
    session_db = await session.get(SessionDB, request.session_id)
    if session_db is None:
        raise HTTPException(status_code=404, detail="Session not found")
    # Exactly one of base_model or model_path must be provided
    if (request.base_model is None) == (request.model_path is None):
        raise HTTPException(status_code=400, detail="Exactly one of base_model or model_path must be provided")
    sampling_session_id = f"sampling_{uuid4().hex[:8]}"
    sampling_db = SamplingSessionDB(
        sampling_session_id=sampling_session_id,
        session_id=request.session_id,
        sampling_session_seq_id=request.sampling_session_seq_id,
        base_model=request.base_model,
        model_path=request.model_path,
    )
    session.add(sampling_db)
    await session.commit()
    return CreateSamplingSessionResponse(sampling_session_id=sampling_session_id)


@app.post("/api/v1/create_model", response_model=CreateModelResponse)
async def create_model(request: CreateModelRequest, session: AsyncSession = Depends(get_session)):
    """Create a new model, optionally with a LoRA adapter."""
    model_id = f"model_{uuid4().hex[:8]}"

    # alpha = 32 seems to be the tinker default (see https://thinkingmachines.ai/blog/lora/)
    lora_config = types.LoraConfig(rank=request.lora_config.rank, alpha=32.0)
    request_id = await create_future(
        session=session,
        request_type=types.RequestType.CREATE_MODEL,
        model_id=model_id,
        request_data=types.CreateModelInput(lora_config=lora_config),
    )

    model_db = ModelDB(
        model_id=model_id,
        base_model=request.base_model,
        lora_config=lora_config.model_dump(),
        status="created",
        request_id=request_id,
    )
    session.add(model_db)

    await session.commit()

    return CreateModelResponse(
        model_id=model_id,
        base_model=request.base_model,
        lora_config=request.lora_config,
        status="created",
        request_id=str(request_id),
    )


class GetInfoRequest(BaseModel):
    model_id: str
    type: str | None = None


@app.post("/api/v1/get_info", response_model=ModelInfoResponse)
async def get_model_info(request: GetInfoRequest, session: AsyncSession = Depends(get_session)):
    """Retrieve information about the current model."""
    model = await get_model(session, request.model_id)

    lora_config = types.LoraConfig.model_validate(model.lora_config)
    model_data = ModelData(
        base_model=model.base_model, lora_config=LoRAConfig(rank=lora_config.rank), model_name=model.base_model
    )

    return ModelInfoResponse(model_id=model.model_id, status=model.status, model_data=model_data)


@app.get("/api/v1/training_runs/{model_id}", response_model=TrainingRun)
async def get_training_run(model_id: str, session: AsyncSession = Depends(get_session)):
    """Get training run for session resumption."""
    model = await get_model(session, model_id)

    lora_config = types.LoraConfig.model_validate(model.lora_config)

    return TrainingRun(
        training_run_id=model.model_id,
        base_model=model.base_model,
        model_owner="default",
        is_lora=True,
        corrupted=False,
        lora_rank=lora_config.rank,
        # TODO: Once we track modified_at timestamps, update this
        last_request_time=model.created_at,
        last_checkpoint=None,
        last_sampler_checkpoint=None,
        user_metadata=None,
    )


@app.post("/api/v1/forward_backward", response_model=FutureResponse)
async def forward_backward(request: ForwardBackwardRequest, session: AsyncSession = Depends(get_session)):
    """Compute and accumulate gradients."""
    await get_model(session, request.model_id)

    request_id = await create_future(
        session=session,
        request_type=types.RequestType.FORWARD_BACKWARD,
        model_id=request.model_id,
        request_data=request.forward_backward_input.to_types(),
    )

    await session.commit()

    return FutureResponse(future_id=str(request_id), status="pending", request_id=str(request_id))


@app.post("/api/v1/forward", response_model=FutureResponse)
async def forward(request: ForwardRequest, session: AsyncSession = Depends(get_session)):
    """Forward pass to obtain logprobs without accumulating gradients"""
    await get_model(session, request.model_id)

    request_id = await create_future(
        session=session,
        request_type=types.RequestType.FORWARD,
        model_id=request.model_id,
        request_data=request.forward_input.to_types(),
    )

    await session.commit()

    return FutureResponse(future_id=str(request_id), status="pending", request_id=str(request_id))


@app.post("/api/v1/optim_step", response_model=FutureResponse)
async def optim_step(request: OptimStepRequest, session: AsyncSession = Depends(get_session)):
    """Update model using accumulated gradients."""
    await get_model(session, request.model_id)

    request_id = await create_future(
        session=session,
        request_type=types.RequestType.OPTIM_STEP,
        model_id=request.model_id,
        request_data=types.OptimStepInput(adam_params=request.adam_params.to_types()),
    )

    await session.commit()

    return FutureResponse(future_id=str(request_id), status="pending", request_id=str(request_id))


@app.post("/api/v1/load_weights", response_model=FutureResponse)
async def load_weights(request: LoadWeightsRequest, req: Request, session: AsyncSession = Depends(get_session)):
    """Loads weights and training state."""
    await get_model(session, request.model_id)

    path = types.TinkerPath.parse(request.path)
    if (
        not path
        or path.kind != "weights"
        or not (source_model_id := path.primary_id)
        or not (checkpoint_id := path.secondary_id)
    ):
        raise HTTPException(
            status_code=400, detail="request.path must be in format tinker://source_model_id/weights/checkpoint_id"
        )

    await validate_checkpoint(req, source_model_id, checkpoint_id, types.CheckpointType.TRAINING, session)

    request_id = await create_future(
        session=session,
        request_type=types.RequestType.LOAD_WEIGHTS,
        model_id=request.model_id,
        request_data=types.LoadWeightsInput(source_model_id=source_model_id, checkpoint_id=checkpoint_id),
    )

    await session.commit()

    return FutureResponse(future_id=str(request_id), status="pending", request_id=str(request_id))


@app.post("/api/v1/save_weights", response_model=FutureResponse)
async def save_weights(request: SaveWeightsRequest, session: AsyncSession = Depends(get_session)):
    """Saves weights and training state."""
    # Create pending checkpoint entry (validates model exists)
    await create_checkpoint(
        session=session,
        model_id=request.model_id,
        checkpoint_id=request.path,
        checkpoint_type=types.CheckpointType.TRAINING,
    )

    request_id = await create_future(
        session=session,
        request_type=types.RequestType.SAVE_WEIGHTS,
        model_id=request.model_id,
        request_data=types.SaveWeightsInput(path=request.path),
    )

    await session.commit()

    return FutureResponse(future_id=str(request_id), status="pending", request_id=str(request_id))


@app.post("/api/v1/save_weights_for_sampler", response_model=FutureResponse)
async def save_weights_for_sampler(request: SaveWeightsForSamplerRequest, session: AsyncSession = Depends(get_session)):
    """Saves weights in a format compatible with sampling/inference servers."""
    # Create pending checkpoint entry (validates model exists)
    await create_checkpoint(
        session=session,
        model_id=request.model_id,
        checkpoint_id=request.path,
        checkpoint_type=types.CheckpointType.SAMPLER,
    )

    request_id = await create_future(
        session=session,
        request_type=types.RequestType.SAVE_WEIGHTS_FOR_SAMPLER,
        model_id=request.model_id,
        request_data=types.SaveWeightsForSamplerInput(path=request.path),
    )

    await session.commit()

    return FutureResponse(future_id=str(request_id), status="pending", request_id=str(request_id))


async def get_sampling_model(request: SampleRequest, session: AsyncSession) -> (str | None, str | None):
    """Return (base_model, model_path) for a sampling request."""
    # Resolve model/base from sampling_session_id if provided
    if request.sampling_session_id is not None:
        sampling_session = await session.get(SamplingSessionDB, request.sampling_session_id)
        if sampling_session is None:
            raise HTTPException(status_code=404, detail="Sampling session not found")
        return (sampling_session.base_model, sampling_session.model_path)
    return (request.base_model, request.model_path)


@app.post("/api/v1/asample", response_model=FutureResponse)
async def asample(request: SampleRequest, req: Request, session: AsyncSession = Depends(get_session)):
    """Generates samples from the model (async version)."""
    base_model, model_path = await get_sampling_model(request, session)

    if base_model:
        model_id = checkpoint_id = ""
    else:
        assert model_path is not None
        path = types.TinkerPath.parse(model_path)
        if (
            not path
            # Accept either tinker://model_id/checkpoint_id or tinker://model_id/sampler_weights/checkpoint_id
            or path.kind not in ("", "sampler_weights")
            or not (model_id := path.primary_id)
            or not (checkpoint_id := path.secondary_id)
        ):
            raise HTTPException(
                status_code=400,
                detail="model_path must be tinker://model_id/checkpoint_id or tinker://model_id/sampler_weights/checkpoint_id",
            )
        await get_model(session, model_id)
        # Validate that the checkpoint exists and is ready
        await validate_checkpoint(req, model_id, checkpoint_id, types.CheckpointType.SAMPLER, session)

    request_id = await create_future(
        session=session,
        request_type=(
            types.RequestType.EXTERNAL if req.app.state.external_inference_client else types.RequestType.SAMPLE
        ),
        model_id=model_id,
        request_data=types.SampleInput(
            base_model=base_model,
            prompt=request.prompt.to_types(),
            sampling_params=request.sampling_params.to_types(),
            num_samples=request.num_samples,
            checkpoint_id=checkpoint_id,
            prompt_logprobs=request.prompt_logprobs,
        ),
    )

    await session.commit()

    if req.app.state.external_inference_client:
        asyncio.create_task(
            req.app.state.external_inference_client.call_and_store_result(request_id, request, model_id, checkpoint_id)
        )

    return FutureResponse(future_id=str(request_id), status="pending", request_id=str(request_id))


@app.get("/api/v1/get_server_capabilities", response_model=GetServerCapabilitiesResponse)
async def get_server_capabilities(request: Request):
    """Retrieve information about supported models and server capabilities."""
    supported_models = [
        SupportedModel(model_name=request.app.state.engine_config.base_model),
    ]
    return GetServerCapabilitiesResponse(supported_models=supported_models)


class RetrieveFutureRequest(BaseModel):
    request_id: str


@app.post("/api/v1/retrieve_future")
async def retrieve_future(request: RetrieveFutureRequest, req: Request):
    """Retrieve the result of an async operation, waiting until it's available."""
    timeout = 300  # 5 minutes
    deadline = time.perf_counter() + timeout

    # Start with 100ms, grow to 1s
    poll = 0.1
    max_poll = 1.0

    while time.perf_counter() < deadline:
        try:
            async with AsyncSession(req.app.state.db_engine) as session:
                # First, only query the status to avoid deserializing JSON data
                statement = select(FutureDB.status).where(FutureDB.request_id == int(request.request_id))
                result = await session.exec(statement)
                status = result.first()

                if not status:
                    raise HTTPException(status_code=404, detail="Future not found")

                # Only fetch full record if status is terminal (completed or failed)
                if status in (RequestStatus.COMPLETED, RequestStatus.FAILED):
                    statement = select(FutureDB).where(FutureDB.request_id == int(request.request_id))
                    result = await session.exec(statement)
                    future = result.first()

                    if future.status == RequestStatus.COMPLETED:
                        return future.result_data

                    if future.status == RequestStatus.FAILED:
                        # Return 400 for handled errors (validation, etc.), 500 for unexpected failures
                        if future.result_data and "error" in future.result_data:
                            raise HTTPException(status_code=400, detail=future.result_data["error"])
                        else:
                            raise HTTPException(status_code=500, detail="Unknown error")
        except SATimeoutError:
            pass

        # Exponential backoff
        await asyncio.sleep(poll)
        poll = min(poll * 1.5, max_poll)

    raise HTTPException(status_code=408, detail="Timeout waiting for result")


@app.post("/api/v1/telemetry", response_model=TelemetryResponse)
async def send_telemetry(request: TelemetryRequest):
    """Accept batches of SDK telemetry events for analytics and diagnostics."""
    # Just acknowledge receipt without doing anything
    return TelemetryResponse(status="accepted")


async def validate_checkpoint(
    request: Request, unique_id: str, checkpoint_id: str, checkpoint_type: types.CheckpointType, session: AsyncSession
):
    """Validate that a model and checkpoint exist in the database, returning the checkpoint path."""
    checkpoint_db = await session.get(CheckpointDB, (unique_id, checkpoint_id, checkpoint_type))

    if not checkpoint_db:
        raise HTTPException(status_code=404, detail=f"Checkpoint not found: {unique_id}/{checkpoint_id}")

    if checkpoint_db.status == CheckpointStatus.PENDING:
        raise HTTPException(status_code=425, detail="Checkpoint is still being created")

    if checkpoint_db.status == CheckpointStatus.FAILED:
        raise HTTPException(status_code=500, detail=f"Checkpoint creation failed: {checkpoint_db.error_message}")

    subdir = "sampler_weights" if checkpoint_type == types.CheckpointType.SAMPLER else ""
    return request.app.state.engine_config.checkpoints_base / unique_id / subdir / f"{checkpoint_id}.tar.gz"


@app.get("/api/v1/training_runs")
async def list_training_runs(
    limit: int = 20, offset: int = 0, session: AsyncSession = Depends(get_session)
) -> TrainingRunsResponse:
    """List all training runs"""

    # Use window function to get total count alongside paginated results in a single query
    statement = select(ModelDB, func.count().over().label("total_count")).offset(offset).limit(limit)
    result = await session.exec(statement)
    rows = result.all()

    total_count = rows[0].total_count if rows else 0

    training_runs = []
    for row in rows:
        model = row.ModelDB
        lora_config = types.LoraConfig.model_validate(model.lora_config)

        training_runs.append(
            TrainingRun(
                training_run_id=model.model_id,
                base_model=model.base_model,
                model_owner="default",
                is_lora=True,
                corrupted=False,
                lora_rank=lora_config.rank,
                last_request_time=model.created_at,  # TODO: Once we track modified_at timestamps, update this
                last_checkpoint=None,
                last_sampler_checkpoint=None,
                user_metadata=None,
            )
        )

    return TrainingRunsResponse(
        training_runs=training_runs, cursor=Cursor(offset=offset, limit=limit, total_count=total_count)
    )


@app.get("/api/v1/training_runs/{unique_id}/checkpoints/{checkpoint_id}/archive")
async def get_checkpoint_archive_url(
    request: Request,
    unique_id: str = fastapi.Path(..., pattern=ID_PATTERN, max_length=ID_MAX_LENGTH),
    checkpoint_id: str = fastapi.Path(..., pattern=ID_PATTERN, max_length=ID_MAX_LENGTH),
    session: AsyncSession = Depends(get_session),
):
    """Return a 302 redirect to the download URL (SDK expects this pattern)"""
    await validate_checkpoint(request, unique_id, checkpoint_id, types.CheckpointType.SAMPLER, session)

    # Generate URL to the download endpoint and return 302 redirect
    download_url = str(request.url_for("download_checkpoint_archive", unique_id=unique_id, checkpoint_id=checkpoint_id))
    expires = datetime.utcnow() + timedelta(minutes=120)

    response = RedirectResponse(url=download_url, status_code=302)
    response.headers["Expires"] = expires.strftime("%a, %d %b %Y %H:%M:%S GMT")
    return response


@app.get("/api/v1/training_runs/{unique_id}/checkpoints/{checkpoint_id}/download")
async def download_checkpoint_archive(
    request: Request,
    unique_id: str = fastapi.Path(..., pattern=ID_PATTERN, max_length=ID_MAX_LENGTH),
    checkpoint_id: str = fastapi.Path(..., pattern=ID_PATTERN, max_length=ID_MAX_LENGTH),
    session: AsyncSession = Depends(get_session),
):
    """Actually download the checkpoint archive bytes"""
    checkpoint_path = await validate_checkpoint(
        request, unique_id, checkpoint_id, types.CheckpointType.SAMPLER, session
    )

    file_buffer = await asyncio.to_thread(download_file, checkpoint_path)

    filename = f"{unique_id}_{checkpoint_id}.tar.gz"
    headers = {
        "Content-Disposition": f'attachment; filename="{filename}"',
        "Content-Length": str(file_buffer.getbuffer().nbytes),
    }

    return StreamingResponse(file_buffer, media_type="application/octet-stream", headers=headers)


@app.get("/api/v1/training_runs/{unique_id}/checkpoints")
async def list_checkpoints(
    unique_id: str = fastapi.Path(..., pattern=ID_PATTERN, max_length=ID_MAX_LENGTH),
    session: AsyncSession = Depends(get_session),
):
    """List checkpoints for a model."""
    statement = (
        select(CheckpointDB)
        .where(CheckpointDB.model_id == unique_id)
        .where(CheckpointDB.status == CheckpointStatus.COMPLETED)
    )
    result = await session.exec(statement)

    checkpoints = []
    for checkpoint in result.all():
        # Construct tinker_path based on checkpoint type
        path_kind = "weights" if checkpoint.checkpoint_type == types.CheckpointType.TRAINING else "sampler_weights"
        tinker_path = f"tinker://{unique_id}/{path_kind}/{checkpoint.checkpoint_id}"

        checkpoints.append(
            Checkpoint(
                checkpoint_id=checkpoint.checkpoint_id,
                checkpoint_type=checkpoint.checkpoint_type.value,
                time=checkpoint.completed_at,
                tinker_path=tinker_path,
            )
        )

    return ListCheckpointsResponse(checkpoints=checkpoints)


@app.get("/api/v1/models/{unique_id}/checkpoints")
async def list_checkpoints_models(
    unique_id: str = fastapi.Path(..., pattern=ID_PATTERN, max_length=ID_MAX_LENGTH),
    session: AsyncSession = Depends(get_session),
):
    """Just to be compatible with tinker SDK"""
    return await list_checkpoints(unique_id=unique_id, session=session)


@app.post("/api/v1/weights_info", response_model=WeightsInfoResponse)
async def get_weights_info(request: WeightsInfoRequest, req: Request, session: AsyncSession = Depends(get_session)):
    """Get information about weights/checkpoint from a tinker path."""
    path = types.TinkerPath.parse(request.tinker_path)

    if not path or path.kind != "weights":
        raise HTTPException(
            status_code=400, detail="Invalid tinker path format. Expected: tinker://model_id/weights/checkpoint_id"
        )

    model_id = path.primary_id
    checkpoint_id = path.secondary_id

    # Get model info (this will raise 404 if model doesn't exist)
    model = await get_model(session, model_id)

    # Validate checkpoint exists and is completed
    await validate_checkpoint(req, model_id, checkpoint_id, types.CheckpointType.TRAINING, session)

    lora_config = types.LoraConfig.model_validate(model.lora_config)
    is_lora = lora_config.rank > 0

    return WeightsInfoResponse(
        base_model=model.base_model,
        is_lora=is_lora,
        lora_rank=lora_config.rank,
    )


@app.get("/")
async def root():
    """Root endpoint with API information."""
    return {
        "name": "Tinker API Mock",
        "version": "0.0.1",
        "endpoints": {
            "models": ["/api/v1/create_model", "/api/v1/get_info", "/api/v1/training_runs/{model_id}"],
            "training": ["/api/v1/forward_backward", "/api/v1/optim_step"],
            "futures": ["/api/v1/retrieve_future"],
            "service": ["/api/v1/get_server_capabilities"],
            "telemetry": ["/api/v1/telemetry"],
            "checkpoints": ["/api/v1/training_runs/{unique_id}/checkpoints"],
            "download": [
                "/api/v1/training_runs/{unique_id}/checkpoints/{checkpoint_id}/archive",
                "/api/v1/training_runs/{unique_id}/checkpoints/{checkpoint_id}/download",
            ],
        },
    }


if __name__ == "__main__":
    import argparse
    import uvicorn

    # Parse command-line arguments
    parser = argparse.ArgumentParser(description="SkyRL tx tinker API server")
    add_model(parser, EngineConfig)
    parser.add_argument("--host", type=str, default="0.0.0.0", help="Host to bind to")
    parser.add_argument("--port", type=int, default=8000, help="Port to bind to")
    args = parser.parse_args()

    # Create EngineConfig from parsed arguments (only EngineConfig fields)
    engine_config = EngineConfig.model_validate({k: v for k, v in vars(args).items() if k in EngineConfig.model_fields})

    # Store config in app.state so lifespan can access it
    app.state.engine_config = engine_config

    uvicorn.run(app, host=args.host, port=args.port)<|MERGE_RESOLUTION|>--- conflicted
+++ resolved
@@ -309,13 +309,9 @@
             temperature=self.temperature,
             max_tokens=self.max_tokens,
             seed=seed,
-<<<<<<< HEAD
-            stop=self.stop,
-            top_k=self.top_k,
-=======
             stop_tokens=stop_tokens,
             stop_strings=stop_strings,
->>>>>>> 748e7a56
+            top_k=self.top_k,
         )
 
 
