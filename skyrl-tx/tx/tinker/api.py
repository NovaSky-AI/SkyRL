import fastapi
from fastapi import FastAPI, HTTPException, Depends, Request
from fastapi.responses import StreamingResponse, RedirectResponse
from pydantic import BaseModel, Field, model_validator
from typing import Literal, Any, AsyncGenerator, Sequence
from datetime import datetime, timedelta
from uuid import uuid4
from contextlib import asynccontextmanager
from sqlmodel import SQLModel, select
from sqlmodel.ext.asyncio.session import AsyncSession
from sqlalchemy.ext.asyncio import create_async_engine
from sqlalchemy.exc import IntegrityError
import asyncio
import subprocess
import random

from tx.tinker import types
from tx.tinker.config import EngineConfig, add_model, config_to_argv
from tx.tinker.db_models import (
    CheckpointDB,
    ModelDB,
    FutureDB,
    RequestStatus,
    CheckpointStatus,
    get_async_database_url,
)
from tx.utils.storage import download_file
from tx.utils.log import logger

# Validation patterns for train_run_ids, model_ids and checkpoint_ids
ID_PATTERN = r"^[a-zA-Z0-9_-]+$"
ID_MAX_LENGTH = 255


@asynccontextmanager
async def lifespan(app: FastAPI):
    """Lifespan event handler for startup and shutdown."""

    db_url = get_async_database_url(app.state.engine_config.database_url)
    app.state.db_engine = create_async_engine(db_url, echo=False)

    async with app.state.db_engine.begin() as conn:
        await conn.run_sync(SQLModel.metadata.create_all)

    # Build subprocess command with engine config parameters
    cmd = ["uv", "run", "--extra", "tinker", "-m", "tx.tinker.engine"]
    cmd.extend(config_to_argv(app.state.engine_config))

    background_engine = subprocess.Popen(cmd)
    logger.info(f"Started background engine with PID {background_engine.pid}: {' '.join(cmd)}")

    yield

    logger.info(f"Stopping background engine (PID {background_engine.pid})")
    background_engine.terminate()
    try:
        background_engine.wait(timeout=5)
    except subprocess.TimeoutExpired:
        logger.warning(f"Background engine (PID {background_engine.pid}) did not terminate gracefully, killing")
        background_engine.kill()
        background_engine.wait()
    logger.info("Background engine stopped")


app = FastAPI(title="Tinker API Mock", version="0.0.1", lifespan=lifespan)


async def get_session(request: Request) -> AsyncGenerator[AsyncSession, None]:
    """Dependency to get a database session."""
    async with AsyncSession(request.app.state.db_engine) as session:
        yield session


async def get_model(session: AsyncSession, model_id: str) -> ModelDB:
    """Fetch a model by ID, raising 404 if not found."""
    statement = select(ModelDB).where(ModelDB.model_id == model_id)
    result = await session.exec(statement)
    model = result.first()
    if not model:
        raise HTTPException(status_code=404, detail="Model not found")
    return model


async def create_future(
    session: AsyncSession,
    request_type: types.RequestType,
    model_id: str | None,
    request_data: BaseModel,
) -> int:
    """Create a FutureDB entry and return its auto-generated request_id."""
    future_db = FutureDB(
        request_type=request_type,
        model_id=model_id,
        request_data=request_data.model_dump(),
        status=RequestStatus.PENDING,
    )
    session.add(future_db)
    await session.flush()  # Flush to generate auto-increment request_id
    assert future_db.request_id
    return future_db.request_id


async def create_checkpoint(
    session: AsyncSession,
    model_id: str,
    checkpoint_id: str,
    checkpoint_type: types.CheckpointType,
):
    """Create a pending CheckpointDB entry, relying on database constraints for validation."""
    checkpoint_db = CheckpointDB(
        model_id=model_id,
        checkpoint_id=checkpoint_id,
        checkpoint_type=checkpoint_type,
        status=CheckpointStatus.PENDING,
    )
    session.add(checkpoint_db)

    try:
        await session.flush()
    except IntegrityError:
        # Determine which constraint failed by checking if the model exists
        statement = select(ModelDB).where(ModelDB.model_id == model_id)
        result = await session.exec(statement)

        if not result.first():
            raise HTTPException(status_code=404, detail=f"Model '{model_id}' not found")
        else:
            raise HTTPException(
                status_code=409, detail=f"Checkpoint '{checkpoint_id}' already exists for model '{model_id}'"
            )


class LoRAConfig(BaseModel):
    rank: int


class CreateModelRequest(BaseModel):
    base_model: str
    lora_config: LoRAConfig


class CreateModelResponse(BaseModel):
    model_id: str
    base_model: str
    lora_config: LoRAConfig | None = None
    status: str = "created"
    request_id: str


class ModelData(BaseModel):
    base_model: str
    lora_config: LoRAConfig | None = None
    model_name: str | None = None


class ModelInfoResponse(BaseModel):
    model_id: str
    status: str
    model_data: ModelData


class Checkpoint(BaseModel):
    checkpoint_id: str
    checkpoint_type: Literal["training", "sampler"]
    time: datetime
    tinker_path: str


class TrainingRun(BaseModel):
    training_run_id: str
    base_model: str
    model_owner: str = "default"
    is_lora: bool = True
    corrupted: bool = False
    lora_rank: int | None = None
    last_request_time: datetime
    last_checkpoint: Checkpoint | None = None
    last_sampler_checkpoint: Checkpoint | None = None
    user_metadata: dict[str, str] | None = None


class ModelInputChunk(BaseModel):
    tokens: list[int]

    def to_types(self) -> types.ModelInputChunk:
        return types.ModelInputChunk(tokens=self.tokens)


class ModelInput(BaseModel):
    chunks: list[ModelInputChunk]

    def to_types(self) -> types.ModelInput:
        return types.ModelInput(chunks=[chunk.to_types() for chunk in self.chunks])


class TensorData(BaseModel):
    data: list[int] | list[float]

    def to_types(self) -> types.TensorData:
        return types.TensorData(data=self.data)


class Datum(BaseModel):
    loss_fn_inputs: dict[str, TensorData]
    model_input: ModelInput


    def to_types(self) -> types.Datum:
        inp = self.loss_fn_inputs

<<<<<<< HEAD
        # Padd weights in case not provided (e.g. RL losses)
        target = inp["target_tokens"].to_types()
        weights = types.TensorData(data=[1.0] * len(target.data))
        if "weights" in inp:
            weights = inp["weights"].to_types()
        
=======
        if "weights" not in inp:
            weights = types.TensorData(data=[1.0] * len(inp["target_tokens"].data))
        else:
            weights = inp["weights"].to_types()

>>>>>>> 5157c5fe
        return types.Datum(
            loss_fn_inputs=types.LossFnInputs(
                target_tokens=inp["target_tokens"].to_types(),
                weights=weights,
                advantages=inp["advantages"].to_types() if "advantages" in inp else types.TensorData(data=[]),
                logprobs=inp["logprobs"].to_types() if "logprobs" in inp else types.TensorData(data=[]),
            ),
            model_input=self.model_input.to_types(),
        )


class ForwardBackwardInput(BaseModel):
    data: list[Datum]
    loss_fn: Literal["cross_entropy", "importance_sampling", "ppo"]

    def to_types(self) -> types.ForwardBackwardInput:
        return types.ForwardBackwardInput(data=[datum.to_types() for datum in self.data], loss_fn=self.loss_fn)


class ForwardBackwardRequest(BaseModel):
    model_id: str
    forward_backward_input: ForwardBackwardInput


class AdamParams(BaseModel):
    learning_rate: float = Field(default=1e-4, ge=0.0)
    beta1: float = Field(default=0.9, ge=0.0, lt=1.0)
    beta2: float = Field(default=0.95, ge=0.0, lt=1.0)
    eps: float = Field(default=1e-12, gt=0.0)

    def to_types(self) -> types.AdamParams:
        return types.AdamParams(learning_rate=self.learning_rate, beta1=self.beta1, beta2=self.beta2, eps=self.eps)


class OptimStepRequest(BaseModel):
    model_id: str
    adam_params: AdamParams


class SaveWeightsForSamplerRequest(BaseModel):
    model_id: str
    path: str = Field(..., pattern=ID_PATTERN, max_length=ID_MAX_LENGTH)


class SamplingParams(BaseModel):
    max_tokens: int | None = None
    seed: int | None = None
    stop: Sequence[int] | None = None
    temperature: float = 1
    top_k: int = -1
    top_p: float = 1

    def to_types(self) -> types.SamplingParams:
        if self.max_tokens is None:
            raise HTTPException(status_code=400, detail="max_tokens is currently required")

        if self.top_k != -1:
            raise HTTPException(status_code=501, detail="'top_k' parameter is not yet implemented")
        if self.top_p != 1.0:
            raise HTTPException(status_code=501, detail="'top_p' parameter is not yet implemented")

        # Generate a random seed if not provided
        seed = self.seed if self.seed is not None else random.randint(0, 2**31 - 1)

        return types.SamplingParams(
            temperature=self.temperature,
            max_tokens=self.max_tokens,
            seed=seed,
            stop=self.stop,
        )


class SampleRequest(BaseModel):
    base_model: str | None = None
    model_path: str | None = None
    prompt: ModelInput
    sampling_params: SamplingParams
    num_samples: int
    prompt_logprobs: bool = False

    @model_validator(mode="after")
    def validate_model_source(self):
        """Ensure exactly one of base_model or model_path is set."""
        if (self.base_model is None) == (self.model_path is None):
            raise ValueError("Exactly one of 'base_model' or 'model_path' must be provided")
        return self


class SaveWeightsRequest(BaseModel):
    model_id: str
    path: str = Field(..., pattern=ID_PATTERN, max_length=ID_MAX_LENGTH)
    type: Literal["save_weights"] | None = None


class LoadWeightsRequest(BaseModel):
    model_id: str
    path: str
    type: Literal["load_weights"] | None = None


class FutureResponse(BaseModel):
    future_id: str
    status: str = "pending"
    request_id: str


class TelemetryEvent(BaseModel):
    event: str
    event_id: str
    event_session_index: int
    severity: str
    timestamp: str
    properties: dict[str, Any] | None = None


class TelemetryRequest(BaseModel):
    events: list[TelemetryEvent]
    platform: str
    sdk_version: str
    session_id: str


class TelemetryResponse(BaseModel):
    status: Literal["accepted"] = "accepted"


class SupportedModel(BaseModel):
    model_name: str


class GetServerCapabilitiesResponse(BaseModel):
    supported_models: list[SupportedModel]


class ListCheckpointsResponse(BaseModel):
    checkpoints: list[Checkpoint]


@app.post("/api/v1/create_model", response_model=CreateModelResponse)
async def create_model(request: CreateModelRequest, session: AsyncSession = Depends(get_session)):
    """Create a new model, optionally with a LoRA adapter."""
    model_id = f"model_{uuid4().hex[:8]}"

    # alpha = 32 seems to be the tinker default (see https://thinkingmachines.ai/blog/lora/)
    lora_config = types.LoraConfig(rank=request.lora_config.rank, alpha=32.0)
    request_id = await create_future(
        session=session,
        request_type=types.RequestType.CREATE_MODEL,
        model_id=model_id,
        request_data=types.CreateModelInput(lora_config=lora_config),
    )

    model_db = ModelDB(
        model_id=model_id,
        base_model=request.base_model,
        lora_config=lora_config.model_dump(),
        status="created",
        request_id=request_id,
    )
    session.add(model_db)

    await session.commit()

    return CreateModelResponse(
        model_id=model_id,
        base_model=request.base_model,
        lora_config=request.lora_config,
        status="created",
        request_id=str(request_id),
    )


class GetInfoRequest(BaseModel):
    model_id: str
    type: str | None = None


@app.post("/api/v1/get_info", response_model=ModelInfoResponse)
async def get_model_info(request: GetInfoRequest, session: AsyncSession = Depends(get_session)):
    """Retrieve information about the current model."""
    model = await get_model(session, request.model_id)

    lora_config = types.LoraConfig.model_validate(model.lora_config)
    model_data = ModelData(
        base_model=model.base_model, lora_config=LoRAConfig(rank=lora_config.rank), model_name=model.base_model
    )

    return ModelInfoResponse(model_id=model.model_id, status=model.status, model_data=model_data)


@app.get("/api/v1/training_runs/{model_id}", response_model=TrainingRun)
async def get_training_run(model_id: str, session: AsyncSession = Depends(get_session)):
    """Get training run for session resumption."""
    model = await get_model(session, model_id)

    lora_config = types.LoraConfig.model_validate(model.lora_config)

    return TrainingRun(
        training_run_id=model.model_id,
        base_model=model.base_model,
        model_owner="default",
        is_lora=True,
        corrupted=False,
        lora_rank=lora_config.rank,
        last_request_time=model.created_at,  # TODO: Once we track modified_at timestamps, update this
        last_checkpoint=None,
        last_sampler_checkpoint=None,
        user_metadata=None,
    )


@app.post("/api/v1/forward_backward", response_model=FutureResponse)
async def forward_backward(request: ForwardBackwardRequest, session: AsyncSession = Depends(get_session)):
    """Compute and accumulate gradients."""
    await get_model(session, request.model_id)

    request_id = await create_future(
        session=session,
        request_type=types.RequestType.FORWARD_BACKWARD,
        model_id=request.model_id,
        request_data=request.forward_backward_input.to_types(),
    )

    await session.commit()

    return FutureResponse(future_id=str(request_id), status="pending", request_id=str(request_id))


@app.post("/api/v1/optim_step", response_model=FutureResponse)
async def optim_step(request: OptimStepRequest, session: AsyncSession = Depends(get_session)):
    """Update model using accumulated gradients."""
    await get_model(session, request.model_id)

    request_id = await create_future(
        session=session,
        request_type=types.RequestType.OPTIM_STEP,
        model_id=request.model_id,
        request_data=types.OptimStepInput(adam_params=request.adam_params.to_types()),
    )

    await session.commit()

    return FutureResponse(future_id=str(request_id), status="pending", request_id=str(request_id))


@app.post("/api/v1/load_weights", response_model=FutureResponse)
async def load_weights(request: LoadWeightsRequest, req: Request, session: AsyncSession = Depends(get_session)):
    """Loads weights and training state."""
    await get_model(session, request.model_id)

    path = types.TinkerPath.parse(request.path)
    if (
        not path
        or path.kind != "weights"
        or not (source_model_id := path.primary_id)
        or not (checkpoint_id := path.secondary_id)
    ):
        raise HTTPException(
            status_code=400, detail="request.path must be in format tinker://source_model_id/weights/checkpoint_id"
        )

    await validate_checkpoint(req, source_model_id, checkpoint_id, session)

    request_id = await create_future(
        session=session,
        request_type=types.RequestType.LOAD_WEIGHTS,
        model_id=request.model_id,
        request_data=types.LoadWeightsInput(source_model_id=source_model_id, checkpoint_id=checkpoint_id),
    )

    await session.commit()

    return FutureResponse(future_id=str(request_id), status="pending", request_id=str(request_id))


@app.post("/api/v1/save_weights", response_model=FutureResponse)
async def save_weights(request: SaveWeightsRequest, session: AsyncSession = Depends(get_session)):
    """Saves weights and training state."""
    # Create pending checkpoint entry (validates model exists)
    await create_checkpoint(
        session=session,
        model_id=request.model_id,
        checkpoint_id=request.path,
        checkpoint_type=types.CheckpointType.TRAINING,
    )

    request_id = await create_future(
        session=session,
        request_type=types.RequestType.SAVE_WEIGHTS,
        model_id=request.model_id,
        request_data=types.SaveWeightsInput(path=request.path),
    )

    await session.commit()

    return FutureResponse(future_id=str(request_id), status="pending", request_id=str(request_id))


@app.post("/api/v1/save_weights_for_sampler", response_model=FutureResponse)
async def save_weights_for_sampler(request: SaveWeightsForSamplerRequest, session: AsyncSession = Depends(get_session)):
    """Saves weights in a format compatible with sampling/inference servers."""
    # Create pending checkpoint entry (validates model exists)
    await create_checkpoint(
        session=session,
        model_id=request.model_id,
        checkpoint_id=request.path,
        checkpoint_type=types.CheckpointType.SAMPLER,
    )

    request_id = await create_future(
        session=session,
        request_type=types.RequestType.SAVE_WEIGHTS_FOR_SAMPLER,
        model_id=request.model_id,
        request_data=types.SaveWeightsForSamplerInput(path=request.path),
    )

    await session.commit()

    return FutureResponse(future_id=str(request_id), status="pending", request_id=str(request_id))


@app.post("/api/v1/asample", response_model=FutureResponse)
async def asample(request: SampleRequest, req: Request, session: AsyncSession = Depends(get_session)):
    """Generates samples from the model (async version)."""
    if request.base_model:
        model_id = checkpoint_id = ""
    else:
        assert request.model_path is not None
        path = types.TinkerPath.parse(request.model_path)
        if not path or path.kind != "" or not (model_id := path.primary_id) or not (checkpoint_id := path.secondary_id):
            raise HTTPException(status_code=400, detail="model_path must be in format tinker://model_id/checkpoint_id")
        await get_model(session, model_id)
        # Validate that the checkpoint exists and is ready
        await validate_checkpoint(req, model_id, checkpoint_id, session)

    request_id = await create_future(
        session=session,
        request_type=types.RequestType.SAMPLE,
        model_id=model_id,
        request_data=types.SampleInput(
            base_model=request.base_model,
            prompt=request.prompt.to_types(),
            sampling_params=request.sampling_params.to_types(),
            num_samples=request.num_samples,
            checkpoint_id=checkpoint_id,
        ),
    )

    await session.commit()

    return FutureResponse(future_id=str(request_id), status="pending", request_id=str(request_id))


@app.get("/api/v1/get_server_capabilities", response_model=GetServerCapabilitiesResponse)
async def get_server_capabilities(request: Request):
    """Retrieve information about supported models and server capabilities."""
    supported_models = [
        SupportedModel(model_name=request.app.state.engine_config.base_model),
    ]
    return GetServerCapabilitiesResponse(supported_models=supported_models)


class RetrieveFutureRequest(BaseModel):
    request_id: str


@app.post("/api/v1/retrieve_future")
async def retrieve_future(request: RetrieveFutureRequest, req: Request):
    """Retrieve the result of an async operation, waiting until it's available."""
    timeout = 300  # 5 minutes
    poll_interval = 0.1  # 100ms

    for _ in range(int(timeout / poll_interval)):
        async with AsyncSession(req.app.state.db_engine) as session:
            statement = select(FutureDB).where(FutureDB.request_id == int(request.request_id))
            result = await session.exec(statement)
            future = result.first()

            if not future:
                raise HTTPException(status_code=404, detail="Future not found")

            if future.status == RequestStatus.COMPLETED:
                return future.result_data

            if future.status == RequestStatus.FAILED:
                # Return 400 for handled errors (validation, etc.), 500 for unexpected failures
                if future.result_data and "error" in future.result_data:
                    raise HTTPException(status_code=400, detail=future.result_data["error"])
                else:
                    raise HTTPException(status_code=500, detail="Unknown error")

        await asyncio.sleep(poll_interval)

    raise HTTPException(status_code=408, detail="Timeout waiting for result")


@app.post("/api/v1/telemetry", response_model=TelemetryResponse)
async def send_telemetry(request: TelemetryRequest):
    """Accept batches of SDK telemetry events for analytics and diagnostics."""
    # Just acknowledge receipt without doing anything
    return TelemetryResponse(status="accepted")


async def validate_checkpoint(request: Request, unique_id: str, checkpoint_id: str, session: AsyncSession):
    """Validate that a model and checkpoint exist in the database, returning the checkpoint path."""
    checkpoint_db = await session.get(CheckpointDB, (unique_id, checkpoint_id, types.CheckpointType.SAMPLER))

    if not checkpoint_db:
        raise HTTPException(status_code=404, detail=f"Checkpoint not found: {unique_id}/{checkpoint_id}")

    if checkpoint_db.status == CheckpointStatus.PENDING:
        raise HTTPException(status_code=425, detail="Checkpoint is still being created")

    if checkpoint_db.status == CheckpointStatus.FAILED:
        raise HTTPException(status_code=500, detail=f"Checkpoint creation failed: {checkpoint_db.error_message}")

    checkpoint_path = request.app.state.engine_config.checkpoints_base / unique_id / f"{checkpoint_id}.tar.gz"
    return checkpoint_path


@app.get("/api/v1/training_runs/{unique_id}/checkpoints/{checkpoint_id}/archive")
async def get_checkpoint_archive_url(
    request: Request,
    unique_id: str = fastapi.Path(..., pattern=ID_PATTERN, max_length=ID_MAX_LENGTH),
    checkpoint_id: str = fastapi.Path(..., pattern=ID_PATTERN, max_length=ID_MAX_LENGTH),
    session: AsyncSession = Depends(get_session),
):
    """Return a 302 redirect to the download URL (SDK expects this pattern)"""
    await validate_checkpoint(request, unique_id, checkpoint_id, session)

    # Generate URL to the download endpoint and return 302 redirect
    download_url = str(request.url_for("download_checkpoint_archive", unique_id=unique_id, checkpoint_id=checkpoint_id))
    expires = datetime.utcnow() + timedelta(minutes=120)

    response = RedirectResponse(url=download_url, status_code=302)
    response.headers["Expires"] = expires.strftime("%a, %d %b %Y %H:%M:%S GMT")
    return response


@app.get("/api/v1/training_runs/{unique_id}/checkpoints/{checkpoint_id}/download")
async def download_checkpoint_archive(
    request: Request,
    unique_id: str = fastapi.Path(..., pattern=ID_PATTERN, max_length=ID_MAX_LENGTH),
    checkpoint_id: str = fastapi.Path(..., pattern=ID_PATTERN, max_length=ID_MAX_LENGTH),
    session: AsyncSession = Depends(get_session),
):
    """Actually download the checkpoint archive bytes"""
    checkpoint_path = await validate_checkpoint(request, unique_id, checkpoint_id, session)

    file_buffer = await asyncio.to_thread(download_file, checkpoint_path)

    filename = f"{unique_id}_{checkpoint_id}.tar.gz"
    headers = {
        "Content-Disposition": f'attachment; filename="{filename}"',
        "Content-Length": str(file_buffer.getbuffer().nbytes),
    }

    return StreamingResponse(file_buffer, media_type="application/octet-stream", headers=headers)


@app.get("/api/v1/training_runs/{unique_id}/checkpoints")
async def list_checkpoints(
    unique_id: str = fastapi.Path(..., pattern=ID_PATTERN, max_length=ID_MAX_LENGTH),
    session: AsyncSession = Depends(get_session),
):
    """List checkpoints for a model."""
    statement = (
        select(CheckpointDB)
        .where(CheckpointDB.model_id == unique_id)
        .where(CheckpointDB.status == CheckpointStatus.COMPLETED)
    )
    result = await session.exec(statement)

    checkpoints = []
    for checkpoint in result.all():
        # Construct tinker_path based on checkpoint type
        path_kind = "weights" if checkpoint.checkpoint_type == types.CheckpointType.TRAINING else "sampler_weights"
        tinker_path = f"tinker://{unique_id}/{path_kind}/{checkpoint.checkpoint_id}"

        checkpoints.append(
            Checkpoint(
                checkpoint_id=checkpoint.checkpoint_id,
                checkpoint_type=checkpoint.checkpoint_type.value,
                time=checkpoint.completed_at,
                tinker_path=tinker_path,
            )
        )

    return ListCheckpointsResponse(checkpoints=checkpoints)


@app.get("/")
async def root():
    """Root endpoint with API information."""
    return {
        "name": "Tinker API Mock",
        "version": "0.0.1",
        "endpoints": {
            "models": ["/api/v1/create_model", "/api/v1/get_info", "/api/v1/training_runs/{model_id}"],
            "training": ["/api/v1/forward_backward", "/api/v1/optim_step"],
            "futures": ["/api/v1/retrieve_future"],
            "service": ["/api/v1/get_server_capabilities"],
            "telemetry": ["/api/v1/telemetry"],
            "checkpoints": ["/api/v1/training_runs/{unique_id}/checkpoints"],
            "download": [
                "/api/v1/training_runs/{unique_id}/checkpoints/{checkpoint_id}/archive",
                "/api/v1/training_runs/{unique_id}/checkpoints/{checkpoint_id}/download",
            ],
        },
    }


if __name__ == "__main__":
    import argparse
    import uvicorn

    # Parse command-line arguments
    parser = argparse.ArgumentParser(description="SkyRL tx tinker API server")
    add_model(parser, EngineConfig)
    parser.add_argument("--host", type=str, default="0.0.0.0", help="Host to bind to")
    parser.add_argument("--port", type=int, default=8000, help="Port to bind to")
    args = parser.parse_args()

    # Create EngineConfig from parsed arguments (only EngineConfig fields)
    engine_config = EngineConfig.model_validate({k: v for k, v in vars(args).items() if k in EngineConfig.model_fields})

    # Store config in app.state so lifespan can access it
    app.state.engine_config = engine_config

    uvicorn.run(app, host=args.host, port=args.port)<|MERGE_RESOLUTION|>--- conflicted
+++ resolved
@@ -208,20 +208,11 @@
     def to_types(self) -> types.Datum:
         inp = self.loss_fn_inputs
 
-<<<<<<< HEAD
-        # Padd weights in case not provided (e.g. RL losses)
-        target = inp["target_tokens"].to_types()
-        weights = types.TensorData(data=[1.0] * len(target.data))
-        if "weights" in inp:
-            weights = inp["weights"].to_types()
-        
-=======
         if "weights" not in inp:
             weights = types.TensorData(data=[1.0] * len(inp["target_tokens"].data))
         else:
             weights = inp["weights"].to_types()
 
->>>>>>> 5157c5fe
         return types.Datum(
             loss_fn_inputs=types.LossFnInputs(
                 target_tokens=inp["target_tokens"].to_types(),
