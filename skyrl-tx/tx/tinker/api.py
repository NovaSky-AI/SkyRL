import fastapi
from fastapi import FastAPI, HTTPException, Depends, Request
from fastapi.responses import StreamingResponse, RedirectResponse
from pydantic import BaseModel
from typing import Literal, Any, AsyncGenerator
from datetime import datetime, timedelta
from uuid import uuid4
from contextlib import asynccontextmanager
from sqlmodel import SQLModel, select
from sqlmodel.ext.asyncio.session import AsyncSession
from sqlalchemy.ext.asyncio import create_async_engine
import asyncio
import logging
import subprocess

from tx.tinker import types
from tx.tinker.config import EngineConfig, add_model, config_to_argv
<<<<<<< HEAD
from tx.tinker.db_models import ModelDB, FutureDB, DB_PATH, RequestStatus, CheckpointDB
=======
from tx.tinker.db_models import ModelDB, FutureDB, DB_PATH, RequestStatus
from tx.utils.storage import download_file
>>>>>>> db77f8d4


logging.basicConfig(level=logging.INFO)
logger = logging.getLogger(__name__)


@asynccontextmanager
async def lifespan(app: FastAPI):
    """Lifespan event handler for startup and shutdown."""

    app.state.db_engine = create_async_engine(f"sqlite+aiosqlite:///{DB_PATH}", echo=False)

    async with app.state.db_engine.begin() as conn:
        await conn.run_sync(SQLModel.metadata.create_all)

    # Build subprocess command with engine config parameters
    cmd = ["uv", "run", "--extra", "tinker", "-m", "tx.tinker.engine"]
    cmd.extend(config_to_argv(app.state.engine_config))

    background_engine = subprocess.Popen(cmd)
    logger.info(f"Started background engine with PID {background_engine.pid}: {' '.join(cmd)}")

    yield

    logger.info(f"Stopping background engine (PID {background_engine.pid})")
    background_engine.terminate()
    try:
        background_engine.wait(timeout=5)
    except subprocess.TimeoutExpired:
        logger.warning(f"Background engine (PID {background_engine.pid}) did not terminate gracefully, killing")
        background_engine.kill()
        background_engine.wait()
    logger.info("Background engine stopped")


app = FastAPI(title="Tinker API Mock", version="0.0.1", lifespan=lifespan)


async def get_session(request: Request) -> AsyncGenerator[AsyncSession, None]:
    """Dependency to get a database session."""
    async with AsyncSession(request.app.state.db_engine) as session:
        yield session


async def create_future(
    session: AsyncSession,
    request_type: types.RequestType,
    model_id: str | None,
    request_data: BaseModel,
) -> int:
    """Create a FutureDB entry and return its auto-generated request_id."""
    future_db = FutureDB(
        request_type=request_type,
        model_id=model_id,
        request_data=request_data.model_dump(),
        status=RequestStatus.PENDING,
    )
    session.add(future_db)
    await session.flush()  # Flush to generate auto-increment request_id
    assert future_db.request_id
    return future_db.request_id


class LoRAConfig(BaseModel):
    rank: int


class CreateModelRequest(BaseModel):
    base_model: str
    lora_config: LoRAConfig


class CreateModelResponse(BaseModel):
    model_id: str
    base_model: str
    lora_config: LoRAConfig | None = None
    status: str = "created"
    request_id: str


class ModelData(BaseModel):
    base_model: str
    lora_config: LoRAConfig | None = None
    model_name: str | None = None


class ModelInfoResponse(BaseModel):
    model_id: str
    status: str
    model_data: ModelData


class Checkpoint(BaseModel):
    checkpoint_id: str
    checkpoint_type: Literal["training", "sampler"]
    time: datetime
    tinker_path: str


class TrainingRun(BaseModel):
    training_run_id: str
    base_model: str
    model_owner: str = "default"
    is_lora: bool = True
    corrupted: bool = False
    lora_rank: int | None = None
    last_request_time: datetime
    last_checkpoint: Checkpoint | None = None
    last_sampler_checkpoint: Checkpoint | None = None
    user_metadata: dict[str, str] | None = None


class ForwardBackwardInput(BaseModel):
    model_id: str
    forward_backward_input: dict[str, Any]


class AdamParams(BaseModel):
    lr: float = 1e-4


class OptimStepRequest(BaseModel):
    model_id: str
    adam_params: AdamParams


class SaveWeightsForSamplerRequest(BaseModel):
    model_id: str
    path: str


class SampleRequest(BaseModel):
    # For now we require model_path, in the official SDK there can actually be
    # either model_path or base_model, the latter to sample from the base model:
    # https://github.com/thinking-machines-lab/tinker/blob/main/src/tinker/types/sample_request.py
    model_path: str
    prompt: dict[str, Any]
    sampling_params: dict[str, Any]
    num_samples: int
    prompt_logprobs: bool = False


class SaveWeightsRequest(BaseModel):
    model_id: str
    path: str
    type: Literal["save_weights"] | None = None


class LoadWeightsRequest(BaseModel):
    model_id: str
    path: str
    type: Literal["load_weights"] | None = None


class FutureResponse(BaseModel):
    future_id: str
    status: str = "pending"
    request_id: str


class TelemetryEvent(BaseModel):
    event: str
    event_id: str
    event_session_index: int
    severity: str
    timestamp: str
    properties: dict[str, Any] | None = None


class TelemetryRequest(BaseModel):
    events: list[TelemetryEvent]
    platform: str
    sdk_version: str
    session_id: str


class TelemetryResponse(BaseModel):
    status: Literal["accepted"] = "accepted"


class SupportedModel(BaseModel):
    model_name: str


class GetServerCapabilitiesResponse(BaseModel):
    supported_models: list[SupportedModel]


class CheckpointInfo(BaseModel):
    checkpoint_id: str
    model_id: str
    status: str
    created_at: str
    completed_at: str | None = None
    error_message: str | None = None

class ListCheckpointsResponse(BaseModel):
    checkpoints: list[CheckpointInfo]

@app.post("/api/v1/create_model", response_model=CreateModelResponse)
async def create_model(request: CreateModelRequest, session: AsyncSession = Depends(get_session)):
    """Create a new model, optionally with a LoRA adapter."""
    model_id = f"model_{uuid4().hex[:8]}"

    # alpha = 32 seems to be the tinker default (see https://thinkingmachines.ai/blog/lora/)
    lora_config = types.LoraConfig(rank=request.lora_config.rank, alpha=32.0)
    request_id = await create_future(
        session=session,
        request_type=types.RequestType.CREATE_MODEL,
        model_id=model_id,
        request_data=types.CreateModelInput(lora_config=lora_config),
    )

    model_db = ModelDB(
        model_id=model_id,
        base_model=request.base_model,
        lora_config=lora_config.model_dump(),
        status="created",
        request_id=request_id,
    )
    session.add(model_db)

    await session.commit()

    return CreateModelResponse(
        model_id=model_id,
        base_model=request.base_model,
        lora_config=request.lora_config,
        status="created",
        request_id=str(request_id),
    )


class GetInfoRequest(BaseModel):
    model_id: str
    type: str | None = None


@app.post("/api/v1/get_info", response_model=ModelInfoResponse)
async def get_model_info(request: GetInfoRequest, session: AsyncSession = Depends(get_session)):
    """Retrieve information about the current model."""
    statement = select(ModelDB).where(ModelDB.model_id == request.model_id)
    result = await session.exec(statement)
    model = result.first()

    if not model:
        raise HTTPException(status_code=404, detail="Model not found")

    lora_config = types.LoraConfig.model_validate(model.lora_config)
    model_data = ModelData(
        base_model=model.base_model, lora_config=LoRAConfig(rank=lora_config.rank), model_name=model.base_model
    )

    return ModelInfoResponse(model_id=model.model_id, status=model.status, model_data=model_data)


@app.get("/api/v1/training_runs/{model_id}", response_model=TrainingRun)
async def get_training_run(model_id: str, session: AsyncSession = Depends(get_session)):
    """Get training run for session resumption."""
    statement = select(ModelDB).where(ModelDB.model_id == model_id)
    result = await session.exec(statement)
    model = result.first()

    if not model:
        raise HTTPException(status_code=404, detail="Training run not found")

    lora_config = types.LoraConfig.model_validate(model.lora_config)

    return TrainingRun(
        training_run_id=model.model_id,
        base_model=model.base_model,
        model_owner="default",
        is_lora=True,
        corrupted=False,
        lora_rank=lora_config.rank,
        last_request_time=model.created_at,  # TODO: Once we track modified_at timestamps, update this
        last_checkpoint=None,
        last_sampler_checkpoint=None,
        user_metadata=None,
    )


@app.post("/api/v1/forward_backward", response_model=FutureResponse)
async def forward_backward(request: ForwardBackwardInput, session: AsyncSession = Depends(get_session)):
    """Compute and accumulate gradients."""
    statement = select(ModelDB).where(ModelDB.model_id == request.model_id)
    result = await session.exec(statement)
    model = result.first()

    if not model:
        raise HTTPException(status_code=404, detail="Model not found")

    request_id = await create_future(
        session=session,
        request_type=types.RequestType.FORWARD_BACKWARD,
        model_id=request.model_id,
        request_data=types.ForwardBackwardInput(forward_backward_input=request.forward_backward_input),
    )

    await session.commit()

    return FutureResponse(future_id=str(request_id), status="pending", request_id=str(request_id))


@app.post("/api/v1/optim_step", response_model=FutureResponse)
async def optim_step(request: OptimStepRequest, session: AsyncSession = Depends(get_session)):
    """Update model using accumulated gradients."""
    statement = select(ModelDB).where(ModelDB.model_id == request.model_id)
    result = await session.exec(statement)
    model = result.first()

    if not model:
        raise HTTPException(status_code=404, detail="Model not found")

    request_id = await create_future(
        session=session,
        request_type=types.RequestType.OPTIM_STEP,
        model_id=request.model_id,
        request_data=types.OptimStepInput(adam_params=types.AdamParams(lr=request.adam_params.lr)),
    )

    await session.commit()

    return FutureResponse(future_id=str(request_id), status="pending", request_id=str(request_id))


@app.post("/api/v1/load_weights", response_model=FutureResponse)
async def load_weights(request: LoadWeightsRequest, req: Request, session: AsyncSession = Depends(get_session)):
    """Loads weights and training state."""
    statement = select(ModelDB).where(ModelDB.model_id == request.model_id)
    result = await session.exec(statement)
    model = result.first()

    if not model:
        raise HTTPException(status_code=404, detail="Model not found")

    path = types.TinkerPath.parse(request.path)
    if (
        not path
        or path.kind != "weights"
        or not (source_model_id := path.primary_id)
        or not (checkpoint_id := path.secondary_id)
    ):
        raise HTTPException(
            status_code=400, detail="request.path must be in format tinker://source_model_id/weights/checkpoint_id"
        )

    await validate_checkpoint(req, source_model_id, checkpoint_id, session)

    request_id = await create_future(
        session=session,
        request_type=types.RequestType.LOAD_WEIGHTS,
        model_id=request.model_id,
        request_data=types.LoadWeightsInput(source_model_id=source_model_id, checkpoint_id=checkpoint_id),
    )

    await session.commit()

    return FutureResponse(future_id=str(request_id), status="pending", request_id=str(request_id))


@app.post("/api/v1/save_weights", response_model=FutureResponse)
async def save_weights(request: SaveWeightsRequest, session: AsyncSession = Depends(get_session)):
    """Saves weights and training state."""
    statement = select(ModelDB).where(ModelDB.model_id == request.model_id)
    result = await session.exec(statement)
    model = result.first()

    if not model:
        raise HTTPException(status_code=404, detail="Model not found")

    request_id = await create_future(
        session=session,
        request_type=types.RequestType.SAVE_WEIGHTS,
        model_id=request.model_id,
        request_data=types.SaveWeightsInput(path=request.path),
    )

    await session.commit()

    return FutureResponse(future_id=str(request_id), status="pending", request_id=str(request_id))


@app.post("/api/v1/save_weights_for_sampler", response_model=FutureResponse)
async def save_weights_for_sampler(request: SaveWeightsForSamplerRequest, session: AsyncSession = Depends(get_session)):
    """Saves weights in a format compatible with sampling/inference servers."""
    statement = select(ModelDB).where(ModelDB.model_id == request.model_id)
    result = await session.exec(statement)
    model = result.first()

    if not model:
        raise HTTPException(status_code=404, detail="Model not found")

    request_id = await create_future(
        session=session,
        request_type=types.RequestType.SAVE_WEIGHTS_FOR_SAMPLER,
        model_id=request.model_id,
        request_data=types.SaveWeightsForSamplerInput(path=request.path),
    )

    await session.commit()

    return FutureResponse(future_id=str(request_id), status="pending", request_id=str(request_id))


@app.post("/api/v1/asample", response_model=FutureResponse)
async def asample(request: SampleRequest, session: AsyncSession = Depends(get_session)):
    """Generates samples from the model (async version)."""
    path = types.TinkerPath.parse(request.model_path)
    if not path or path.kind != "" or not (model_id := path.primary_id) or not (checkpoint_id := path.secondary_id):
        raise HTTPException(status_code=400, detail="model_path must be in format tinker://model_id/checkpoint_id")

    statement = select(ModelDB).where(ModelDB.model_id == model_id)
    result = await session.exec(statement)
    model = result.first()

    if not model:
        raise HTTPException(status_code=404, detail="Model not found")

    request_id = await create_future(
        session=session,
        request_type=types.RequestType.SAMPLE,
        model_id=model_id,
        request_data=types.SampleInput(
            prompt=request.prompt,
            sampling_params=request.sampling_params,
            num_samples=request.num_samples,
            checkpoint_id=checkpoint_id,
        ),
    )

    await session.commit()

    return FutureResponse(future_id=str(request_id), status="pending", request_id=str(request_id))


@app.get("/api/v1/get_server_capabilities", response_model=GetServerCapabilitiesResponse)
async def get_server_capabilities(request: Request):
    """Retrieve information about supported models and server capabilities."""
    supported_models = [
        SupportedModel(model_name=request.app.state.engine_config.base_model),
    ]
    return GetServerCapabilitiesResponse(supported_models=supported_models)


class RetrieveFutureRequest(BaseModel):
    request_id: str


@app.post("/api/v1/retrieve_future")
async def retrieve_future(request: RetrieveFutureRequest, req: Request):
    """Retrieve the result of an async operation, waiting until it's available."""
    timeout = 300  # 5 minutes
    poll_interval = 0.1  # 100ms

    for _ in range(int(timeout / poll_interval)):
        async with AsyncSession(req.app.state.db_engine) as session:
            statement = select(FutureDB).where(FutureDB.request_id == int(request.request_id))
            result = await session.exec(statement)
            future = result.first()

            if not future:
                raise HTTPException(status_code=404, detail="Future not found")

            if future.status == RequestStatus.COMPLETED:
                return future.result_data

            if future.status == RequestStatus.FAILED:
                # Return 400 for handled errors (validation, etc.), 500 for unexpected failures
                if future.result_data and "error" in future.result_data:
                    raise HTTPException(status_code=400, detail=future.result_data["error"])
                else:
                    raise HTTPException(status_code=500, detail="Unknown error")

        await asyncio.sleep(poll_interval)

    raise HTTPException(status_code=408, detail="Timeout waiting for result")


@app.post("/api/v1/telemetry", response_model=TelemetryResponse)
async def send_telemetry(request: TelemetryRequest):
    """Accept batches of SDK telemetry events for analytics and diagnostics."""
    # Just acknowledge receipt without doing anything
    return TelemetryResponse(status="accepted")


async def validate_checkpoint(request: Request, unique_id: str, checkpoint_id: str, session: AsyncSession):
    """Validate that a model and checkpoint exist, returning the checkpoint path."""
    statement = select(ModelDB).where(ModelDB.model_id == unique_id)
    result = await session.exec(statement)
    model = result.first()
    if not model:
        raise HTTPException(status_code=404, detail="Model not found")

    checkpoint_path = request.app.state.engine_config.checkpoints_base / unique_id / f"{checkpoint_id}.tar.gz"
    if not checkpoint_path.exists():
        raise HTTPException(status_code=404, detail=f"Checkpoint not found: {unique_id}/{checkpoint_id}")

    return checkpoint_path


@app.get("/api/v1/training_runs/{unique_id}/checkpoints/{checkpoint_id}/archive")
async def get_checkpoint_archive_url(
    request: Request,
    unique_id: str = fastapi.Path(..., pattern=r"^[a-zA-Z0-9_-]+$", max_length=255),
    checkpoint_id: str = fastapi.Path(..., pattern=r"^[a-zA-Z0-9_-]+$", max_length=255),
    session: AsyncSession = Depends(get_session),
):
    """Return a 302 redirect to the download URL (SDK expects this pattern)"""
    await validate_checkpoint(request, unique_id, checkpoint_id, session)

    # Generate URL to the download endpoint and return 302 redirect
    download_url = str(request.url_for("download_checkpoint_archive", unique_id=unique_id, checkpoint_id=checkpoint_id))
    expires = datetime.utcnow() + timedelta(minutes=120)

    response = RedirectResponse(url=download_url, status_code=302)
    response.headers["Expires"] = expires.strftime("%a, %d %b %Y %H:%M:%S GMT")
    return response


@app.get("/api/v1/training_runs/{unique_id}/checkpoints/{checkpoint_id}/download")
async def download_checkpoint_archive(
    request: Request,
    unique_id: str = fastapi.Path(..., pattern=r"^[a-zA-Z0-9_-]+$", max_length=255),
    checkpoint_id: str = fastapi.Path(..., pattern=r"^[a-zA-Z0-9_-]+$", max_length=255),
    session: AsyncSession = Depends(get_session),
):
    """Actually download the checkpoint archive bytes"""
    checkpoint_path = await validate_checkpoint(request, unique_id, checkpoint_id, session)

    file_buffer = await asyncio.to_thread(download_file, checkpoint_path)

    filename = f"{unique_id}_{checkpoint_id}.tar.gz"
    headers = {
        "Content-Disposition": f'attachment; filename="{filename}"',
        "Content-Length": str(file_buffer.getbuffer().nbytes),
    }

    return StreamingResponse(file_buffer, media_type="application/octet-stream", headers=headers)


@app.get("/api/v1/training_runs/{unique_id}/checkpoints")
async def list_checkpoints(
    unique_id: str = fastapi.Path(..., pattern=r"^[a-zA-Z0-9_-]+$", max_length=255),
    session: AsyncSession = Depends(get_session),
):
    """List checkpoints for a model."""
    statement = select(CheckpointDB).where(CheckpointDB.model_id == unique_id)
    result = await session.exec(statement)
    checkpoints = result.all()
    return ListCheckpointsResponse(checkpoints=[CheckpointInfo(
        checkpoint_id=checkpoint.checkpoint_id,
        model_id=checkpoint.model_id,
        status=checkpoint.status,
        created_at=checkpoint.created_at.isoformat(),
        completed_at=checkpoint.completed_at.isoformat() if checkpoint.completed_at else None,
        error_message=checkpoint.error_message,
    ) for checkpoint in checkpoints])


@app.get("/")
async def root():
    """Root endpoint with API information."""
    return {
        "name": "Tinker API Mock",
        "version": "0.0.1",
        "endpoints": {
            "models": ["/api/v1/create_model", "/api/v1/get_info", "/api/v1/training_runs/{model_id}"],
            "training": ["/api/v1/forward_backward", "/api/v1/optim_step"],
            "futures": ["/api/v1/retrieve_future"],
            "service": ["/api/v1/get_server_capabilities"],
            "telemetry": ["/api/v1/telemetry"],
<<<<<<< HEAD
            "download": ["/api/v1/training_runs/{unique_id}/checkpoints/sampler_weights/{checkpoint_id}/archive"],
            "checkpoints": ["/api/v1/training_runs/{unique_id}/checkpoints"],
=======
            "download": [
                "/api/v1/training_runs/{unique_id}/checkpoints/{checkpoint_id}/archive",
                "/api/v1/training_runs/{unique_id}/checkpoints/{checkpoint_id}/download",
            ],
>>>>>>> db77f8d4
        },
    }


if __name__ == "__main__":
    import argparse
    import uvicorn

    # Parse command-line arguments
    parser = argparse.ArgumentParser(description="SkyRL tx tinker API server")
    add_model(parser, EngineConfig)
    parser.add_argument("--host", type=str, default="0.0.0.0", help="Host to bind to")
    parser.add_argument("--port", type=int, default=8000, help="Port to bind to")
    args = parser.parse_args()

    # Create EngineConfig from parsed arguments (only EngineConfig fields)
    engine_config = EngineConfig.model_validate({k: v for k, v in vars(args).items() if k in EngineConfig.model_fields})

    # Store config in app.state so lifespan can access it
    app.state.engine_config = engine_config

    uvicorn.run(app, host=args.host, port=args.port)<|MERGE_RESOLUTION|>--- conflicted
+++ resolved
@@ -15,12 +15,8 @@
 
 from tx.tinker import types
 from tx.tinker.config import EngineConfig, add_model, config_to_argv
-<<<<<<< HEAD
-from tx.tinker.db_models import ModelDB, FutureDB, DB_PATH, RequestStatus, CheckpointDB
-=======
-from tx.tinker.db_models import ModelDB, FutureDB, DB_PATH, RequestStatus
+from tx.tinker.db_models import CheckpointDB, ModelDB, FutureDB, DB_PATH, RequestStatus
 from tx.utils.storage import download_file
->>>>>>> db77f8d4
 
 
 logging.basicConfig(level=logging.INFO)
@@ -593,15 +589,11 @@
             "futures": ["/api/v1/retrieve_future"],
             "service": ["/api/v1/get_server_capabilities"],
             "telemetry": ["/api/v1/telemetry"],
-<<<<<<< HEAD
-            "download": ["/api/v1/training_runs/{unique_id}/checkpoints/sampler_weights/{checkpoint_id}/archive"],
             "checkpoints": ["/api/v1/training_runs/{unique_id}/checkpoints"],
-=======
             "download": [
                 "/api/v1/training_runs/{unique_id}/checkpoints/{checkpoint_id}/archive",
                 "/api/v1/training_runs/{unique_id}/checkpoints/{checkpoint_id}/download",
             ],
->>>>>>> db77f8d4
         },
     }
 
