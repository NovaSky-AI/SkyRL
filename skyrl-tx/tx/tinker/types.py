--- conflicted
+++ resolved
@@ -158,13 +158,9 @@
     temperature: float
     max_tokens: int
     seed: int
-<<<<<<< HEAD
-    stop: list[int] | None = None
-    top_k: int = -1
-=======
     stop_tokens: list[int] | None = None
     stop_strings: list[str] | None = None
->>>>>>> 748e7a56
+    top_k: int = -1
 
 
 class ModelMetadata(BaseModel):
