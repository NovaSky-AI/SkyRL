--- conflicted
+++ resolved
@@ -11,7 +11,6 @@
 DB_PATH = Path(__file__).parent / "tinker.db"
 
 
-<<<<<<< HEAD
 class RequestType(str, Enum):
     """Types of requests that can be processed."""
     CREATE_MODEL = "create_model"
@@ -21,8 +20,6 @@
     DOWNLOAD_CHECKPOINT = "download_checkpoint"
 
 
-=======
->>>>>>> 5807e868
 class RequestStatus(str, Enum):
     """Status of a request."""
 
