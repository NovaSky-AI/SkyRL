"""Database models for the Tinker API."""

from datetime import datetime, timezone
from enum import Enum
from sqlmodel import SQLModel, Field, JSON
from sqlalchemy import DateTime
from sqlalchemy.engine import url as sqlalchemy_url

from tx.tinker import types


def get_async_database_url(db_url: str) -> str:
    """Get the async database URL.

    Args:
        db_url: Optional database URL to use.

    Returns:
        Async database URL string for SQLAlchemy.

    Raises:
        ValueError: If the database scheme is not supported.
    """
    parsed_url = sqlalchemy_url.make_url(db_url)

    match parsed_url.get_backend_name():
        case "sqlite":
<<<<<<< HEAD
            return parsed_url.set(drivername="sqlite+aiosqlite").render_as_string(hide_password=False)
        case "postgresql":
            return parsed_url.set(drivername="postgresql+asyncpg").render_as_string(hide_password=False)
        case _ if "+" in parsed_url.drivername:
            # Already has an async driver specified, keep it
            return parsed_url.render_as_string(hide_password=False)
=======
            async_url = parsed_url.set(drivername="sqlite+aiosqlite")
        case "postgresql":
            async_url = parsed_url.set(drivername="postgresql+asyncpg")
        case _ if "+" in parsed_url.drivername:
            # Already has an async driver specified, keep it
            async_url = parsed_url
>>>>>>> 7372dc9b
        case backend_name:
            raise ValueError(f"Unsupported database scheme: {backend_name}")

    return async_url.render_as_string(hide_password=False)


class RequestStatus(str, Enum):
    """Status of a request."""

    PENDING = "pending"
    COMPLETED = "completed"
    FAILED = "failed"


class CheckpointStatus(str, Enum):
    """Status of a checkpoint."""

    PENDING = "pending"
    COMPLETED = "completed"
    FAILED = "failed"


# SQLModel table definitions
class ModelDB(SQLModel, table=True):
    __tablename__ = "models"

    model_id: str = Field(primary_key=True)
    base_model: str
    lora_config: types.LoraConfig = Field(sa_type=JSON)
    status: str
    request_id: int
    created_at: datetime = Field(default_factory=lambda: datetime.now(timezone.utc), sa_type=DateTime(timezone=True))


class FutureDB(SQLModel, table=True):
    __tablename__ = "futures"

    request_id: int | None = Field(default=None, primary_key=True, sa_column_kwargs={"autoincrement": True})
    request_type: types.RequestType
    model_id: str | None = Field(default=None, index=True)
    request_data: dict = Field(sa_type=JSON)  # this is of type types.{request_type}Input
    result_data: dict | None = Field(default=None, sa_type=JSON)  # this is of type types.{request_type}Output
    status: RequestStatus = Field(default=RequestStatus.PENDING, index=True)
    created_at: datetime = Field(default_factory=lambda: datetime.now(timezone.utc), sa_type=DateTime(timezone=True))
    completed_at: datetime | None = Field(default=None, sa_type=DateTime(timezone=True))


class CheckpointDB(SQLModel, table=True):
    __tablename__ = "checkpoints"

    model_id: str = Field(foreign_key="models.model_id", primary_key=True)
    checkpoint_id: str = Field(primary_key=True)
    checkpoint_type: types.CheckpointType = Field(primary_key=True)
    status: CheckpointStatus
    created_at: datetime = Field(default_factory=lambda: datetime.now(timezone.utc), sa_type=DateTime(timezone=True))
    completed_at: datetime | None = Field(default=None, sa_type=DateTime(timezone=True))
    error_message: str | None = None<|MERGE_RESOLUTION|>--- conflicted
+++ resolved
@@ -25,21 +25,12 @@
 
     match parsed_url.get_backend_name():
         case "sqlite":
-<<<<<<< HEAD
-            return parsed_url.set(drivername="sqlite+aiosqlite").render_as_string(hide_password=False)
-        case "postgresql":
-            return parsed_url.set(drivername="postgresql+asyncpg").render_as_string(hide_password=False)
-        case _ if "+" in parsed_url.drivername:
-            # Already has an async driver specified, keep it
-            return parsed_url.render_as_string(hide_password=False)
-=======
             async_url = parsed_url.set(drivername="sqlite+aiosqlite")
         case "postgresql":
             async_url = parsed_url.set(drivername="postgresql+asyncpg")
         case _ if "+" in parsed_url.drivername:
             # Already has an async driver specified, keep it
             async_url = parsed_url
->>>>>>> 7372dc9b
         case backend_name:
             raise ValueError(f"Unsupported database scheme: {backend_name}")
 
