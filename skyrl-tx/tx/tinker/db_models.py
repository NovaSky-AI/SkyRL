"""Database models for the Tinker API."""

import os
from datetime import datetime, timezone
from pathlib import Path
from enum import Enum
from sqlmodel import SQLModel, Field, JSON
from sqlalchemy.engine import url as sqlalchemy_url

from tx.tinker import types

<<<<<<< HEAD
# SQLite database path (default)
DB_PATH = Path(__file__).parent / "tinker.db"
=======

def get_database_url(db_url: str | None = None) -> str:
    """Get the database URL from environment variable or parameter.

    Args:
        db_url: Optional database URL to use. If None, uses environment variable
                or defaults to SQLite.

    Returns:
        Database URL string for SQLAlchemy.

    Examples:
        SQLite: sqlite:///path/to/tinker.db
        PostgreSQL: postgresql://user:password@localhost:5432/tinker
        PostgreSQL (async): postgresql+asyncpg://user:password@localhost:5432/tinker
    """
    if db_url:
        return db_url

    return os.environ.get("TX_DATABASE_URL", f'sqlite:///{Path(__file__).parent / "tinker.db"}')


def get_async_database_url(db_url: str | None = None) -> str:
    """Get the async database URL.

    Args:
        db_url: Optional database URL to use.

    Returns:
        Async database URL string for SQLAlchemy.

    Raises:
        ValueError: If the database scheme is not supported.
    """
    parsed_url = sqlalchemy_url.make_url(get_database_url(db_url))

    match parsed_url.get_backend_name():
        case "sqlite":
            return str(parsed_url.set(drivername="sqlite+aiosqlite"))
        case "postgresql":
            return str(parsed_url.set(drivername="postgresql+asyncpg"))
        case _ if "+" in parsed_url.drivername:
            # Already has an async driver specified, keep it
            return str(parsed_url)
        case backend_name:
            raise ValueError(f"Unsupported database scheme: {backend_name}")
>>>>>>> a0cb39de


<<<<<<< HEAD
def get_database_url() -> str:
    """Get database URL from environment or default to SQLite."""
    return os.environ.get("TINKER_DATABASE_URL", f"sqlite:///{DB_PATH.absolute()}")
=======
def get_database_url(db_url: str | None = None) -> str:
    """Get the database URL from environment variable or parameter.

    Args:
        db_url: Optional database URL to use. If None, uses environment variable
                or defaults to SQLite.

    Returns:
        Database URL string for SQLAlchemy.

    Examples:
        SQLite: sqlite:///path/to/tinker.db
        PostgreSQL: postgresql://user:password@localhost:5432/tinker
        PostgreSQL (async): postgresql+asyncpg://user:password@localhost:5432/tinker
    """
    if db_url:
        return db_url

    # Check environment variable
    env_url = os.environ.get("TX_DATABASE_URL")
    if env_url:
        return env_url

    # Default to SQLite
    return f"sqlite:///{DB_PATH}"


def get_async_database_url(db_url: str | None = None) -> str:
    """Get the async database URL.

    Args:
        db_url: Optional database URL to use.

    Returns:
        Async database URL string for SQLAlchemy.

    Raises:
        ValueError: If the database scheme is not supported.
    """
    url_str = get_database_url(db_url)

    # Parse the URL using SQLAlchemy's URL utility
    parsed_url = sqlalchemy_url.make_url(url_str)

    # Convert to async driver if needed
    backend_name = parsed_url.get_backend_name()
    if backend_name == "sqlite":
        # Use aiosqlite for async SQLite
        parsed_url = parsed_url.set(drivername="sqlite+aiosqlite")
    elif backend_name == "postgresql":
        # Use asyncpg for async PostgreSQL
        parsed_url = parsed_url.set(drivername="postgresql+asyncpg")
    elif "+" in parsed_url.drivername:
        # Already has an async driver specified, keep it
        pass
    else:
        raise ValueError(f"Unsupported database scheme: {backend_name}")

    return str(parsed_url)
>>>>>>> postgre-support


class RequestStatus(str, Enum):
    """Status of a request."""

    PENDING = "pending"
    COMPLETED = "completed"
    FAILED = "failed"


class CheckpointStatus(str, Enum):
    """Status of a checkpoint."""

    PENDING = "pending"
    COMPLETED = "completed"
    FAILED = "failed"


# SQLModel table definitions
class ModelDB(SQLModel, table=True):
    __tablename__ = "models"

    model_id: str = Field(primary_key=True)
    base_model: str
    lora_config: types.LoraConfig = Field(sa_type=JSON)
    status: str
    request_id: int
    created_at: datetime = Field(default_factory=lambda: datetime.now(timezone.utc))


class FutureDB(SQLModel, table=True):
    __tablename__ = "futures"

    request_id: int | None = Field(default=None, primary_key=True, sa_column_kwargs={"autoincrement": True})
    request_type: types.RequestType
    model_id: str | None = Field(default=None, index=True)
    request_data: dict = Field(sa_type=JSON)  # this is of type types.{request_type}Input
    result_data: dict | None = Field(default=None, sa_type=JSON)  # this is of type types.{request_type}Output
    status: RequestStatus = Field(default=RequestStatus.PENDING, index=True)
    created_at: datetime = Field(default_factory=lambda: datetime.now(timezone.utc))
    completed_at: datetime | None = None


class CheckpointDB(SQLModel, table=True):
    __tablename__ = "checkpoints"

    model_id: str = Field(foreign_key="models.model_id", primary_key=True)
    checkpoint_id: str = Field(primary_key=True)
    checkpoint_type: types.CheckpointType
    status: CheckpointStatus
    created_at: datetime = Field(default_factory=lambda: datetime.now(timezone.utc))
    completed_at: datetime | None = None
    error_message: str | None = None<|MERGE_RESOLUTION|>--- conflicted
+++ resolved
@@ -9,10 +9,6 @@
 
 from tx.tinker import types
 
-<<<<<<< HEAD
-# SQLite database path (default)
-DB_PATH = Path(__file__).parent / "tinker.db"
-=======
 
 def get_database_url(db_url: str | None = None) -> str:
     """Get the database URL from environment variable or parameter.
@@ -59,74 +55,6 @@
             return str(parsed_url)
         case backend_name:
             raise ValueError(f"Unsupported database scheme: {backend_name}")
->>>>>>> a0cb39de
-
-
-<<<<<<< HEAD
-def get_database_url() -> str:
-    """Get database URL from environment or default to SQLite."""
-    return os.environ.get("TINKER_DATABASE_URL", f"sqlite:///{DB_PATH.absolute()}")
-=======
-def get_database_url(db_url: str | None = None) -> str:
-    """Get the database URL from environment variable or parameter.
-
-    Args:
-        db_url: Optional database URL to use. If None, uses environment variable
-                or defaults to SQLite.
-
-    Returns:
-        Database URL string for SQLAlchemy.
-
-    Examples:
-        SQLite: sqlite:///path/to/tinker.db
-        PostgreSQL: postgresql://user:password@localhost:5432/tinker
-        PostgreSQL (async): postgresql+asyncpg://user:password@localhost:5432/tinker
-    """
-    if db_url:
-        return db_url
-
-    # Check environment variable
-    env_url = os.environ.get("TX_DATABASE_URL")
-    if env_url:
-        return env_url
-
-    # Default to SQLite
-    return f"sqlite:///{DB_PATH}"
-
-
-def get_async_database_url(db_url: str | None = None) -> str:
-    """Get the async database URL.
-
-    Args:
-        db_url: Optional database URL to use.
-
-    Returns:
-        Async database URL string for SQLAlchemy.
-
-    Raises:
-        ValueError: If the database scheme is not supported.
-    """
-    url_str = get_database_url(db_url)
-
-    # Parse the URL using SQLAlchemy's URL utility
-    parsed_url = sqlalchemy_url.make_url(url_str)
-
-    # Convert to async driver if needed
-    backend_name = parsed_url.get_backend_name()
-    if backend_name == "sqlite":
-        # Use aiosqlite for async SQLite
-        parsed_url = parsed_url.set(drivername="sqlite+aiosqlite")
-    elif backend_name == "postgresql":
-        # Use asyncpg for async PostgreSQL
-        parsed_url = parsed_url.set(drivername="postgresql+asyncpg")
-    elif "+" in parsed_url.drivername:
-        # Already has an async driver specified, keep it
-        pass
-    else:
-        raise ValueError(f"Unsupported database scheme: {backend_name}")
-
-    return str(parsed_url)
->>>>>>> postgre-support
 
 
 class RequestStatus(str, Enum):
