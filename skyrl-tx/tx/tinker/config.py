--- conflicted
+++ resolved
@@ -15,15 +15,12 @@
     )
     max_lora_adapters: int = Field(default=32, description="Maximum number of LoRA adapters")
     max_lora_rank: int = Field(default=32, description="Maximum LoRA rank")
-<<<<<<< HEAD
     tensor_parallel_size: int = Field(default=1, description="Tensor parallelism degree to use for the model")
-    enforce_eager: bool = Field(default=False, description="Disable JAX JIT compilation")
-=======
     micro_batch_size: int = Field(
         default=0,
         description="Micro-batch size for gradient accumulation; 0 means disabled (use full batch)",
     )
->>>>>>> 6f20d29b
+    enforce_eager: bool = Field(default=False, description="Disable JAX JIT compilation")
 
 
 def add_model(parser: argparse.ArgumentParser, model: type[BaseModel]) -> None:
