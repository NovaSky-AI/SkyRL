--- conflicted
+++ resolved
@@ -26,10 +26,7 @@
         default=True,
         description="Whether to shard attention linear layers (qkvo projections) across tensor parallel devices",
     )
-<<<<<<< HEAD
-=======
     enable_dummy_sample: bool = Field(default=False, description="Enable dummy sampling for testing")
->>>>>>> 4ab718b7
 
 
 def add_model(parser: argparse.ArgumentParser, model: type[BaseModel]) -> None:
