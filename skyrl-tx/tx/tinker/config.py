"""Configuration for the Tinker engine."""

import argparse

from cloudpathlib import AnyPath
from pydantic import BaseModel, Field


class EngineConfig(BaseModel):
    """Configuration for the Tinker engine."""

    base_model: str = Field(..., description="Base model name (e.g., Qwen/Qwen3-0.6B)")
    checkpoints_base: AnyPath = Field(
        default=AnyPath("/tmp/tx_checkpoints"),
        description="Base path where checkpoints will be stored",
    )
    max_lora_adapters: int = Field(default=32, description="Maximum number of LoRA adapters")
    max_lora_rank: int = Field(default=32, description="Maximum LoRA rank")
    tensor_parallel_size: int = Field(default=1, description="Tensor parallelism degree to use for the model")
    micro_batch_size: int = Field(
        default=0,
        description="Micro-batch size for gradient accumulation; 0 means disabled (use full batch)",
    )
    enforce_eager: bool = Field(default=False, description="Disable JAX JIT compilation")
<<<<<<< HEAD
    enable_dummy_sample: bool = Field(default=False, description="Enable dummy sampling for testing")
=======
    shard_attention_heads: bool = Field(
        default=True,
        description="Whether to shard attention linear layers (qkvo projections) across tensor parallel devices",
    )
>>>>>>> 62a6e120


def add_model(parser: argparse.ArgumentParser, model: type[BaseModel]) -> None:
    """Add Pydantic model fields to an ArgumentParser.

    Args:
        parser: The ArgumentParser to add arguments to
        model: The Pydantic model class
    """
    for name, field in model.model_fields.items():
        kwargs = {
            "help": field.description,
        }

        if field.annotation is bool:
            # For boolean flags, use 'store_true' if the default is False.
            if not field.default:
                kwargs["action"] = "store_true"
        else:
            # Add type if available
            if field.annotation is not None:
                kwargs["type"] = field.annotation

            # Check for default value
            if field.is_required():
                # Mark as required in argparse if no default is provided
                kwargs["required"] = True
            else:
                # For optional fields, provide the default value to argparse
                kwargs["default"] = field.default

        parser.add_argument(f"--{name.replace('_', '-')}", **kwargs)


def config_to_argv(cfg: BaseModel) -> list[str]:
    """This should 'unparse' a config parsed by an ArgumentParser constructed by add_model."""
    argv = []
    for field_name, value in cfg.model_dump().items():
        field = cfg.model_fields[field_name]

        # For boolean flags with store_true action, only add the flag if True
        if field.annotation is bool and not field.default:
            if value:
                argv.append(f"--{field_name.replace('_', '-')}")
        else:
            argv.append(f"--{field_name.replace('_', '-')}")
            argv.append(str(value))
    return argv<|MERGE_RESOLUTION|>--- conflicted
+++ resolved
@@ -22,14 +22,11 @@
         description="Micro-batch size for gradient accumulation; 0 means disabled (use full batch)",
     )
     enforce_eager: bool = Field(default=False, description="Disable JAX JIT compilation")
-<<<<<<< HEAD
-    enable_dummy_sample: bool = Field(default=False, description="Enable dummy sampling for testing")
-=======
     shard_attention_heads: bool = Field(
         default=True,
         description="Whether to shard attention linear layers (qkvo projections) across tensor parallel devices",
     )
->>>>>>> 62a6e120
+    enable_dummy_sample: bool = Field(default=False, description="Enable dummy sampling for testing")
 
 
 def add_model(parser: argparse.ArgumentParser, model: type[BaseModel]) -> None:
