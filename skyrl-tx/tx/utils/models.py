--- conflicted
+++ resolved
@@ -72,14 +72,7 @@
     tensors = {}
     for file in Path(checkpoint_dir).glob("*.safetensors"):
         tensors.update(safetensors.numpy.load_file(file))
-<<<<<<< HEAD
-
-    # Strip prefix from tensor keys if provided
-    if prefix:
-        tensors = {k[len(prefix) :] if k.startswith(prefix) else k: v for k, v in tensors.items()}
-=======
     tensors = {k.removeprefix(prefix): v for k, v in tensors.items()}
->>>>>>> 011aa694
 
     model_params = nnx.to_flat_state(nnx.state(model))
     updates = []
@@ -119,42 +112,21 @@
     safetensors.numpy.save_file(tensors, filename)
 
 
-<<<<<<< HEAD
-def load_lora_checkpoint(
-    model: models.Qwen3ForCausalLM, adapter_config: LoraConfig, adapter_index: int, checkpoint_path: Path | CloudPath
-):
-    """Load LoRA adapter weights from a checkpoint into the model.
+def load_lora_checkpoint(model: models.Qwen3ForCausalLM, adapter_index: int, checkpoint_path: Path | CloudPath):
+    """Load LoRA adapter weights from a sampling checkpoint into the model.
 
     Args:
         model: The Qwen3ForCausalLM model to load the adapter into
-        adapter_config: LoRA adapter configuration
-=======
-def load_lora_checkpoint(model: models.Qwen3ForCausalLM, adapter_index: int, checkpoint_path: Path | CloudPath):
-    """Load LoRA adapter weights from a sampling checkpoint into the model.
-
-    Args:
-        model: The Qwen3ForCausalLM model to load the adapter into
->>>>>>> 011aa694
         adapter_index: Index of the adapter to load into
         checkpoint_path: Path to the checkpoint tar.gz file
     """
     _, lora_params, non_lora_params = nnx.split(model, model.is_lora_param, ...)
 
-<<<<<<< HEAD
-    lora_state = extract_adapter_state(adapter_index, lora_params, non_lora_params)
-
-    with download_and_unpack(checkpoint_path) as temp_dir:
-        # Use load_safetensors to load the adapter weights
-        load_safetensors(temp_dir, model.config, lora_state, skip_lora=False, prefix="base_model.model.")
-
-    insert_adapter_state(adapter_index, lora_params, non_lora_params, nnx.to_pure_dict(lora_state))
-=======
     adapter_lora_params = extract_adapter_state(adapter_index, lora_params, non_lora_params)
 
     with download_and_unpack(checkpoint_path) as temp_dir:
         load_safetensors(temp_dir, model.config, adapter_lora_params, skip_lora=False, prefix="base_model.model.")
     insert_adapter_state(adapter_index, lora_params, non_lora_params, nnx.to_pure_dict(adapter_lora_params))
->>>>>>> 011aa694
 
 
 def save_lora_checkpoint(
