--- conflicted
+++ resolved
@@ -9,10 +9,7 @@
 
 import tx.utils.models
 
-<<<<<<< HEAD
-=======
 
->>>>>>> 56871c64
 @jax.tree_util.register_dataclass
 @dataclass
 class KVCache:
@@ -86,7 +83,6 @@
         seed: int,
         return_scores: bool = False,
         adapter_indices: jax.Array | None = None,
-        max_length: int = 512,
     ) -> GenerateResult:
         """Generate text autoregressively with KV caching.
 
@@ -97,10 +93,7 @@
             GenerateResult containing generated_ids, stop_reasons, and optionally scores.
         """
         batch_size, prompt_length = input_ids.shape
-<<<<<<< HEAD
-=======
         max_length = tx.utils.models.round_up_seq_len(prompt_length + max_new_tokens)
->>>>>>> 56871c64
 
         # Prefill: process full prompt
         positions = compute_positions(attention_mask)
