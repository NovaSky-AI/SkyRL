--- conflicted
+++ resolved
@@ -226,7 +226,6 @@
         )
 
         return GenerateOutput(
-<<<<<<< HEAD
             generated_ids=[
                 generated_ids[i, prompt_length : prompt_length + sampling_param.max_tokens].tolist()
                 for i, sampling_param in enumerate(sampling_params)
@@ -241,9 +240,4 @@
                 if prompt_logprobs
                 else None
             ),
-=======
-            generated_ids=[generated_ids[i, prompt_length : end_positions[i]].tolist() for i in range(batch_size)],
-            stop_reasons=["stop" if stop_pos[i, 0] >= 0 else "length" for i in range(batch_size)],
-            logprobs=[all_logprobs[i, prompt_length : end_positions[i]].tolist() for i in range(batch_size)],
->>>>>>> c32e88f9
         )