import torch
import logging
import torch.nn as nn
import torch.distributed
import ray
from transformers import AutoTokenizer, AutoConfig
from huggingface_hub import snapshot_download

import asyncio
import os
from typing import List, Dict, Any, Optional
from collections import defaultdict
from tqdm import tqdm
from omegaconf import OmegaConf

from mbridge import AutoBridge
import megatron.core.parallel_state as mpu
from megatron.core.optimizer import DistributedOptimizer
from megatron.core.optimizer_param_scheduler import OptimizerParamScheduler

from skyrl_train.distributed.megatron.optimizer import (
    init_megatron_optim_config,
    get_megatron_optimizer,
    get_megatron_optimizer_param_scheduler,
)
from skyrl_train.distributed.dispatch import MeshRank
from skyrl_train.distributed.megatron.megatron_strategy import MegatronStrategy
from skyrl_train.distributed.megatron.megatron_utils import freeze_moe_router, print_model_size
from skyrl_train.utils.utils import update_model_config, str_to_torch_dtype, get_physical_gpu_id
from skyrl_train.training_batch import TrainingOutputBatch
from skyrl_train.workers.worker_utils import BatchIterator, reduce_metrics
from skyrl_train.workers.worker import (
    PolicyWorkerBase,
    RefWorkerBase,
    CriticWorkerBase,
)
from skyrl_train.workers.megatron.megatron_model_wrapper import MegatronModelWrapper
from skyrl_train.utils.profiler import Profiler


class MegatronWorker:
    def check_te_import(self):
        try:
            import transformer_engine  # noqa: F401
        except ImportError:
            print(">> MEGATRON POLICY WORKER BASE INIT, CHECK TE IMPORT FAILED")
            raise ValueError(
                """
                transformer_engine is required for using the megatron backend.
                For single node training follow the instructions in the pyproject.toml file to install transformer_engine.
                For multi node training, please install transformer_engine in the docker image, and set the PYTHONPATH
                to `/home/ray/anaconda3/lib/python3.12/site-packages` or wherever your base installation of
                transformer_engine lives.
            """
            )

    def init_configs(self, model_path, model_config_kwargs, transformer_config_kwargs, flash_attn=False):
        tokenizer = AutoTokenizer.from_pretrained(model_path, trust_remote_code=True)
        hf_config = AutoConfig.from_pretrained(model_path, trust_remote_code=True)

        override_config_kwargs = {
            "bos_token_id": tokenizer.bos_token_id,
            "eos_token_id": tokenizer.eos_token_id,
            "pad_token_id": tokenizer.pad_token_id,
        }
        override_config_kwargs.update(model_config_kwargs.get("model_config", {}))
        update_model_config(hf_config, override_config_kwargs=override_config_kwargs)

        # if flash_attn is enabled, we use flash attention backend, otherwise fall back to fused attention backend
        transformer_config_kwargs = OmegaConf.to_container(transformer_config_kwargs, resolve=True)
        transformer_config_kwargs["attention_backend"] = "flash" if flash_attn else "fused"

        bridge = AutoBridge.from_config(hf_config)
        bridge.set_extra_args(**transformer_config_kwargs)
        tf_config = bridge.config
        self.bridge = bridge

        self.hf_config = hf_config
        self.strategy.hf_config = hf_config
        self.tf_config = tf_config
        self.tokenizer = tokenizer

    def make_megatron_module(
        self,
        model_config_kwargs: Dict[str, Any],
        wrap_with_ddp: bool = True,
        ddp_config: Optional[Dict[str, Any]] = None,
    ) -> List[nn.Module]:
        """
        Creates a megatron GPTModel (optionally DDP wrapped) using the bridge.
        """
        model = self.bridge.get_model(
            post_model_creation_callbacks=[],  # don't rely on these since we might switch to Megatron-Bridge
            wrap_with_ddp=wrap_with_ddp,
            ddp_config=ddp_config,
        )
        if model_config_kwargs.get("moe_config", {}).get("freeze_moe_router", False):
            freeze_moe_router(model)
        return model

    def forward(self, data):
        """
        Override `Worker.forward` to support passing the full mini batch to the MegatronModelWrapper.forward method.
        """
        # Run in micro batches grouped into a single mini-batch
        micro_bsz = self.cfg.trainer.micro_forward_batch_size_per_gpu
        micro_batches = data.chunk(micro_bsz)

        # Build micro-batch dicts expected by policy.forward_mini_batch
        micro_dicts = []
        device = torch.cuda.current_device()
        for micro in micro_batches:
            micro.to(device)
            sequences = micro["sequences"]
            attention_mask = micro["attention_mask"]
            num_actions = micro.metadata["response_length"]
            position_ids = attention_mask.long().cumsum(-1) - 1
            position_ids.masked_fill_(attention_mask == 0, 0)
            micro_dicts.append(
                {
                    "sequences": sequences,
                    "attention_mask": attention_mask,
                    "position_ids": position_ids,
                    "num_actions": num_actions,
                }
            )

        self.model.eval()
        seq_len = micro_dicts[0]["sequences"].shape[1]
        mbs = micro_dicts[0]["sequences"].shape[0]
        print("!!!!!!!! starting logprobes")
        with torch.no_grad():
            log_probs = self.model.forward(
                micro_batches=micro_dicts,
                seq_len=seq_len,
                micro_batch_size=mbs,
                temperature=self.cfg.generator.sampling_params.temperature,
            )

        print("!!!!!!!! starting logprobes DONE")
        log_probs = log_probs.to("cpu")
        output = TrainingOutputBatch({"output": log_probs})
        output.metadata = data.metadata
        return output

    def save_hf_model(self, export_dir: str, tokenizer):
        # Save model in HuggingFace safetensors format
        self.strategy.save_hf_model(
            self.bridge,
            self.model,
            export_dir,
            tokenizer=tokenizer,
        )


class MegatronPolicyWorkerBase(MegatronWorker, PolicyWorkerBase):
    def __init__(self, **kwargs):
        print(">> MEGATRON POLICY WORKER BASE INIT, JUST CALLING OTHER METHODS")
        super().__init__(**kwargs)
        print(">> MEGATRON POLICY WORKER BASE INIT, CHECK TE IMPORT")
        self.check_te_import()
        print(">> MEGATRON POLICY WORKER BASE INIT, CHECK TE IMPORT DONE")
        self.model: MegatronModelWrapper = None
        self.actor_module: List[nn.Module] = None
        self.scheduler: OptimizerParamScheduler = None
        self.optimizer: DistributedOptimizer = None
        self.profiler: Profiler = None

    def offload_to_cpu(self, pin_memory=True, non_blocking=True, offload_optimizer=True, offload_model=True):
        self._set_numa_affinity(torch.distributed.get_rank() % torch.cuda.device_count())
        self.strategy.offload_to_cpu(
            self.actor_module, self.optimizer, pin_memory, non_blocking, offload_optimizer, offload_model
        )

    def backload_to_gpu(self, non_blocking=True, backload_optimizer=True, backload_model=True):
        self.strategy.backload_to_gpu(
            self.actor_module, self.optimizer, non_blocking, backload_optimizer, backload_model
        )

    def init_worker_process_group(self):
        """
        Override DistributedTorchRayActor.init_worker_process_group to use megatron distributed setup to create the mesh.
        """
        print("????1????")
        print(f">>> MASTER_ADDR={os.environ.get('MASTER_ADDR')}, MASTER_PORT={os.environ.get('MASTER_PORT')}")
        print("is_initialized", torch.distributed.is_initialized())
        try:
            if not torch.distributed.is_initialized():
                torch.distributed.init_process_group(backend="nccl")
        except Exception as e:
            print(f"[init_process_group] Failed with error: {e}")

<<<<<<< HEAD
        print("????2????")
=======
        # Explicitly wrap torch.distributed.broadcast in torch.no_grad() to avoid a warning in Megatron training where the
        # autograd engine tries to track gradients through the default Torch kernel. This fixes a deprecated behaviour in
        # PyTorch, preventing potential silent errors in future versions.

        if not getattr(torch.distributed, "_skyrl_broadcast_no_grad_patched", False):
            _orig_broadcast = torch.distributed.broadcast

            def _broadcast_no_grad(*args, **kwargs):
                with torch.no_grad():
                    return _orig_broadcast(*args, **kwargs)

            torch.distributed.broadcast = _broadcast_no_grad
            torch.distributed._skyrl_broadcast_no_grad_patched = True

>>>>>>> 8c3f93e7
        self.strategy = MegatronStrategy(
            megatron_config=self.cfg.trainer.policy.megatron_config,
            optimizer_config=self.cfg.trainer.policy.optimizer_config,
            seed=self.cfg.trainer.seed,
        )
        print("????3????")
        self.strategy.setup_distributed()

        print("????4????")

        self.mesh_rank = MeshRank(
            dp=mpu.get_data_parallel_rank(),
            sp=mpu.get_context_parallel_rank(),
            tp=mpu.get_tensor_model_parallel_rank(),
            pp=mpu.get_pipeline_model_parallel_rank(),
            world_size=self._world_size,
            dp_size=mpu.get_data_parallel_world_size(),
            pp_size=mpu.get_pipeline_model_parallel_world_size(),
        )

    def init_model(self, model_path, num_training_steps: int = 1e9):
        """
        Initialize the model, optimizer, and scheduler for the policy worker.
        """
        # get hf_config and tf_config
        self.init_configs(
            model_path,
            self.cfg.trainer.policy.megatron_config.model_config_kwargs,
            self.cfg.trainer.policy.megatron_config.transformer_config_kwargs,
            flash_attn=self.cfg.trainer.flash_attn,
        )

        # wrap with DDP for training
        self.actor_module = self.make_megatron_module(
            self.cfg.trainer.policy.megatron_config.model_config_kwargs,
            wrap_with_ddp=True,
            ddp_config=self.cfg.trainer.policy.megatron_config.ddp_config,
        )

        if self._local_rank == 0 and not os.path.exists(
            model_path
        ):  # if not local path, try downloading model weights from huggingface
            snapshot_download(model_path)  # will be no-op if already downloaded
        torch.distributed.barrier()

        # load weights
        # NOTE (erictang000): there is currently a bug in mbridge that causes the model to not load correctly if tie_word_embeddings is set
        # see: https://github.com/NVIDIA/Megatron-LM/issues/533#issuecomment-1760193239
        # this is the case for the Qwen2.5-1.5B and 3B models, but not the 7B model
        self.bridge.load_weights(self.actor_module, model_path)

        if self._rank == 0:
            print_model_size(self.actor_module[0])

        # create profiler
        if self.cfg.trainer.policy.megatron_config.torch_profiler_config.enable:
            self.profiler = Profiler(self.cfg.trainer.policy.megatron_config.torch_profiler_config)

        # create optimizer
        optim_config = init_megatron_optim_config(
            self.cfg.trainer.policy.optimizer_config, self.cfg.trainer.policy.megatron_config.optimizer_config_kwargs
        )
        self.optimizer = get_megatron_optimizer(self.actor_module, optim_config)

        self._normalize_mini_batch_size()

        # create scheduler
        self.scheduler = get_megatron_optimizer_param_scheduler(
            optimizer=self.optimizer,
            config=self.cfg.trainer.policy.optimizer_config,
            num_training_steps=num_training_steps,
        )

        # create worker model
        self.model = MegatronModelWrapper(
            config=self.cfg,
            hf_config=self.hf_config,
            tf_config=self.tf_config,
            actor_module=self.actor_module,
            actor_optimizer=self.optimizer,
            policy_loss_fn=self.policy_loss_fn,
        )

        self.use_cuda_ipc = False
        if self.cfg.generator.weight_sync_backend == "nccl" and self.cfg.trainer.placement.colocate_all:
            self.use_cuda_ipc = True

    def ppo_train(self, train_data) -> "TrainingOutputBatch":
        """
        Overrides `PolicyWorkerBase.ppo_train` for megatron.

        Since we want megatron to handle gradient accumulation over micro batches, we directly pass mini batches into the
        worker MegatronModelWrapper.forward_backward_mini_batch method.
        """
        logger = logging.getLogger(__name__)
        logger.info("[ppo_train][megatron] Start")

        dataloader = BatchIterator(
            train_data, sample_batch_size=self.cfg.trainer.micro_train_batch_size_per_gpu, drop_last=False
        )

        micro_batches_per_mini_batch = (
            self.policy_mini_batch_size_per_gpu // self.cfg.trainer.micro_train_batch_size_per_gpu
        )

        status_list = []
        all_metrics = defaultdict(list)
        policy_update_steps = 0

        if self.profiler is not None:
            self.profiler.start()

        for epoch in range(self.cfg.trainer.update_epochs_per_batch):
            logger.info(f"[ppo_train][megatron] Epoch {epoch + 1}/{self.cfg.trainer.update_epochs_per_batch} start")
            self.optimizer.zero_grad()
            pbar = tqdm(
                dataloader,
                desc=f"Policy Train epoch [{epoch + 1}/{self.cfg.trainer.update_epochs_per_batch}]",
                disable=not self.strategy.is_rank_0(),
            )

            micro_buffer = []
            for local_step, experience in enumerate(pbar):
                experience.to_device(torch.cuda.current_device())
                sequences = experience.sequences
                attention_mask = experience.attention_mask
                position_ids = attention_mask.long().cumsum(-1) - 1
                position_ids.masked_fill_(attention_mask == 0, 0)

                micro_buffer.append(
                    {
                        "sequences": sequences,
                        "attention_mask": attention_mask,
                        "position_ids": position_ids,
                        "num_actions": experience.num_actions,
                        "old_action_log_probs": experience.action_log_probs,
                        "base_action_log_probs": experience.base_action_log_probs,
                        "advantages": experience.advantages,
                        "loss_mask": experience.loss_mask,
                        "rollout_action_logprobs": experience.rollout_logprobs,
                    }
                )

                if len(micro_buffer) == micro_batches_per_mini_batch:
                    # run mini-batch forward-backward and then one optimizer step
                    self.model.train()
                    for chunk in self.actor_module:
                        # if use distributed optimizer, zero grad buffer will be handled by optimizer
                        chunk.zero_grad_buffer()
                    seq_len = micro_buffer[0]["sequences"].shape[1]
                    micro_bsz = micro_buffer[0]["sequences"].shape[0]

                    try:
                        logger.info(
                            f"[ppo_train][megatron] Epoch {epoch + 1} local_step {local_step}: forward_backward start"
                        )
                        metrics_list = self.model.forward_backward_mini_batch(
                            micro_batches=micro_buffer,
                            seq_len=seq_len,
                            micro_batch_size=micro_bsz,
                            temperature=self.cfg.generator.sampling_params.temperature,
                        )

                        grad_norm = self.strategy.optimizer_step(
                            self.optimizer, self.model, self.scheduler, name="actor"
                        )
                        logger.info(
                            f"[ppo_train][megatron] Epoch {epoch + 1} local_step {local_step}: optimizer step passed"
                        )
                    except Exception as e:
                        logger.exception(
                            f"[ppo_train][megatron] Epoch {epoch + 1} local_step {local_step}: step failed with error: {e}"
                        )
                        raise

                    # within a DP group, metrics are already the same across all workers - we then just all reduce across
                    # the whole world size to get the metrics for the global micro batch
                    for i, metrics in enumerate(metrics_list):
                        status = {
                            "policy_loss": metrics["policy_loss"],
                            "policy_lr": self.optimizer.param_groups[0]["lr"],
                            "ppo_clip_ratio": metrics["ppo_clip_ratio"],
                            "policy_entropy": metrics["policy_entropy"],
                        }
                        if self.cfg.trainer.algorithm.use_kl_loss:
                            status["policy_kl"] = metrics["policy_kl"]

                        # Attach grad norm only for the last micro in the mini-batch
                        if i == len(metrics_list) - 1 and grad_norm is not None:
                            status["raw_grad_norm"] = grad_norm

                        # attach response_length
                        status["response_length"] = micro_buffer[i]["num_actions"]

                        status = self.strategy.all_reduce(status)
                        status_list.append(status)
                        for k, v in status.items():
                            all_metrics[k].append(v)

                    short_status = {
                        "pg": status_list[-1]["policy_loss"],
                        "glen": status_list[-1]["response_length"],
                        "policy_lr": status_list[-1]["policy_lr"],
                        "ent": status_list[-1]["policy_entropy"],
                    }
                    if "raw_grad_norm" in status_list[-1]:
                        short_status["grad_norm"] = status_list[-1]["raw_grad_norm"]
                    pbar.set_postfix(short_status)
                    logger.info(
                        f"[ppo_train][megatron] Epoch {epoch + 1} local_step {local_step}: mini-batch passed | {short_status}"
                    )

                    policy_update_steps += 1
                    micro_buffer = []
            logger.info(f"[ppo_train][megatron] Epoch {epoch + 1} end")

            # drop any trailing micros that don't fill a mini-batch (keep behavior consistent)
            micro_buffer = []

        torch.distributed.barrier()
        if self.profiler is not None:
            self.profiler.stop_and_save()
            self.profiler.stop_trace()

        # not needed beyond status logging
        all_metrics.pop("response_length", None)

        status_mean = reduce_metrics(all_metrics)
        status_mean["policy_update_steps"] = policy_update_steps

        output = TrainingOutputBatch()
        output.metadata = {"train_status": status_mean}
        logger.info("[ppo_train][megatron] Completed")
        return output

    async def broadcast_to_inference_engines(self, inference_engine_client):
        use_prefix_cache = self.cfg.generator.enable_prefix_caching
        generator_dtype = str_to_torch_dtype(self.cfg.generator.model_dtype)
        cache_reset_task = None
        if use_prefix_cache and torch.distributed.get_rank() == 0:
            # clear prefix cache
            cache_reset_task = inference_engine_client.reset_prefix_cache()

        torch.cuda.empty_cache()
        per_tensor_param = self.bridge.export_weights(self.actor_module)

        # Non CUDA IPC wt sync
        if not self.use_cuda_ipc:
            for name, param in per_tensor_param:
                if torch.distributed.get_rank() == 0:
                    update_weight_task = asyncio.create_task(
                        inference_engine_client.update_named_weights(
                            {
                                "names": [name],
                                "dtypes": [self.cfg.generator.model_dtype],
                                "shapes": [param.shape],
                            }
                        )
                    )

                def broadcast_param(param):
                    device = torch.cuda.current_device()
                    param = param.to(device, non_blocking=True)
                    param = param.to(generator_dtype)

                    # Broadcast weights from training rank 0 to inference engine ranks via the update group
                    if torch.distributed.get_rank() == 0:
                        torch.distributed.broadcast(param.data, 0, group=self._model_update_group)

                await asyncio.to_thread(broadcast_param, param)
                if torch.distributed.get_rank() == 0:
                    await update_weight_task
                torch.distributed.barrier()
        # CUDA IPC wt sync
        else:
            weights_update_request = {
                "names": [],
                "dtypes": [],
                "shapes": [],
                "extras": [],
            }
            current_size = 0

            for name, param in per_tensor_param:
                # NOTE (erictang000) we do not use bucketed weight updates for megatron here, which means this is not compatible with the FlashRL integration
                # in the future we should improve this to use bucketed weight updates and support FlashRL + megatron for large models
                from torch.multiprocessing.reductions import reduce_tensor

                device = torch.cuda.current_device()
                param = param.to(device, non_blocking=True)
                param = param.to(generator_dtype)
                weight = param.data.clone()
                ipc_handle = reduce_tensor(weight)

                ipc_handle = {get_physical_gpu_id(): ipc_handle}
                ipc_handle_list = [None] * torch.distributed.get_world_size()
                torch.distributed.all_gather_object(ipc_handle_list, ipc_handle)

                if torch.distributed.get_rank() == 0:
                    ipc_handles = {}
                    for d in ipc_handle_list:
                        ipc_handles.update(d)

                    current_size += weight.nbytes
                    weights_update_request["names"].append(name)
                    weights_update_request["dtypes"].append(self.cfg.generator.model_dtype)
                    weights_update_request["shapes"].append(param.shape)
                    weights_update_request["extras"].append({"ipc_handles": ipc_handles})
                    if current_size / (1024**3) > self.cfg.generator.weight_transfer_threshold_cuda_ipc_GB:
                        await inference_engine_client.update_named_weights(weights_update_request)
                        current_size = 0
                        weights_update_request = {
                            "names": [],
                            "dtypes": [],
                            "shapes": [],
                            "extras": [],
                        }
                        # force collect any sent tensors if possible to be memory efficient
                        torch.cuda.ipc_collect()

                torch.distributed.barrier()
                torch.cuda.synchronize()

            if len(weights_update_request["names"]) > 0 and torch.distributed.get_rank() == 0:
                await inference_engine_client.update_named_weights(weights_update_request)
                torch.cuda.ipc_collect()
            torch.distributed.barrier()
            torch.cuda.synchronize()

        if cache_reset_task is not None:
            await cache_reset_task
        torch.cuda.empty_cache()
        torch.distributed.barrier()

    def get_weight_statistics(self):
        """Compute lightweight statistics for model weights"""
        raise NotImplementedError()

    def _set_pad_token_id(self, pad_token_id):
        # this already gets set in the init_model method
        pass


class MegatronRefWorkerBase(MegatronWorker, RefWorkerBase):
    def __init__(self, **kwargs):
        super().__init__(**kwargs)
        self.check_te_import()
        self.model: MegatronModelWrapper = None
        self.actor_module: List[nn.Module] = None

    def offload_to_cpu(self, pin_memory=True, non_blocking=True, **kwargs):
        self._set_numa_affinity(torch.distributed.get_rank() % torch.cuda.device_count())
        self.strategy.offload_to_cpu(self.actor_module, None, pin_memory, non_blocking)

    def backload_to_gpu(self, non_blocking=True, **kwargs):
        self.strategy.backload_to_gpu(self.actor_module, None, non_blocking)

    def init_worker_process_group(self):
        """
        Override DistributedTorchRayActor.init_worker_process_group to use megatron distributed setup to create the mesh.
        """
        if not torch.distributed.is_initialized():
            torch.distributed.init_process_group(backend="nccl")

        self.strategy = MegatronStrategy(
            megatron_config=self.cfg.trainer.ref.megatron_config,
            optimizer_config=None,
            seed=self.cfg.trainer.seed,
        )
        self.strategy.setup_distributed()

        self.mesh_rank = MeshRank(
            dp=mpu.get_data_parallel_rank(),
            sp=mpu.get_context_parallel_rank(),
            tp=mpu.get_tensor_model_parallel_rank(),
            pp=mpu.get_pipeline_model_parallel_rank(),
            world_size=self._world_size,
            dp_size=mpu.get_data_parallel_world_size(),
            pp_size=mpu.get_pipeline_model_parallel_world_size(),
        )

    def init_model(self, model_path, num_training_steps: int = 1e9):
        """
        Initialize the model for the ref worker.
        """
        # get hf_config and tf_config
        self.init_configs(
            model_path,
            self.cfg.trainer.ref.megatron_config.model_config_kwargs,
            self.cfg.trainer.ref.megatron_config.transformer_config_kwargs,
            flash_attn=self.cfg.trainer.flash_attn,
        )

        self.actor_module = self.make_megatron_module(
            self.cfg.trainer.ref.megatron_config.model_config_kwargs, wrap_with_ddp=False, ddp_config=None
        )

        # download model weights from huggingface (need to be done for ref worker as well, else errors when colocate_all=False)
        if self._local_rank == 0 and not os.path.exists(
            model_path
        ):  # if not local path, try downloading model weights from huggingface
            snapshot_download(model_path)  # will be no-op if already downloaded
        torch.distributed.barrier()

        # load weights
        self.bridge.load_weights(self.actor_module, model_path)
        if self._rank == 0:
            print_model_size(self.actor_module[0])

        # create worker model
        self.model = MegatronModelWrapper(
            config=self.cfg, hf_config=self.hf_config, tf_config=self.tf_config, actor_module=self.actor_module
        )

    def get_weight_statistics(self):
        """Compute lightweight statistics for model weights"""
        raise NotImplementedError()

    def _set_pad_token_id(self, pad_token_id):
        # this already gets set in the init_model method
        pass


class MegatronCriticWorkerBase(MegatronWorker, CriticWorkerBase):
    def __init__(self, **kwargs):
        raise NotImplementedError()


PolicyWorker = ray.remote(num_gpus=1)(MegatronPolicyWorkerBase)
RefWorker = ray.remote(num_gpus=1)(MegatronRefWorkerBase)
CriticWorker = ray.remote(num_gpus=1)(MegatronCriticWorkerBase)<|MERGE_RESOLUTION|>--- conflicted
+++ resolved
@@ -181,18 +181,9 @@
         """
         Override DistributedTorchRayActor.init_worker_process_group to use megatron distributed setup to create the mesh.
         """
-        print("????1????")
-        print(f">>> MASTER_ADDR={os.environ.get('MASTER_ADDR')}, MASTER_PORT={os.environ.get('MASTER_PORT')}")
-        print("is_initialized", torch.distributed.is_initialized())
-        try:
-            if not torch.distributed.is_initialized():
-                torch.distributed.init_process_group(backend="nccl")
-        except Exception as e:
-            print(f"[init_process_group] Failed with error: {e}")
-
-<<<<<<< HEAD
-        print("????2????")
-=======
+        if not torch.distributed.is_initialized():
+            torch.distributed.init_process_group(backend="nccl")
+
         # Explicitly wrap torch.distributed.broadcast in torch.no_grad() to avoid a warning in Megatron training where the
         # autograd engine tries to track gradients through the default Torch kernel. This fixes a deprecated behaviour in
         # PyTorch, preventing potential silent errors in future versions.
@@ -207,7 +198,6 @@
             torch.distributed.broadcast = _broadcast_no_grad
             torch.distributed._skyrl_broadcast_no_grad_patched = True
 
->>>>>>> 8c3f93e7
         self.strategy = MegatronStrategy(
             megatron_config=self.cfg.trainer.policy.megatron_config,
             optimizer_config=self.cfg.trainer.policy.optimizer_config,
