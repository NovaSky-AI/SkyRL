import math
from skyrl_train.dataset.replay_buffer import Experience
from typing import List, Dict
from skyrl_train.training_batch import TrainingInputBatch


def reduce_metrics(metrics: Dict[str, List[float]]) -> Dict[str, float]:
    """
    Reduce metrics from a list of entries per key.
    """
    reduced_metrics = dict()
    for k, v in metrics.items():
        assert len(v) > 0, f"No metrics for key {k}"
        assert all(isinstance(x, (int, float)) for x in v), f"Metrics for key {k} are not all numbers"
        reduced_metrics[k] = sum(v) / len(v)
    return reduced_metrics


class BatchIterator:
    """A simple iterator to yield micro batches of data from the training batch."""

    def __init__(self, data: TrainingInputBatch, sample_batch_size: int, drop_last: bool = False):
        self.data = data
        self.sample_batch_size = sample_batch_size
        self.total_batch_size = data.batch_size
        self.drop_last = drop_last
        assert not drop_last, "drop_last is not supported yet"
        num_micro_batches = self.total_batch_size / self.sample_batch_size
        self.num_micro_batches = int(num_micro_batches) if drop_last else math.ceil(num_micro_batches)
        # TODO: switch to tensordict.map_iter if possible
        self._chunks = self.data.chunk(self.sample_batch_size)
        self._iter = iter(self._chunks)

    def __len__(self):
        return self.num_micro_batches

    def __iter__(self):
        return self

    def __next__(self) -> Experience:
        try:
            batch = next(self._iter)
            exp = self.batch_to_experience(batch)
            return exp
        except StopIteration:
            self._iter = iter(self._chunks)
            raise StopIteration

    @staticmethod
    def batch_to_experience(batch: TrainingInputBatch):
        # TODO (sumanthrh): other keys are not permitted right now, can go into info
        # TODO: this conversion is hidden right now, might need to be surfaced in worker explicitly.
        exp = Experience(
            sequences=batch["sequences"],
            action_log_probs=batch["action_log_probs"],
            base_action_log_probs=batch["base_action_log_probs"],
            values=batch["values"],
            returns=batch["returns"],
            advantages=batch["advantages"],
            attention_mask=batch["attention_mask"],
            loss_mask=batch["loss_mask"],
            action_mask=batch["response_mask"],
            num_actions=batch.metadata["response_length"],  # int
<<<<<<< HEAD
            rollout_logprobs=batch["rollout_logprobs"],
=======
            rollout_logprobs=batch["rollout_logprobs"] if "rollout_logprobs" in batch else None,
>>>>>>> 006361f6
            # additional info
            # can be used to log metrics etc for micro-batches in the worker
            info={},
            # propagate metadata as is
            metadata=batch.metadata,
        )
        return exp<|MERGE_RESOLUTION|>--- conflicted
+++ resolved
@@ -61,11 +61,7 @@
             loss_mask=batch["loss_mask"],
             action_mask=batch["response_mask"],
             num_actions=batch.metadata["response_length"],  # int
-<<<<<<< HEAD
-            rollout_logprobs=batch["rollout_logprobs"],
-=======
             rollout_logprobs=batch["rollout_logprobs"] if "rollout_logprobs" in batch else None,
->>>>>>> 006361f6
             # additional info
             # can be used to log metrics etc for micro-batches in the worker
             info={},
