--- conflicted
+++ resolved
@@ -304,64 +304,8 @@
         return output
 
 
-<<<<<<< HEAD
-class FSDPRewardWorkerBase(RewardWorkerBase):
-    def offload_to_cpu(self, pin_memory=True, non_blocking=True):
-        self._set_numa_affinity(torch.distributed.get_rank() % torch.cuda.device_count())
-        self.strategy.offload_to_cpu(self.model, None, pin_memory, non_blocking)
-
-    def backload_to_gpu(self, non_blocking=True):
-        self.strategy.backload_to_gpu(self.model, None, non_blocking)
-
-    def init_model(self, model_path):
-        assert self.cfg.trainer.strategy in ("fsdp", "fsdp2")
-        strategy = FSDPStrategy(
-            fsdp_config=self.cfg.trainer.reward.fsdp_config,
-            fsdp_strategy=self.cfg.trainer.strategy,
-            seed=self.cfg.trainer.seed,
-            micro_train_batch_size_per_gpu=self.cfg.trainer.micro_train_batch_size_per_gpu,
-            train_batch_size=self.cfg.trainer.train_batch_size,
-        )
-        strategy.setup_distributed()
-        self.strategy = strategy
-
-        with torch.device("meta"):
-            AutoModel.from_pretrained(model_path, trust_remote_code=True)
-        model = get_llm_for_sequence_regression(
-            model_path,
-            "reward",
-            normalize_reward=self.cfg.trainer.algorithm.normalize_reward,
-            use_flash_attention_2=self.cfg.trainer.flash_attn,
-            bf16=self.cfg.trainer.bf16,
-            value_head_prefix=self.cfg.trainer.algorithm.value_head_prefix,
-            sequence_parallel_size=self.cfg.trainer.reward.sequence_parallel_size,
-            use_sample_packing=self.cfg.trainer.use_sample_packing,
-        )
-        self._seq_parallel_monkey_patch(model=model, use_parent_class=True)
-
-        self.model = strategy.prepare(model)
-        self.model.eval()
-
-    def forward(
-        self,
-        data: TrainingInputBatch,
-    ) -> TrainingOutputBatch:
-        """Run forward pass on data in inference mode.
-
-        Reshard the model after forward pass to redistribute memory and allow for offloading to cpu.
-        """
-        output = super().forward(data)
-
-        # unshard the root FSDP module (https://pytorch.org/docs/stable/notes/fsdp.html#fsdp-notes)
-        if self._world_size > 1 and fsdp_version(self.model.model) == 1:
-            self.model.model._handle.reshard(True)
-        return output
-
 
 class FSDPRefWorkerBase(RefWorkerBase):
-=======
-class FSDPRefRayActorBase(RefWorkerBase):
->>>>>>> f61d229b
     def offload_to_cpu(self, pin_memory=True, non_blocking=True):
         self._set_numa_affinity(torch.distributed.get_rank() % torch.cuda.device_count())
         self.strategy.offload_to_cpu(self.model, None, pin_memory, non_blocking)
@@ -415,13 +359,6 @@
 
 
 # Ray remote actors
-<<<<<<< HEAD
 PolicyWorker = ray.remote(num_gpus=1)(FSDPPolicyWorkerBase)
 CriticWorker = ray.remote(num_gpus=1)(FSDPCriticWorkerBase)
-RewardWorker = ray.remote(num_gpus=1)(FSDPRewardWorkerBase)
-RefWorker = ray.remote(num_gpus=1)(FSDPRefWorkerBase)
-=======
-PolicyWorker = ray.remote(num_gpus=1)(FSDPPolicyRayActorBase)
-CriticWorker = ray.remote(num_gpus=1)(FSDPCriticRayActorBase)
-RefWorker = ray.remote(num_gpus=1)(FSDPRefRayActorBase)
->>>>>>> f61d229b
+RefWorker = ray.remote(num_gpus=1)(FSDPRefWorkerBase)