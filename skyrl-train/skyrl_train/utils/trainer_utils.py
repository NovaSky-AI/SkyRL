from typing import List, Dict, Any, Union, Callable, Optional, Tuple, TypedDict
from omegaconf import OmegaConf, DictConfig
from enum import Enum
import ray
from skyrl_train.workers.worker import PPORayActorGroup
from ray.util.scheduling_strategies import NodeAffinitySchedulingStrategy
import os
from loguru import logger
import json
import torch
import numpy as np
from collections import defaultdict
from skyrl_train.generators.utils import get_metrics_from_generator_output, concatenate_generator_outputs
from skyrl_train.generators.base import GeneratorOutput
from transformers import AutoTokenizer
from pathlib import Path
from skyrl_train.utils.io import io
from skyrl_train.dataset import PromptDataset
from torchdata.stateful_dataloader import StatefulDataLoader

BasicType = Union[int, float, str, bool, type(None)]

GLOBAL_STEP_PREFIX = "global_step_"


class ResumeMode(Enum):
    NONE = "none"
    LATEST = "latest"
    FROM_PATH = "from_path"

    @classmethod
    def _missing_(cls, value):
        if value is None:
            return cls.NONE
        return super()._missing_(value)


def get_node_ids(
    policy_model: PPORayActorGroup, critic_model: Optional[PPORayActorGroup], ref_model: Optional[PPORayActorGroup]
) -> List[str]:
    """Get the node ids of the policy, critic, and ref models.

    Args:
        policy_model: Policy model actor group
        critic_model: Critic model actor group (Optional)
        ref_model: Ref model actor group (Optional)
    """
    policy_node_ids: List[str] = ray.get(policy_model.async_run_ray_method("pass_through", "get_ray_node_id"))
    if critic_model is not None:
        critic_node_ids: List[str] = ray.get(critic_model.async_run_ray_method("pass_through", "get_ray_node_id"))
    else:
        critic_node_ids = []
    if ref_model is not None:
        ref_node_ids: List[str] = ray.get(ref_model.async_run_ray_method("pass_through", "get_ray_node_id"))
    else:
        ref_node_ids = []

    unique_node_ids = list(set(policy_node_ids + critic_node_ids + ref_node_ids))
    return unique_node_ids


def run_on_each_node(node_ids: List[str], fn: Callable, *args, **kwargs):
    """Simple helper to run a function on each node.

    Args:
        node_ids: List of node ids to run the function on
        fn: Function to run
        *args: Arguments to pass to the function
        **kwargs: Keyword arguments to pass to the function
    """
    node_ids = list(set(node_ids))
    task = ray.remote(num_cpus=0.25)(fn)
    refs = []

    for node_id in node_ids:
        node_task = task.options(
            scheduling_strategy=NodeAffinitySchedulingStrategy(
                node_id=node_id,
                soft=False,
            )
        )
        refs.append(node_task.remote(*args, **kwargs))

    return ray.get(refs)


def extract_step_from_path(path: str) -> int:
    basename = os.path.basename(path)
    if basename.startswith(GLOBAL_STEP_PREFIX):
        return int(basename.split(GLOBAL_STEP_PREFIX)[1])
    return -1


def list_checkpoint_dirs(checkpoint_base_path: str) -> list[str]:
    """
    List all checkpoint directories in the base path.

    Args:
        checkpoint_base_path: Base path where checkpoints are stored

    Returns:
        list[str]: List of checkpoint directory names
    """
    if not io.exists(checkpoint_base_path):
        return []

    try:
        all_items = io.list_dir(checkpoint_base_path)

        # Filter for directories that match the global_step_* pattern
        checkpoint_dirs = []
        for item in all_items:
            # Get just the basename for pattern matching
            basename = os.path.basename(item)
            if basename.startswith("global_step_") and io.isdir(os.path.join(checkpoint_base_path, basename)):
                checkpoint_dirs.append(basename)

        return sorted(checkpoint_dirs)
    except Exception as e:
        logger.warning(f"Failed to list checkpoint directories from {checkpoint_base_path}: {e}")
        return []


def cleanup_old_checkpoints(checkpoint_base_path: str, max_checkpoints: int) -> None:
    """
    Clean up old checkpoints, keeping only the most recent `max_checkpoints` checkpoints.

    Args:
        checkpoint_base_path: Base path where checkpoints are stored
        max_checkpoints: Maximum number of checkpoints to keep
    """
    if max_checkpoints < 0:
        return

    checkpoint_dirs = list_checkpoint_dirs(checkpoint_base_path)

    if len(checkpoint_dirs) <= max_checkpoints:
        return

    # Sort by step number (extract number from global_step_N)
    def extract_step(dirname):
        try:
            return int(dirname.split("global_step_")[1])
        except (IndexError, ValueError):
            return 0

    checkpoint_dirs.sort(key=extract_step)

    # Remove oldest checkpoints
    dirs_to_remove = checkpoint_dirs[:-max_checkpoints] if max_checkpoints > 0 else checkpoint_dirs

    for dir_name in dirs_to_remove:
        full_path = os.path.join(checkpoint_base_path, dir_name)
        try:
            io.remove(full_path)
            step_num = extract_step(dir_name)
            logger.info(f"Cleaned up old checkpoint: global_step_{step_num} at {full_path}")
        except Exception as e:
            logger.warning(f"Failed to remove old checkpoint {full_path}: {e}")


def validate_consistency_for_latest_checkpoint(
    root_ckpt_folder: str, ckpt_iteration: int, checkpoint_path: str, latest_checkpoint_file: str, save_interval: int
):
    """Validate that the checkpoint folder is consistent with the latest checkpoint file.

    Asserts that the folder with the highest global step is the latest checkpoint tracked by `latest_checkpoint_file`.
    Otherwise, the folder state is inconsistent and the user should delete other checkpoints.
    """
    if io.exists(root_ckpt_folder):
        checkpoint_dirs = list_checkpoint_dirs(root_ckpt_folder)
        if checkpoint_dirs:
            global_step_values = [extract_step_from_path(d) for d in checkpoint_dirs]
            max_global_step_in_folder = max(global_step_values)
            # NOTE (sumanthrh): We allow a checkpoint folder to be `save_interval` steps ahead of the latest checkpoint in `latest_checkpoint_file`. This is because the last checkpoint can be an incomplete checkpoint.
            if max_global_step_in_folder - ckpt_iteration > save_interval:
                max_global_step_in_folder_path = os.path.join(
                    root_ckpt_folder, f"{GLOBAL_STEP_PREFIX}{max_global_step_in_folder}"
                )
                raise ValueError(
                    f"Inconsistent checkpoint folder. Latest checkpoint file {latest_checkpoint_file} points to {ckpt_iteration}, but the folder has checkpoints with higher global step - Found global steps {max_global_step_in_folder_path}. This is likely because checkpoint {max_global_step_in_folder_path} was created in a previous run while the latest run is at {checkpoint_path}. Please delete/move checkpoints from older runs and try again."
                )


def sanitize_data_source(data_source: str) -> str:
    """Sanitize data source name for use in file paths."""
    if data_source is None:
        return "unknown"
    return data_source.replace("/", "_")


def calculate_per_dataset_metrics(
    concat_generator_outputs: GeneratorOutput,
    concat_uids: List[str],
    concat_data_sources: List[str],
    n_samples_per_prompt: int,
) -> Dict[str, float]:
    """Calculate metrics per data source."""
    eval_metrics = {}

    # Group indices by data source
    data_source_indices = {}
    for i, data_source in enumerate(concat_data_sources):
        if data_source is None:
            data_source = "unknown"
        if data_source not in data_source_indices:
            data_source_indices[data_source] = []
        data_source_indices[data_source].append(i)

    # Calculate metrics for each data source
    for data_source, indices in data_source_indices.items():
        # Extract subset for this data source
        subset_generator_output = {
            key: [value[i] for i in indices]
            for key, value in concat_generator_outputs.items()
            if isinstance(value, list)
        }
        subset_uids = [concat_uids[i] for i in indices]

        # Calculate metrics for this subset
        avg_score, pass_at_n = get_metrics_from_generator_output(subset_generator_output, subset_uids)

        # Add to eval metrics with proper naming
        sanitized_data_source = sanitize_data_source(data_source)
        eval_metrics[f"eval/{sanitized_data_source}/avg_score"] = avg_score
        eval_metrics[f"eval/{sanitized_data_source}/pass_at_{n_samples_per_prompt}"] = pass_at_n

    return eval_metrics


def dump_per_dataset_eval_results(
    dump_dir_path: Path,
    tokenizer: AutoTokenizer,
    concat_generator_outputs: GeneratorOutput,
    concat_data_sources: List[str],
    concat_all_envs: List[str],
    concat_env_extras: List[Dict[str, Any]],
    eval_metrics: Dict[str, float],
):
    """Dump evaluation results per dataset and overall aggregated results."""

    # Prepare common data
    input_prompts = [tokenizer.decode(prompt) for prompt in concat_generator_outputs["prompt_token_ids"]]
    output_responses = [tokenizer.decode(response) for response in concat_generator_outputs["response_ids"]]

    # Group indices by data source
    data_source_indices = {}
    for i, data_source in enumerate(concat_data_sources):
        if data_source is None:
            data_source = "unknown"
        if data_source not in data_source_indices:
            data_source_indices[data_source] = []
        data_source_indices[data_source].append(i)

    # Dump per-dataset files
    for data_source, indices in data_source_indices.items():
        sanitized_data_source = sanitize_data_source(data_source)
        filename = dump_dir_path / f"{sanitized_data_source}.jsonl"

        with open(filename, "w") as f:
            for i in indices:
                entry = {
                    "input_prompt": input_prompts[i],
                    "output_response": output_responses[i],
                    "score": concat_generator_outputs["rewards"][i],
                    "stop_reason": concat_generator_outputs.get("stop_reasons", [None] * len(input_prompts))[i],
                    "env_class": concat_all_envs[i],
                    "env_extras": concat_env_extras[i],
                    "data_source": data_source,
                }
                f.write(json.dumps(entry, ensure_ascii=False) + "\n")

        logger.info(f"Dumped eval data for {data_source} to {filename}")

    # Dump aggregated results file
    aggregated_filename = dump_dir_path / "aggregated_results.jsonl"
    with open(aggregated_filename, "w") as f:
        f.write(json.dumps(eval_metrics, ensure_ascii=False) + "\n")

    logger.info(f"Dumped aggregated eval metrics to {aggregated_filename}")


class DynamicSamplingState(TypedDict, total=False):
    """Schema for dynamic sampling state dictionary.

    Fields:
        sample_batch_count: Counter for the number of sample batches processed
        collected_generator_output: Accumulated generator output (filter strategy only)
        collected_uids: Accumulated UIDs (filter strategy only)
        num_prompts_in_batch: Number of prompts collected so far (filter strategy only)
    """

    sample_batch_count: int
    collected_generator_output: Optional[GeneratorOutput]
    collected_uids: Optional[List[str]]
    num_prompts_in_batch: Optional[int]


def handle_dynamic_sampling(
    generator_output: GeneratorOutput,
    uids: List[str],
    sampling_config: Dict[str, Any],
    collected_state: Optional[DynamicSamplingState] = None,
) -> Tuple[GeneratorOutput, List[str], bool, Optional[DynamicSamplingState]]:
    """
    Handle dynamic sampling with different strategies (filter, replace).

    filter (used in DAPO) - filter out groups with std == 0 and group size > 1 and resample until we have enough prompts
    replace (used in POLARIS, WebSailor) - replace bad (std == 0) samples with good (std > 0) samples

    Args:
        generator_output: Current batch generator output
        uids: Current batch UIDs
        sampling_config: Configuration dict with sampling parameters
        collected_state: State for accumulating data across batches (for filter strategy)

    Returns:
        Tuple of (processed_generator_output, processed_uids, keep_sampling, updated_state)
    """
    sampling_type = sampling_config.get("type", None)

    if sampling_type is None:
        return generator_output, uids, False, None

    if sampling_type == "replace":
        # For "replace" strategy, the collected state is not used.
        processed_output, processed_uids, keep_sampling = handle_replace_sampling(
            generator_output, uids, sampling_config
        )
        return processed_output, processed_uids, keep_sampling, collected_state
    elif sampling_type == "filter":
        # For filter strategies, accumulate the generator output and UIDs across batches in collected_state if we are sampling repeatedly.
        return handle_filter_sampling(generator_output, uids, sampling_config, collected_state)
    else:
        raise ValueError(f"Invalid dynamic sampling type: {sampling_type}")


def handle_replace_sampling(
    generator_output: GeneratorOutput, uids: List[str], sampling_config: Dict[str, Any]
) -> Tuple[GeneratorOutput, List[str], bool]:
    """
    Handle replace sampling strategy based on POLARIS implementation

    Reference: https://github.com/ChenxinAn-fdu/POLARIS/blob/8c82adb16b8e45c1a34f6d0e23e35deb66dd1ae7/verl/verl/trainer/ppo/ray_trainer.py#L995-L1022.

    Args:
        generator_output: Current batch generator output
        uids: Current batch UIDs
        sampling_config: Configuration dict with sampling parameters
    Returns:
        Tuple of (processed_generator_output, processed_uids, keep_sampling)
    """
    n_samples_per_prompt = sampling_config["n_samples_per_prompt"]
    min_replace_ratio = sampling_config["min_replace_ratio"]

    # Extract rewards and convert to sequence-level if needed
    rewards_list = generator_output["rewards"]
    if rewards_list and isinstance(rewards_list[0], list):
        # Token-level rewards: sum to get sequence rewards
        rewards = np.array([sum(r) for r in rewards_list])
    else:
        rewards = np.array(rewards_list)

    # get mapping of uids to list of indices and metrics
    uid2indices = defaultdict(list)
    uid2metric_vals = defaultdict(list)
    for idx, uid in enumerate(uids):
        uid2indices[uid].append(idx)
        uid2metric_vals[uid].append(rewards[idx])

    # Group by UID and calculate metrics
    uid2metric_std = {}
    for uid, metric_vals in uid2metric_vals.items():
        uid2metric_std[uid] = np.std(metric_vals)

    # Determine good UIDs: those with std > 0 (or group size == 1)
    good_uids = set([uid for uid, std in uid2metric_std.items() if std > 0 or n_samples_per_prompt == 1])
    bad_uids = set([uid for uid, std in uid2metric_std.items() if std == 0 and n_samples_per_prompt > 1])

    logger.info(f"Replace sampling: {len(good_uids)} good UIDs out of {len(uid2metric_vals)} total prompts")

    # Check if we have enough good UIDs (more than min_replace_ratio of the batch)
    if len(good_uids) > len(uid2metric_vals) * min_replace_ratio:
        logger.info("============= Dynamic sampling replace ===========")
        logger.info(f"Number of good prompts: {len(good_uids)}")
        logger.info(f"Number of bad prompts: {len(bad_uids)}")

        # Get good uids to replace the bad uids (length of bad uids)
        replacement_uids = get_bad_sample_replacements(good_uids, bad_uids)  # uids to replace the bad uids
        # get replacement indices
        replacement_indices = []
        for uid in replacement_uids:
            replacement_indices.extend(uid2indices[uid])
        # get bad indices
        bad_indices = []
        for uid in bad_uids:
            bad_indices.extend(uid2indices[uid])

        # Replace bad samples with good ones (modify in place because replacement_idx and bad_idx should not overlap)
        for bad_idx, replacement_idx in zip(bad_indices, replacement_indices):
            generator_output["prompt_token_ids"][bad_idx] = generator_output["prompt_token_ids"][replacement_idx].copy()
            generator_output["response_ids"][bad_idx] = generator_output["response_ids"][replacement_idx].copy()
            replacement_reward = generator_output["rewards"][replacement_idx]
            generator_output["rewards"][bad_idx] = (
                replacement_reward.copy() if isinstance(replacement_reward, list) else replacement_reward
            )
            generator_output["loss_masks"][bad_idx] = generator_output["loss_masks"][replacement_idx].copy()
            if generator_output["stop_reasons"]:
                generator_output["stop_reasons"][bad_idx] = generator_output["stop_reasons"][replacement_idx]

            if generator_output["rollout_logprobs"]:
                generator_output["rollout_logprobs"][bad_idx] = generator_output["rollout_logprobs"][replacement_idx]

        # Update UIDs accordingly
        replaced_uids = uids.copy()
        for bad_idx, replacement_idx in zip(bad_indices, replacement_indices):
            replaced_uids[bad_idx] = uids[replacement_idx]

        logger.info(f"After replacement - Replaced {len(bad_indices) // n_samples_per_prompt} bad prompts")
        logger.info("==================================================")

        return generator_output, replaced_uids, False
    else:
        logger.warning("===================== Warning (Dynamic sampling replace) ====================")
        logger.warning("In this mini-batch, most training samples receive low variance rewards.")
        logger.warning("If you continue to see this warning, please check your data difficulty distribution.")
        logger.warning("==================================================")

        return generator_output, uids, True


def handle_filter_sampling(
    generator_output: GeneratorOutput,
    uids: List[str],
    sampling_config: Dict[str, Any],
    collected_state: DynamicSamplingState,
) -> Tuple[GeneratorOutput, List[str], bool, DynamicSamplingState]:
    """
    Handle filter-based sampling strategy (like DAPO).

    Args:
        generator_output: Current batch generator output
        uids: Current batch UIDs
        sampling_config: Configuration dict with sampling parameters
        collected_state: State for accumulating data across batches

    Returns:
        Tuple of (processed_generator_output, processed_uids, keep_sampling, updated_state)
    """
    target_batch_size = sampling_config["train_batch_size"]
    n_samples_per_prompt = sampling_config["n_samples_per_prompt"]

    # Extract rewards from collected output
    rewards_list = generator_output["rewards"]
    if rewards_list and isinstance(rewards_list[0], list):
        # Token-level rewards: sum to get sequence rewards
        rewards = np.array([sum(r) for r in rewards_list])
    else:
        rewards = np.array(rewards_list)

    # Group by UID and calculate standard deviation
    uid2metric_vals = defaultdict(list)
    for uid, reward in zip(uids, rewards):
        uid2metric_vals[uid].append(reward)

    uid2metric_std = {}
    for uid, metric_vals in uid2metric_vals.items():
        uid2metric_std[uid] = np.std(metric_vals)

    # Filter out groups with std == 0 and group size > 1
    kept_uids = [uid for uid, std in uid2metric_std.items() if std > 0 or n_samples_per_prompt == 1]
    kept_uids_set = set(kept_uids)

    # Filter trajectories based on kept UIDs
    kept_traj_idxs = []
    for idx, traj_uid in enumerate(uids):
        if traj_uid in kept_uids_set:
            kept_traj_idxs.append(idx)

    # Apply filtering to generator output
    filtered_output = filter_generator_output(generator_output, kept_traj_idxs)
    filtered_uids = [uids[idx] for idx in kept_traj_idxs]

    if "collected_generator_output" not in collected_state:
        collected_state.update(
            {
                "collected_generator_output": filtered_output,
                "collected_uids": filtered_uids.copy(),
                "num_prompts_in_batch": len(kept_uids),
            }
        )
    else:
        collected_state["collected_generator_output"] = concatenate_generator_outputs(
            [collected_state["collected_generator_output"], filtered_output]
        )
        collected_state["collected_uids"].extend(filtered_uids)
        collected_state["num_prompts_in_batch"] += len(kept_uids)

    # Check if we have enough prompts
    if collected_state["num_prompts_in_batch"] < target_batch_size:
        logger.info("============= Dynamic sampling filter =============")
        logger.info(f"Dynamic sampling: {collected_state['num_prompts_in_batch']} < {target_batch_size} prompts")
        logger.info(f"Resample batch {collected_state['sample_batch_count']}, continue sampling...")
        logger.info("==================================================")
        return generator_output, uids, True, collected_state
    else:
        logger.info("============= Dynamic sampling filter =============")
        logger.info(
            f"Dynamic sampling: collected {collected_state['num_prompts_in_batch']} >= {target_batch_size} prompts"
        )
        logger.info("==================================================")
        # Truncate to exact batch size if needed
        n_samples_per_prompt = sampling_config.get("n_samples_per_prompt", 1)
        max_trajectories = target_batch_size * n_samples_per_prompt
        final_output = collected_state["collected_generator_output"]
        final_uids = collected_state["collected_uids"]

        if len(final_uids) > max_trajectories:
            final_output = filter_generator_output(final_output, list(range(max_trajectories)))
            final_uids = final_uids[:max_trajectories]

        return final_output, final_uids, False, None


def get_bad_sample_replacements(good_uids: List[str], bad_uids: List[str]) -> List[str]:
    num_replacements = len(bad_uids)
    num_candidates = len(good_uids)

    if num_candidates >= num_replacements:
        perm = np.random.permutation(num_candidates)
        chosen_replacement_uids = np.array(list(good_uids))[perm[:num_replacements]]
    else:
        indices = np.random.randint(low=0, high=num_candidates, size=(num_replacements,))
        chosen_replacement_uids = np.array(list(good_uids))[indices]

    return chosen_replacement_uids


def filter_generator_output(output: GeneratorOutput, kept_indices: List[int]) -> GeneratorOutput:
    """Filter GeneratorOutput based on kept indices."""
    filtered = {
        "prompt_token_ids": [output["prompt_token_ids"][i] for i in kept_indices],
        "response_ids": [output["response_ids"][i] for i in kept_indices],
        "rewards": [output["rewards"][i] for i in kept_indices],
        "loss_masks": [output["loss_masks"][i] for i in kept_indices],
        "stop_reasons": None,
        "rollout_metrics": output.get("rollout_metrics"),
        "rollout_logprobs": (
            [output["rollout_logprobs"][i] for i in kept_indices] if output["rollout_logprobs"] else None
        ),
    }

    if output.get("stop_reasons"):
        filtered["stop_reasons"] = [output["stop_reasons"][i] for i in kept_indices]

    return filtered


<<<<<<< HEAD
def zero_variance_filter(rewards: List[float], uids: List[str]) -> List[int]:
    """
    Given a list of trajectory level rewards and uids, return the indices of the trajectories with non-zero variance rewards.

    Args:
        rewards: List[float]
        uids: List[str]

    Returns:
        List[int]
    """
    # Group by UID and calculate standard deviation
    uid2metric_vals = defaultdict(list)
    for uid, reward in zip(uids, rewards):
        uid2metric_vals[uid].append(reward)

    # Identify UIDs to keep: non-zero variance or singletons
    kept_uids_set = {
        uid for uid, metric_vals in uid2metric_vals.items() if np.std(metric_vals) > 0 or len(metric_vals) == 1
    }

    # Return indices of trajectories with kept UIDs
    return [i for i, uid in enumerate(uids) if uid in kept_uids_set]


def validate_generator_output(input_batch: GeneratorInput, generator_output: GeneratorOutput):
    """Validate the generator output."""
=======
def validate_generator_output(num_prompts: int, generator_output: GeneratorOutput):
    """Validate the generator output.

    Args:
        num_prompts: Number of input prompts used to produce this output.
        generator_output: The generated output batch to validate.
    """
>>>>>>> 6504ab84
    if len(generator_output["response_ids"]) <= 0:
        raise RuntimeError("No outputs generated")

    # check that input prompts, response ids, and prompt token ids are all the same length
    num_responses = len(generator_output["response_ids"])
    num_prompt_tokens = len(generator_output["prompt_token_ids"])
    assert num_prompts == num_responses, f"Mismatch between prompts ({num_prompts}) and responses ({num_responses})"
    assert (
        num_responses == num_prompt_tokens
    ), f"Mismatch between responses ({num_responses}) and prompt_token_ids ({num_prompt_tokens})"

    # make sure all batch elements have the same length as response_ids (which should be non-zero)
    for key in generator_output:
        if isinstance(generator_output[key], list) and key in [
            "response_ids",
            "loss_masks",
            "rewards",
            "rollout_logprobs",
        ]:
            assert len(generator_output[key]) == len(
                generator_output["response_ids"]
            ), f"Generator output {key} length must be equal to response_ids length, got {len(generator_output[key])} and {len(generator_output['response_ids'])}"

    # make sure that each element of response ids and loss masks are all the same length (and token level rewards if used)
    for i, (response_ids, loss_masks, rewards) in enumerate(
        zip(generator_output["response_ids"], generator_output["loss_masks"], generator_output["rewards"])
    ):
        assert len(response_ids) == len(
            loss_masks
        ), f"Response ids and loss masks must have the same length, for sample {i} got {len(response_ids)} and {len(loss_masks)}"
        if isinstance(rewards, list):
            assert len(rewards) == len(
                response_ids
            ), f"Token rewards and response ids must have the same length, for sample {i} got {len(rewards)} and {len(response_ids)}"

        if generator_output["rollout_logprobs"]:
            assert len(response_ids) == len(
                generator_output["rollout_logprobs"][i]
            ), f"Response ids and rollout logprobs must have the same length, for sample {i} got {len(response_ids)} and {len(generator_output['rollout_logprobs'][i])}"

    # loss masks should be non-zero for at least one element for trainer
    if np.concatenate(generator_output["loss_masks"]).sum() == 0:
        logger.warning("All outputs are loss masked, which may lead to NaN loss, please check your generation logic!!")

    # check that the rewards are either List[float-like] or List[List[float-like]]
    rewards = generator_output["rewards"]
    if isinstance(rewards[0], list):
        assert all(
            isinstance(reward, list) for reward in rewards
        ), "rewards must be `List[float]` or `List[List[float]]`"
    else:
        assert all(
            not isinstance(reward, list) for reward in rewards
        ), "rewards must be `List[float]` or `List[List[float]]`"


def build_dataloader(
    cfg: DictConfig, dataset: PromptDataset, is_train=True, is_fully_async=False
) -> StatefulDataLoader:
    """
    Build the dataloader for the training or evaluation dataset.

    Args:
        cfg: Config object
        dataset: Dataset object
        is_train: Whether to build the dataloader for training or evaluation
        is_fully_async: If is_train, whether to build the dataloader for fully async training, which
            mainly makes the batch size 1.
    """
    # prepare dataloader
    batch_size = cfg.trainer.train_batch_size if is_train else cfg.trainer.eval_batch_size

    # Seed the dataloader for reproducibility.
    seeded_generator = torch.Generator()
    seeded_generator.manual_seed(cfg.trainer.seed)

    dataloader = StatefulDataLoader(
        dataset,
        batch_size=batch_size if not is_fully_async else 1,
        shuffle=True if is_train else False,
        collate_fn=dataset.collate_fn,
        # TODO(Charlie): debug why inference http endpoint is slow when num_workers is 8
        num_workers=0 if cfg.generator.enable_http_endpoint else 8,
        drop_last=True if is_train else False,
        generator=seeded_generator,
    )
    if is_train:
        if not is_fully_async:
            logger.info(f"Total steps: {len(dataloader) * cfg.trainer.epochs}")
        else:
            logger.info(f"Total steps: {len(dataloader) // cfg.trainer.train_batch_size * cfg.trainer.epochs}")
    else:
        logger.info(f"Validation set size: {len(dataloader)}")

    return dataloader


def get_rope_scaling_config(trainer_cfg: DictConfig) -> dict[str, Any]:
    if "rope_scaling" not in trainer_cfg:
        return {}
    if trainer_cfg.rope_scaling is None:
        return None
    return OmegaConf.to_container(trainer_cfg.rope_scaling)


def get_rope_theta_config(trainer_cfg: DictConfig) -> int | None:
    if "rope_theta" not in trainer_cfg:
        return None
    return trainer_cfg.rope_theta<|MERGE_RESOLUTION|>--- conflicted
+++ resolved
@@ -556,7 +556,6 @@
     return filtered
 
 
-<<<<<<< HEAD
 def zero_variance_filter(rewards: List[float], uids: List[str]) -> List[int]:
     """
     Given a list of trajectory level rewards and uids, return the indices of the trajectories with non-zero variance rewards.
@@ -582,9 +581,6 @@
     return [i for i, uid in enumerate(uids) if uid in kept_uids_set]
 
 
-def validate_generator_output(input_batch: GeneratorInput, generator_output: GeneratorOutput):
-    """Validate the generator output."""
-=======
 def validate_generator_output(num_prompts: int, generator_output: GeneratorOutput):
     """Validate the generator output.
 
@@ -592,7 +588,6 @@
         num_prompts: Number of input prompts used to produce this output.
         generator_output: The generated output batch to validate.
     """
->>>>>>> 6504ab84
     if len(generator_output["response_ids"]) <= 0:
         raise RuntimeError("No outputs generated")
 
