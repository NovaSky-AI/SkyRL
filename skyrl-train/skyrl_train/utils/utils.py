import os
import time
import sys
import logging
import math

import ray
import torch
from loguru import logger
from omegaconf import DictConfig, OmegaConf
from ray.util.placement_group import (
    placement_group,
    PlacementGroupSchedulingStrategy,
    PlacementGroup,
    placement_group_table,
)

from .constants import SKYRL_LD_LIBRARY_PATH_EXPORT, SKYRL_RAY_PG_TIMEOUT_IN_S, SKYRL_PYTHONPATH_EXPORT


class Timer:
    def __init__(self, message, update_dict=None):
        self.message = message
        self.update_dict = update_dict

    def __enter__(self):
        self.start_time = time.time()
        logger.opt(depth=1).info(f"Started: '{self.message}'")
        return self

    def __exit__(self, exc_type, exc_val, exc_tb):
        logger.opt(depth=1).info(f"Finished: '{self.message}', time cost: {time.time() - self.start_time:.2f}s")
        if self.update_dict is not None:
            self.update_dict[self.message] = self.update_dict.get(self.message, 0.0) + time.time() - self.start_time

    async def __aenter__(self):
        self.start_time = time.time()
        logger.opt(depth=1).info(f"Started: '{self.message}'")
        return self

    async def __aexit__(self, exc_type, exc_val, exc_tb):
        logger.opt(depth=1).info(f"Finished: '{self.message}', time cost: {time.time() - self.start_time:.2f}s")
        if self.update_dict is not None:
            self.update_dict[self.message] = self.update_dict.get(self.message, 0.0) + time.time() - self.start_time


def validate_batch_sizes(cfg: DictConfig):
    """
    Validate configured batch sizes.

    Explanation of how batching operates:
    1. Each prompt in train_batch_size creates `n_samples_per_prompt` total samples.
    2. During training, these samples are split across data parallel (DP) workers, making the effective per-GPU batch size: `train_batch_size * n_samples_per_prompt / dp_size`.
    3. Mini batches are similarly normalized to per-gpu mini batches with size: `mini_batch_size * n_samples_per_prompt / dp_size`.
    4. Per-gpu train batch size must be divisble by per-gpu mini batch size, otherwise the last mini batch will be incomplete.
    5. Per-gpu mini batch size must be divisible by per-gpu micro batch size, otherwise the last micro batch will be incomplete.
    """
    assert cfg.trainer.train_batch_size >= cfg.trainer.policy_mini_batch_size
    assert cfg.trainer.policy_mini_batch_size > 0, "policy_mini_batch_size must be greater than 0"
    if cfg.trainer.critic.model.path is not None:
        assert cfg.trainer.train_batch_size >= cfg.trainer.critic_mini_batch_size
        assert cfg.trainer.critic_mini_batch_size > 0, "critic_mini_batch_size must be greater than 0"
    assert cfg.trainer.micro_train_batch_size_per_gpu > 0, "micro_train_batch_size_per_gpu must be greater than 0"
    assert cfg.trainer.micro_forward_batch_size_per_gpu > 0, "micro_forward_batch_size_per_gpu must be greater than 0"

    # Validate policy mini batch size
    policy_world_size = cfg.trainer.placement.policy_num_nodes * cfg.trainer.placement.policy_num_gpus_per_node

    if cfg.trainer.strategy == "megatron":
        pp = cfg.trainer.policy.megatron_config.pipeline_model_parallel_size
        cp = cfg.trainer.policy.megatron_config.context_parallel_size
        tp = cfg.trainer.policy.megatron_config.tensor_model_parallel_size
<<<<<<< HEAD
        ep = cfg.trainer.policy.megatron_config.expert_model_parallel_size
        etp = cfg.trainer.policy.megatron_config.expert_tensor_parallel_size
        assert pp * cp * tp == pp * ep * etp, (
            f"Invalid Megatron parallelism: (pp * cp * tp)={pp * cp * tp} != (pp * ep * etp)={pp * ep * etp}. "
            "Please ensure that pipeline_model_parallel_size * context_parallel_size * tensor_model_parallel_size "
            "equals pipeline_model_parallel_size * expert_model_parallel_size * expert_tensor_parallel_size."
=======
        assert policy_world_size % (pp * cp * tp) == 0, (
            f"policy_world_size {policy_world_size} should be divisible by (pp * cp * tp) {pp * cp * tp}. "
            "This ensures that the data parallel size is an integer."
>>>>>>> 1b3cbf0a
        )
        policy_dp_size = policy_world_size // (pp * cp * tp)
    else:
        policy_dp_size = policy_world_size // cfg.trainer.policy.sequence_parallel_size

    assert (
        cfg.trainer.train_batch_size % cfg.trainer.policy_mini_batch_size == 0
    ), f"train_batch_size {cfg.trainer.train_batch_size} should be divisible by policy_mini_batch_size {cfg.trainer.policy_mini_batch_size}"
    policy_mini_batch_size_per_gpu = (
        cfg.trainer.policy_mini_batch_size * cfg.generator.n_samples_per_prompt // policy_dp_size
    )
    assert policy_mini_batch_size_per_gpu > 0, (
        f"Invalid policy_mini_batch_size_per_gpu: {policy_mini_batch_size_per_gpu}. "
        f"mini_batch_size={cfg.trainer.policy_mini_batch_size}, "
        f"n_samples_per_prompt={cfg.generator.n_samples_per_prompt}, "
        f"dp_size={policy_dp_size}"
    )
    assert (
        policy_mini_batch_size_per_gpu % cfg.trainer.micro_train_batch_size_per_gpu == 0
    ), f"normalized policy_mini_batch_size_per_gpu {policy_mini_batch_size_per_gpu} should be divisible by micro_train_batch_size_per_gpu {cfg.trainer.micro_train_batch_size_per_gpu}"
    assert (
        policy_mini_batch_size_per_gpu // cfg.trainer.micro_train_batch_size_per_gpu > 0
    ), f"normalized policy_mini_batch_size_per_gpu {policy_mini_batch_size_per_gpu} should be larger than micro_train_batch_size_per_gpu {cfg.trainer.micro_train_batch_size_per_gpu}"
    policy_train_batch_size_per_gpu = (
        cfg.trainer.train_batch_size * cfg.generator.n_samples_per_prompt // policy_dp_size
    )

    # `train_batch_size_per_gpu` should be divisible by `policy_mini_batch_size_per_gpu`
    assert (
        policy_train_batch_size_per_gpu % policy_mini_batch_size_per_gpu == 0
    ), f"normalized policy_train_batch_size_per_gpu (train_batch_size * n_samples_per_prompt // policy_dp_size) {policy_train_batch_size_per_gpu} should be divisible by policy_mini_batch_size_per_gpu (policy_mini_batch_size * n_samples_per_prompt // policy_dp_size) {policy_mini_batch_size_per_gpu}"

    # Validate critic mini batch size
    critic_world_size = cfg.trainer.placement.critic_num_nodes * cfg.trainer.placement.critic_num_gpus_per_node
    critic_dp_size = critic_world_size // cfg.trainer.critic.sequence_parallel_size

    if cfg.trainer.critic.model.path is not None:
        assert (
            cfg.trainer.train_batch_size % cfg.trainer.critic_mini_batch_size == 0
        ), f"train_batch_size {cfg.trainer.train_batch_size} should be divisible by critic_mini_batch_size {cfg.trainer.critic_mini_batch_size}"
        critic_mini_batch_size_per_gpu = (
            cfg.trainer.critic_mini_batch_size * cfg.generator.n_samples_per_prompt // critic_dp_size
        )
        assert critic_mini_batch_size_per_gpu > 0, (
            f"Invalid critic_mini_batch_size_per_gpu: {critic_mini_batch_size_per_gpu}. "
            f"mini_batch_size={cfg.trainer.critic_mini_batch_size}, "
            f"n_samples_per_prompt={cfg.generator.n_samples_per_prompt}, "
            f"dp_size={critic_dp_size}"
        )
        assert (
            critic_mini_batch_size_per_gpu % cfg.trainer.micro_train_batch_size_per_gpu == 0
        ), f"normalized critic_mini_batch_size_per_gpu {critic_mini_batch_size_per_gpu} should be divisible by micro_train_batch_size_per_gpu {cfg.trainer.micro_train_batch_size_per_gpu}"
        assert (
            critic_mini_batch_size_per_gpu // cfg.trainer.micro_train_batch_size_per_gpu > 0
        ), f"normalized critic_mini_batch_size_per_gpu {critic_mini_batch_size_per_gpu} should be larger than micro_train_batch_size_per_gpu {cfg.trainer.micro_train_batch_size_per_gpu}"
        critic_train_batch_size_per_gpu = (
            cfg.trainer.train_batch_size * cfg.generator.n_samples_per_prompt // critic_dp_size
        )
        assert (
            critic_train_batch_size_per_gpu % critic_mini_batch_size_per_gpu == 0
        ), f"normalized critic_train_batch_size_per_gpu (train_batch_size * n_samples_per_prompt // critic_dp_size) {critic_train_batch_size_per_gpu} should be divisible by critic_mini_batch_size_per_gpu (critic_mini_batch_size * n_samples_per_prompt // critic_dp_size) {critic_mini_batch_size_per_gpu}"

    # Validate training batch size is larger than the least common multiple of the DP sizes of policy (and ref if used).
    lcm_dp_size = policy_dp_size

    use_ref_model = cfg.trainer.algorithm.use_kl_loss or cfg.trainer.algorithm.use_kl_in_reward
    if use_ref_model:
        ref_world_size = cfg.trainer.placement.ref_num_nodes * cfg.trainer.placement.ref_num_gpus_per_node
        if cfg.trainer.strategy == "megatron":
            pp = cfg.trainer.ref.megatron_config.pipeline_model_parallel_size
            cp = cfg.trainer.ref.megatron_config.context_parallel_size
            tp = cfg.trainer.ref.megatron_config.tensor_model_parallel_size
<<<<<<< HEAD
            ep = cfg.trainer.ref.megatron_config.expert_model_parallel_size
            etp = cfg.trainer.ref.megatron_config.expert_tensor_parallel_size
            assert pp * cp * tp == pp * ep * etp, (
                f"Invalid Megatron parallelism: (pp * cp * tp)={pp * cp * tp} != (pp * ep * etp)={pp * ep * etp}. "
                "Please ensure that pipeline_model_parallel_size * context_parallel_size * tensor_model_parallel_size "
                "equals pipeline_model_parallel_size * expert_model_parallel_size * expert_tensor_parallel_size."
=======
            assert ref_world_size % (pp * cp * tp) == 0, (
                f"ref_world_size {ref_world_size} should be divisible by (pp * cp * tp) {pp * cp * tp}. "
                "This ensures that the data parallel size is an integer."
>>>>>>> 1b3cbf0a
            )
            ref_dp_size = ref_world_size // (pp * cp * tp)
        else:
            ref_dp_size = ref_world_size // cfg.trainer.ref.sequence_parallel_size
        lcm_dp_size = math.lcm(lcm_dp_size, ref_dp_size)

    assert cfg.trainer.train_batch_size >= lcm_dp_size, (
        f"train_batch_size ({cfg.trainer.train_batch_size}) should be larger than or equal to the least common multiple of the data parallel sizes of the enabled models: "
        f"policy_dp_size={policy_dp_size}, "
        f"ref_dp_size={ref_dp_size if use_ref_model else 'None'}, "
        f"lcm_dp_size={lcm_dp_size}"
    )


def validate_megatron_cfg(cfg: DictConfig):
    # not yet supported + tested features
    assert cfg.generator.weight_sync_backend == "nccl", "only nccl is supported for megatron weight sync"
    assert cfg.generator.backend == "vllm", "only vllm is supported for with megatron"
    assert cfg.trainer.placement.colocate_all, "only colocate_all=True is supported for megatron training"
    assert cfg.trainer.critic.model.path is None, "only GRPO training is currently supported for megatron"

    if cfg.trainer.flash_attn:
        import flash_attn

        version = flash_attn.__version__
        if version > "2.7.4.post1":
            raise ValueError("flash_attn <= 2.7.4.post1 is required for using the megatron backend with flash_attn")

    worker_configs = [(cfg.trainer.policy, "policy"), (cfg.trainer.ref, "ref")]
    for config, worker_type in worker_configs:
        # context, expert, and expert tensor parallel are not yet supported for megatron
        if config.megatron_config.context_parallel_size > 1:
            assert cfg.trainer.use_sample_packing, "context parallel is only supported with sample packing"
        # check that sequence parallel is not configured outside of megatron
        assert (
            config.sequence_parallel_size == 1
        ), f"found {worker_type}.sequence_parallel_size={config.sequence_parallel_size}, ulysses style sequence parallel is not supported for megatron"


def validate_cfg(cfg: DictConfig):

    # Validate generation config separately
    validate_generator_cfg(cfg)

    from .ppo_utils import AdvantageEstimatorRegistry, PolicyLossRegistry

    assert (
        cfg.trainer.sequence_parallel_backend == "ulysses"
    ), f"only ulysses is supported as of now, got {cfg.trainer.sequence_parallel_backend}"

    # if advantage estimator is GAE, then critic path should be provided
    if cfg.trainer.algorithm.advantage_estimator == "gae":
        assert (
            cfg.trainer.critic.model.path
        ), "`trainer.critic.model.path` should be provided for PPO training, got `None`"

    assert not (
        cfg.trainer.algorithm.use_kl_in_reward and cfg.trainer.algorithm.use_kl_loss
    ), "use_kl_in_reward and use_kl_loss should be mutually exclusive"

    if cfg.trainer.strategy in ("fsdp", "fsdp2"):
        assert not (
            cfg.trainer.policy.fsdp_config.cpu_offload and cfg.trainer.strategy == "fsdp"
        ), "fwd pass cpu offloading is not supported for FSDP1 policy worker, use FSDP2 instead"
        assert not (
            cfg.trainer.critic.fsdp_config.cpu_offload and cfg.trainer.strategy == "fsdp"
        ), "fwd pass cpu offloading is not supported for FSDP1 critic worker, use FSDP2 instead"

    if cfg.trainer.strategy == "deepspeed":
        assert (
            cfg.trainer.policy.deepspeed_config.zero_optimization.stage == 3
        ), "only deepspeed stage 3 is currently supported!"

    validate_batch_sizes(cfg)

    if cfg.trainer.max_ckpts_to_keep == 0:
        raise ValueError(
            "`max_ckpts_to_keep` must be greater than 0 to keep the last N checkpoints or negative to keep all checkpoints"
        )

    assert (
        cfg.trainer.algorithm.policy_loss_type in PolicyLossRegistry.list_available()
    ), f"invalid policy_loss_type: {cfg.trainer.algorithm.policy_loss_type}. Must be one of {PolicyLossRegistry.list_available()}"

    assert (
        cfg.trainer.algorithm.advantage_estimator in AdvantageEstimatorRegistry.list_available()
    ), f"invalid advantage_estimator: {cfg.trainer.algorithm.advantage_estimator}. Must be one of {AdvantageEstimatorRegistry.list_available()}"

    assert cfg.trainer.algorithm.loss_reduction in (
        "token_mean",
        "sequence_mean",
        "seq_mean_token_sum_norm",
    ), f"invalid loss_reduction: {cfg.trainer.algorithm.loss_reduction}. Must be one of `['token_mean', 'sequence_mean', 'seq_mean_token_sum_norm']`"

    # add field to algorithm config needed for loss functions
    # create a new config to make it modifiable
    algorithm_config = OmegaConf.create(cfg.trainer.algorithm)
    # NOTE (erictang000): this is the max sequence length including the prompt, since max response length
    # per batch can be variable based on the prompt length. This is used to normalize the loss for
    # seq_mean_token_sum_norm loss reduction. Potentially revisit this if we update to use a
    # fixed max response budget.
    algorithm_config.max_seq_len = cfg.generator.max_input_length + cfg.generator.sampling_params.max_generate_length

    # TODO (erictang000): remove these after deprecation period
    if algorithm_config.use_abs_kl:
        logger.warning("`use_abs_kl` will be deprecated, overriding to use `kl_estimator_type='abs'` instead")
        algorithm_config.kl_estimator_type = "abs"
    elif algorithm_config.use_kl_estimator_k3:
        logger.warning("`use_kl_estimator_k3` will be deprecated, overriding to use `kl_estimator_type='k3'` instead")
        algorithm_config.kl_estimator_type = "k3"
    cfg.trainer.algorithm = algorithm_config

    if cfg.trainer.strategy == "deepspeed" and not (
        cfg.trainer.policy.optimizer_config.offload_after_step
        and cfg.trainer.critic.optimizer_config.offload_after_step
    ):
        raise ValueError(
            "`offload_after_step=False` is not supported for DeepSpeed, please set `offload_after_step` to `true` for both policy and critic"
        )

    if cfg.trainer.algorithm.use_tis:
        if cfg.trainer.algorithm.tis_imp_ratio_cap <= 0:
            raise ValueError(
                f"If `trainer.algorithm.use_tis` is `True` then `cfg.trainer.algorithm.tis_imp_ratio_cap` should be > 0, got {cfg.trainer.algorithm.tis_imp_ratio_cap }"
            )
        if cfg.generator.sampling_params.logprobs is None:
            logger.warning(
                "`generator.sampling_params.logprobs` is `None` but `trainer.algorithm.use_tis` is `True`. Setting `logprobs` to `True`."
            )
            # just set to 0 for better user exp
            cfg.generator.sampling_params.logprobs = 0

        if cfg.generator.backend == "sglang":
            raise NotImplementedError("`trainer.algorithm.use_tis` doesn't support Sglang backend, please use vLLM")

        if not cfg.generator.batched:
            raise ValueError(
                "Gneration with `trainer.algorithm.use_tis` needs to be batched with only single turn generation"
            )

    if cfg.trainer.policy.model.lora.rank > 0:
        # LoRA enabled
        # Right now: assert generator backend must be vllm, training backend must be fsdp/fsdp2
        assert cfg.generator.backend == "vllm", "LoRA enabled requires vLLM backend"
        assert cfg.trainer.strategy in ("fsdp", "fsdp2"), "LoRA enabled requires fsdp/fsdp2 training backend"

    # Validate placement
    if cfg.trainer.placement.colocate_all:
        num_policy_gpus = cfg.trainer.placement.policy_num_gpus_per_node * cfg.trainer.placement.policy_num_nodes
        num_rollout_gpus = (
            cfg.generator.num_inference_engines
            * cfg.generator.inference_engine_tensor_parallel_size
            * cfg.generator.inference_engine_data_parallel_size
        )
        assert (
            num_policy_gpus == num_rollout_gpus
        ), f"num_policy_gpus ({num_policy_gpus}) and num_rollout_gpus ({num_rollout_gpus}) must be the same when colocating all models"
    else:
        use_ref_model = cfg.trainer.algorithm.use_kl_loss or cfg.trainer.algorithm.use_kl_in_reward
        if cfg.trainer.placement.colocate_policy_ref and use_ref_model:
            assert (
                cfg.trainer.placement.policy_num_nodes == cfg.trainer.placement.ref_num_nodes
            ), f"policy_num_nodes ({cfg.trainer.placement.policy_num_nodes}) and ref_num_nodes ({cfg.trainer.placement.ref_num_nodes}) must be the same when colocate policy and ref model."
            assert (
                cfg.trainer.placement.policy_num_gpus_per_node == cfg.trainer.placement.ref_num_gpus_per_node
            ), f"policy_num_gpus_per_node ({cfg.trainer.placement.policy_num_gpus_per_node}) and ref_num_gpus_per_node ({cfg.trainer.placement.ref_num_gpus_per_node}) must be the same when colocate policy and ref model."


def validate_generator_cfg(cfg: DictConfig):
    """Validates the correctness of generator-related config.

    Args:
        cfg (DictConfig): config to validate

    Raises:
        NotImplementedError: if feature is not supported, such as sglang for multiturn generation
        ValueError: when cfg.generator.sampling_params.logprobs > 0
    """

    if cfg.generator.max_turns == 1:
        assert (
            cfg.generator.max_input_length == cfg.trainer.max_prompt_length
        ), "generator.max_input_length should be set equal to trainer.max_prompt_length for single-turn generation"
    else:
        assert (
            cfg.generator.max_input_length >= cfg.trainer.max_prompt_length
        ), "generator.max_input_length should be set greater than or equal to trainer.max_prompt_length for multi-turn generation"

    if not cfg.generator.run_engines_locally:
        assert cfg.generator.num_inference_engines == len(
            cfg.generator.remote_inference_engine_urls
        ), "num_inference_engines should be equal to the number of remote_inference_engine_urls"

    if not cfg.generator.async_engine and cfg.generator.backend == "vllm":
        assert (
            cfg.generator.batched
        ), "if we are using the offline vLLM engine, we need to put generator in batched mode for faster generation"

    # TODO(tgriggs): use a more modular config validation
    if cfg.trainer.logger == "wandb":
        assert os.environ.get("WANDB_API_KEY"), "`WANDB_API_KEY` is required for `wandb` logger"

    if cfg.generator.override_existing_update_group == "auto":
        if cfg.generator.backend == "vllm" and not cfg.generator.run_engines_locally:
            # remote engines can be launched separately so we `enable` by default
            cfg.generator.override_existing_update_group = "enable"
        else:
            # for local engines or sglang, we disable
            cfg.generator.override_existing_update_group = "disable"

    # TODO: fix once we support these features with SGLang
    if cfg.generator.backend == "sglang" and cfg.generator.run_engines_locally:
        assert cfg.generator.inference_engine_tensor_parallel_size == 1, (
            "As of now, We do not support tensor parallel inference engine with SGLang when running engines locally. "
            "Please set `inference_engine_tensor_parallel_size` to 1."
        )

    if cfg.generator.backend == "sglang" and not cfg.generator.use_conversation_multi_turn:
        raise NotImplementedError("`use_conversation_multi_turn=False` is not supported for SGLang backend")

    if cfg.generator.sampling_params.logprobs is not None:
        assert isinstance(cfg.generator.sampling_params.logprobs, int)
        if cfg.generator.sampling_params.logprobs > 0:
            raise ValueError(
                f"`logprobs` if set should be 0 i.e only for the chosen token, got {cfg.generator.sampling_params.logprobs}"
            )
        if not cfg.generator.batched:
            raise NotImplementedError(
                "Async generation with `generator.batched=false` doesn't support `sampling_params.logprobs`"
            )
        if not cfg.generator.run_engines_locally:
            raise NotImplementedError("Remote inference mode doesn't support `sampling_params.logprobs`")

    if cfg.trainer.strategy == "megatron":
        validate_megatron_cfg(cfg)
    if cfg.generator.backend == "sglang":
        # Some sampling parameters are not supported in SGLang when `skip_tokenizer_init` is True.
        if cfg.generator.sampling_params.stop is not None or cfg.generator.eval_sampling_params.stop is not None:
            raise ValueError(
                "`sampling_params.stop` and `eval_sampling_params.stop` are not supported for SGLang backend "
                "since we always set `skip_tokenizer_init` to True. If you have to use these parameters, you can switch to vLLM. "
                "See this issue for more: https://github.com/sgl-project/sglang/issues/9039#issuecomment-3218331087"
            )
        if "min_new_tokens" in cfg.generator.sampling_params or "min_new_tokens" in cfg.generator.eval_sampling_params:
            raise ValueError(
                "`sampling_params.min_new_tokens` and `eval_sampling_params.min_new_tokens` are not "
                "supported for SGLang backend since we always set `skip_tokenizer_init` to True. "
                "If you have to use these parameters, you can switch to vLLM. "
                "See this issue for more: https://github.com/sgl-project/sglang/issues/9039#issuecomment-3218331087"
            )

    if cfg.generator.use_conversation_multi_turn:
        if (
            cfg.generator.sampling_params.stop is not None or cfg.generator.eval_sampling_params.stop is not None
        ) and not cfg.generator.append_eos_token_after_stop_str_in_multi_turn:
            logger.warning(
                "WARNING: `sampling_params.stop` and `eval_sampling_params.stop` are specified and we "
                "are using multi-turn generation. You might want to set `append_eos_token_after_stop_str_in_multi_turn` "
                "to `True` to append tokenizer.eos_token_id to the assistant-generated response to match the chat template."
            )

    if cfg.generator.enable_http_endpoint:
        if cfg.generator.backend == "sglang":
            # TODO(Charlie): sglang_server.py not supported for /chat/completion yet because we have
            # skip_tokenizer_init=True in engine creation. Fix by getting tokens via return logprobs
            # instead. sglang_engine.py not supported yet because we still need to figure out how
            # to make SGLang Python engine take OAI request.
            raise ValueError(
                'generator.enable_http_endpoint is not supported for SGLang backend yet. Please set generator.backend="vllm".'
            )
        if not cfg.generator.async_engine:
            raise ValueError("generator.async_engine must be True when generator.enable_http_endpoint==True.")

    # Validate inference engine parallelism.
    ep_size = cfg.generator.inference_engine_expert_parallel_size
    dp_size = cfg.generator.inference_engine_data_parallel_size
    tp_size = cfg.generator.inference_engine_tensor_parallel_size
    if cfg.generator.backend == "sglang":
        assert dp_size == 1, "Inference data parallelism is not yet supported for SGLang backend."
        assert ep_size == 1, "Inference expert parallelism is not yet supported for SGLang backend."
    if ep_size > 1:
        assert dp_size * tp_size == ep_size, (
            f"If inference expert parallel is enabled, data parallel size * tensor parallel size must equal expert parallel size. "
            f"Got dp_size={dp_size}, tp_size={tp_size}, ep_size={ep_size}"
        )


@ray.remote
def get_all_env_variables():
    import os

    return os.environ


def ray_noset_visible_devices(env_vars=os.environ):
    # Refer to
    # https://github.com/ray-project/ray/blob/161849364a784442cc659fb9780f1a6adee85fce/python/ray/_private/accelerators/nvidia_gpu.py#L95-L96
    # https://github.com/ray-project/ray/blob/161849364a784442cc659fb9780f1a6adee85fce/python/ray/_private/accelerators/amd_gpu.py#L102-L103
    # https://github.com/ray-project/ray/blob/3b9e729f6a669ffd85190f901f5e262af79771b0/python/ray/_private/accelerators/amd_gpu.py#L114-L115
    # https://github.com/ray-project/ray/blob/161849364a784442cc659fb9780f1a6adee85fce/python/ray/_private/accelerators/npu.py#L94-L95
    # https://github.com/ray-project/ray/blob/161849364a784442cc659fb9780f1a6adee85fce/python/ray/_private/accelerators/hpu.py#L116-L117
    # https://github.com/ray-project/ray/blob/161849364a784442cc659fb9780f1a6adee85fce/python/ray/_private/accelerators/neuron.py#L108-L109
    # https://github.com/ray-project/ray/blob/161849364a784442cc659fb9780f1a6adee85fce/python/ray/_private/accelerators/tpu.py#L171-L172
    # https://github.com/ray-project/ray/blob/161849364a784442cc659fb9780f1a6adee85fce/python/ray/_private/accelerators/intel_gpu.py#L97-L98
    NOSET_VISIBLE_DEVICES_ENV_VARS_LIST = [
        "RAY_EXPERIMENTAL_NOSET_CUDA_VISIBLE_DEVICES",
        "RAY_EXPERIMENTAL_NOSET_ROCR_VISIBLE_DEVICES",
        "RAY_EXPERIMENTAL_NOSET_HIP_VISIBLE_DEVICES",
        "RAY_EXPERIMENTAL_NOSET_ASCEND_RT_VISIBLE_DEVICES",
        "RAY_EXPERIMENTAL_NOSET_HABANA_VISIBLE_MODULES",
        "RAY_EXPERIMENTAL_NOSET_NEURON_RT_VISIBLE_CORES",
        "RAY_EXPERIMENTAL_NOSET_TPU_VISIBLE_CHIPS",
        "RAY_EXPERIMENTAL_NOSET_ONEAPI_DEVICE_SELECTOR",
    ]
    return any(env_vars.get(env_var) for env_var in NOSET_VISIBLE_DEVICES_ENV_VARS_LIST)


def get_physical_gpu_id():
    import torch

    device = torch.cuda.current_device()
    props = torch.cuda.get_device_properties(device)
    return str(props.uuid)


def prepare_runtime_environment(cfg: DictConfig) -> dict[str, str]:
    """
    Prepare environment variables for Ray runtime environment.

    Args:
        cfg: Training config

    Returns:
        Dict[str, str]: Environment variables to be used in Ray runtime environment
    """
    # TODO(sumanthrh): introduce a debug mode and add debugging flags like `CUDA_LAUNCH_BLOCKING` here
    env_vars = {}

    # NOTE (charlie): See https://github.com/vllm-project/vllm/blob/c6b0a7d3ba03ca414be1174e9bd86a97191b7090/vllm/worker/worker_base.py#L445
    # and https://docs.vllm.ai/en/v0.9.2/usage/troubleshooting.html?h=nccl_cumem_enable#known-issues
    # Same for SGLang as we set `NCCL_CUMEM_ENABLE` to 0 in `sglang_engine.py`'s _patched_set_envs_and_config
    if cfg.generator.weight_sync_backend == "nccl":
        env_vars["NCCL_CUMEM_ENABLE"] = "0"

    if cfg.trainer.strategy == "megatron":
        # useful when tp > 1 (and thus megatron sequence_parallel is enabled)
        # see: https://github.com/NVIDIA/Megatron-LM/issues/533#issuecomment-1760193239
        env_vars["CUDA_DEVICE_MAX_CONNECTIONS"] = "1"
        if cfg.trainer.flash_attn:
            # disable fused attention for megatron with flash_attn (otherwise flash_attn choice is overridden in TransformerEngine for Hopper+ devices)
            # https://github.com/NVIDIA/TransformerEngine/blob/release_v2.5/transformer_engine/pytorch/attention/dot_product_attention/utils.py#L916
            env_vars["NVTE_FUSED_ATTN"] = "0"

    if cfg.generator.backend == "vllm":
        env_vars["VLLM_ALLOW_RUNTIME_LORA_UPDATING"] = "true"

        # NOTE (sumanthrh): In vllm >= 0.9.0, we need to explicitly allow for serialization via pickle for collective RPCs.
        # During weight transfer, we use IPC handles, which contains a `function` object and requires pickling.
        env_vars["VLLM_ALLOW_INSECURE_SERIALIZATION"] = "1"

        # NOTE (sumanthrh): In vLLM >= 0.9.0, we've observed compilatiion failures with torch compile. removing the compilation directory and trying
        # again does not fix the issue. Temporarily we disable compilation cache, which seems to fix the issue.
        # This should not have any effect on performance - compilation will still happen, it's just not cached
        # TODO (sumanthrh): remove this once vLLM fixes the issue
        env_vars["VLLM_DISABLE_COMPILE_CACHE"] = "1"

        if not os.environ.get("VLLM_USE_V1", False):
            logger.info(
                "`VLLM_USE_V1` is not specified, setting `VLLM_USE_V1` to 1. To override, set `VLLM_USE_V1` explicitly"
            )
            env_vars["VLLM_USE_V1"] = "1"
            env_vars["VLLM_ENABLE_V1_MULTIPROCESSING"] = "0"

    # Use max of available GPU counts, defaulting to 1 if none found
    gpu_counts = []
    if hasattr(cfg.generator, "inference_engine_tensor_parallel_size"):
        gpu_counts.append(cfg.generator.inference_engine_tensor_parallel_size)
    if hasattr(cfg, "trainer") and hasattr(cfg.trainer, "placement"):
        placement = cfg.trainer.placement
        gpu_counts.extend(
            [
                placement.policy_num_gpus_per_node,
                placement.critic_num_gpus_per_node,
                placement.ref_num_gpus_per_node,
            ]
        )
    max_num_gpus_per_node = max(gpu_counts) if gpu_counts else 1
    if not peer_access_supported(max_num_gpus_per_node=max_num_gpus_per_node):
        logger.info("Peer access is not supported on this node type, disabling NCCL P2P and SHM")
        env_vars["NCCL_P2P_DISABLE"] = "1"
        env_vars["NCCL_SHM_DISABLE"] = "1"

    # TODO: this can be removed if we standardize on env files.
    # But it's helpful for a quickstart
    if os.environ.get("WANDB_API_KEY"):
        logger.info("Exporting wandb api key to ray runtime env")
        env_vars["WANDB_API_KEY"] = os.environ["WANDB_API_KEY"]

    if os.environ.get("MLFLOW_TRACKING_URI"):
        logger.info("Exporting mlflow tracking uri to ray runtime env")
        env_vars["MLFLOW_TRACKING_URI"] = os.environ["MLFLOW_TRACKING_URI"]

    if os.environ.get("MLFLOW_TRACKING_TOKEN"):
        logger.info("Exporting mlflow tracking token to ray runtime env")
        env_vars["MLFLOW_TRACKING_TOKEN"] = os.environ["MLFLOW_TRACKING_TOKEN"]

    if SKYRL_LD_LIBRARY_PATH_EXPORT:
        # export `LD_LIBRARY_PATH` to ray runtime env.
        # For some reason the `LD_LIBRARY_PATH` is not exported to the worker with .env file.
        logger.info(f"Exporting `LD_LIBRARY_PATH` to ray runtime env: {os.environ['LD_LIBRARY_PATH']}")
        env_vars["LD_LIBRARY_PATH"] = os.environ["LD_LIBRARY_PATH"]

    if SKYRL_PYTHONPATH_EXPORT:
        # allow pythonpath to be updated as a fall back for deps that are not shipped with UV
        # this is useful for dependencies that are baked into the docker image but that we don't want to ship + rebuild with UV (i.e. TransformerEngine)
        # see https://github.com/ray-project/ray/issues/56697 for why this is needed
        # note that this could potentially cause unexpected issues if there are overlapping installations between the base image
        # and the pyproject.toml file - to resolve these, make sure to specify exact versions of dependencies in the pyproject.toml
        logger.info(f"Exporting `PYTHONPATH` to ray runtime env: {os.environ['PYTHONPATH']}")
        env_vars["PYTHONPATH"] = os.environ["PYTHONPATH"]

    return env_vars


def configure_ray_worker_logging() -> None:
    """
    In Ray workers, stderr/stdout are not TTYs, so Loguru disables color.
    This method forces color and formatting (e.g., bold) and routes stdlib `logging`
    through Loguru so third-party logs match formatting
    """
    # 1) Loguru formatting (force colors)
    logger.remove()
    logger.level("INFO", color="<bold><green>")
    logger.add(
        sys.stderr,
        colorize=True,  # keep ANSI even without a TTY
        enqueue=True,
        backtrace=False,
        diagnose=False,
        format="<green>{time:YYYY-MM-DD HH:mm:ss.SSS}</green> | "
        "<level>{level: <8}</level> | "
        "<cyan>{name}</cyan>:<cyan>{function}</cyan>:<cyan>{line}</cyan> - "
        "<level>{message}</level>",
    )

    # 2) Route stdlib logging -> Loguru (so vLLM/transformers/etc. are formatted)
    class _InterceptHandler(logging.Handler):
        def emit(self, record: logging.LogRecord) -> None:
            try:
                level = logger.level(record.levelname).name
            except ValueError:
                level = record.levelno
            logger.opt(depth=6, exception=record.exc_info).log(level, record.getMessage())

    logging.root.handlers = [_InterceptHandler()]
    level_name = os.getenv("LOG_LEVEL", "INFO").upper()
    level = getattr(logging, level_name, logging.INFO)
    logging.root.setLevel(level)


def initialize_ray(cfg: DictConfig):
    """
    Initialize Ray cluster with prepared runtime environment.

    Args:
        cfg: Training config
    """
    from .ppo_utils import (
        sync_registries,
    )

    env_vars = prepare_runtime_environment(cfg)
    ray.init(runtime_env={"env_vars": env_vars})

    # create the named ray actors for the registries to make available to all workers
    sync_registries()


def get_ray_pg_ready_with_timeout(pg: PlacementGroup, timeout: int = 60):
    try:
        ray.get(pg.ready(), timeout=timeout)
    except Exception as e:
        # Extract resource demands from the placement group
        bundles = pg.bundle_specs
        total_gpus = sum(bundle.get("GPU", 0) for bundle in bundles)
        total_cpus = sum(bundle.get("CPU", 0) for bundle in bundles)

        raise RuntimeError(
            f"Failed to create placement group with {len(bundles)} bundles "
            f"(requiring {total_gpus} GPUs, {total_cpus} CPUs total) in {timeout} seconds. "
            f"This might indicate insufficient GPU resources.\n"
            f"Error: {e}"
        )


@ray.remote(num_gpus=1)
class InfoActor:
    def get_gpu_id(self):
        return ray.get_gpu_ids()[0]


def get_reordered_bundle_indices(pg: PlacementGroup):
    pg_data = placement_group_table(pg)
    num_bundles = len(pg_data["bundles"])
    bundle_to_node_ids = pg_data["bundles_to_node_id"]

    # use info actor to get the GPU id
    info_actors = []
    for i in range(num_bundles):
        info_actors.append(
            InfoActor.options(
                num_cpus=0.01,  # set both num_cpus and num_gpus to be small values to enable assignment in colocated case
                num_gpus=0.01,
                resources=None,
                scheduling_strategy=PlacementGroupSchedulingStrategy(
                    placement_group=pg,
                    placement_group_bundle_index=i,
                ),
            ).remote()
        )

    gpu_ids = ray.get([actor.get_gpu_id.remote() for actor in info_actors])
    for actor in info_actors:
        ray.kill(actor)

    # original index, node_id, gpu_id
    bundle_infos = [(i, bundle_to_node_ids[i], gpu_ids[i]) for i in range(num_bundles)]
    pg_reordered_bundle_indices = [
        bundle_info[0] for bundle_info in sorted(bundle_infos, key=lambda x: (x[1], x[2]))
    ]  # sort by node_id, then gpu_id
    return pg_reordered_bundle_indices


# NOTE (sumanthrh): For SGLang, the string representations here should also match those used by (and supported by) SGLang.
# This is because we do not control the update weight implementation with SGLang backend.
# With VLLM, we use a custom Worker extension to have a custom update weight implementation.
def torch_dtype_to_str(dtype: torch.dtype) -> str:
    if dtype == torch.bfloat16:
        return "bfloat16"
    elif dtype == torch.float16:
        return "float16"
    elif dtype == torch.float32:
        return "float32"
    else:
        return str(dtype)


def str_to_torch_dtype(dtype: str) -> torch.dtype:
    if dtype == "bfloat16":
        return torch.bfloat16
    elif dtype == "float16":
        return torch.float16
    elif dtype == "float32":
        return torch.float32
    else:
        return torch.dtype(dtype)


def format_gib(mem_bytes: int) -> str:
    return f"{mem_bytes / (1024 ** 3):.2f} GiB"


def print_mem(tag: str, mem: dict):
    logger.info(
        f"{tag} - Allocated: {format_gib(mem['allocated'])}, "
        f"Reserved: {format_gib(mem['reserved'])}, "
        f"Free: {format_gib(mem['free'])}, "
        f"Total: {format_gib(mem['total'])}"
    )


def run_p2p_access_check():
    device_count = torch.cuda.device_count()
    if device_count < 2:
        return False

    # Check P2P access between all GPU pairs
    for i in range(device_count):
        for j in range(device_count):
            if i != j:
                # This checks if device i can access device j's memory
                can_access = torch.cuda.can_device_access_peer(i, j)
                if not can_access:
                    return False

    return True


def peer_access_supported(max_num_gpus_per_node: int):
    # whatever the max num gpus per node is, we can check p2p access if there are at least 2 GPUs
    # if max is 1, p2p access is not supported
    if max_num_gpus_per_node <= 1:
        return False

    if not torch.cuda.is_available():
        # we are on cpu head node, so we need to check P2P access on a node with 2 GPUs
        ray.init()
        pg = placement_group([{"CPU": 1, "GPU": 2}], strategy="PACK")
        get_ray_pg_ready_with_timeout(pg, timeout=SKYRL_RAY_PG_TIMEOUT_IN_S)
        result = ray.get(
            ray.remote(num_gpus=2, scheduling_strategy=PlacementGroupSchedulingStrategy(pg))(
                run_p2p_access_check
            ).remote()
        )
        ray.shutdown()
        return result
    else:
        return run_p2p_access_check()


def update_model_config(module_config, override_config_kwargs):
    """Update the module config with the override_config_kwargs.
    Args:
        module_config: The module config from Huggingface Transformers.
        override_config_kwargs: The kwargs to override the module config.
    """
    for key, val in override_config_kwargs.items():
        if isinstance(val, dict):
            update_model_config(getattr(module_config, key), val)
        else:
            setattr(module_config, key, val)<|MERGE_RESOLUTION|>--- conflicted
+++ resolved
@@ -70,18 +70,9 @@
         pp = cfg.trainer.policy.megatron_config.pipeline_model_parallel_size
         cp = cfg.trainer.policy.megatron_config.context_parallel_size
         tp = cfg.trainer.policy.megatron_config.tensor_model_parallel_size
-<<<<<<< HEAD
-        ep = cfg.trainer.policy.megatron_config.expert_model_parallel_size
-        etp = cfg.trainer.policy.megatron_config.expert_tensor_parallel_size
-        assert pp * cp * tp == pp * ep * etp, (
-            f"Invalid Megatron parallelism: (pp * cp * tp)={pp * cp * tp} != (pp * ep * etp)={pp * ep * etp}. "
-            "Please ensure that pipeline_model_parallel_size * context_parallel_size * tensor_model_parallel_size "
-            "equals pipeline_model_parallel_size * expert_model_parallel_size * expert_tensor_parallel_size."
-=======
         assert policy_world_size % (pp * cp * tp) == 0, (
             f"policy_world_size {policy_world_size} should be divisible by (pp * cp * tp) {pp * cp * tp}. "
             "This ensures that the data parallel size is an integer."
->>>>>>> 1b3cbf0a
         )
         policy_dp_size = policy_world_size // (pp * cp * tp)
     else:
@@ -154,18 +145,9 @@
             pp = cfg.trainer.ref.megatron_config.pipeline_model_parallel_size
             cp = cfg.trainer.ref.megatron_config.context_parallel_size
             tp = cfg.trainer.ref.megatron_config.tensor_model_parallel_size
-<<<<<<< HEAD
-            ep = cfg.trainer.ref.megatron_config.expert_model_parallel_size
-            etp = cfg.trainer.ref.megatron_config.expert_tensor_parallel_size
-            assert pp * cp * tp == pp * ep * etp, (
-                f"Invalid Megatron parallelism: (pp * cp * tp)={pp * cp * tp} != (pp * ep * etp)={pp * ep * etp}. "
-                "Please ensure that pipeline_model_parallel_size * context_parallel_size * tensor_model_parallel_size "
-                "equals pipeline_model_parallel_size * expert_model_parallel_size * expert_tensor_parallel_size."
-=======
             assert ref_world_size % (pp * cp * tp) == 0, (
                 f"ref_world_size {ref_world_size} should be divisible by (pp * cp * tp) {pp * cp * tp}. "
                 "This ensures that the data parallel size is an integer."
->>>>>>> 1b3cbf0a
             )
             ref_dp_size = ref_world_size // (pp * cp * tp)
         else:
