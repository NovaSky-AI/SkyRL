--- conflicted
+++ resolved
@@ -307,13 +307,6 @@
     return str(props.uuid)
 
 
-<<<<<<< HEAD
-def initialize_ray(cfg: DictConfig):
-    from .ppo_utils import (
-        sync_registries,
-    )
-
-=======
 def prepare_runtime_environment(cfg: DictConfig) -> dict[str, str]:
     """
     Prepare environment variables for Ray runtime environment.
@@ -324,7 +317,6 @@
     Returns:
         Dict[str, str]: Environment variables to be used in Ray runtime environment
     """
->>>>>>> c1f63768
     # TODO(sumanthrh): introduce a debug mode and add debugging flags like `CUDA_LAUNCH_BLOCKING` here
     env_vars = {}
 
@@ -402,6 +394,10 @@
     Args:
         cfg: Training config
     """
+    from .ppo_utils import (
+        sync_registries,
+    )
+
     env_vars = prepare_runtime_environment(cfg)
     ray.init(runtime_env={"env_vars": env_vars})
 
