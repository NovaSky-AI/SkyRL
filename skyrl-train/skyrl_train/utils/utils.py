import os
import time
import sys
import logging
import math

import ray
import torch
from loguru import logger
from omegaconf import DictConfig, OmegaConf
from ray.util.placement_group import (
    placement_group,
    PlacementGroupSchedulingStrategy,
    PlacementGroup,
    placement_group_table,
)

from .constants import SKYRL_LD_LIBRARY_PATH_EXPORT, SKYRL_RAY_PG_TIMEOUT_IN_S, SKYRL_PYTHONPATH_EXPORT


class Timer:
    def __init__(self, message, update_dict=None):
        self.message = message
        self.update_dict = update_dict

    def __enter__(self):
        self.start_time = time.time()
        logger.opt(depth=1).info(f"Started: '{self.message}'")
        return self

    def __exit__(self, exc_type, exc_val, exc_tb):
        logger.opt(depth=1).info(f"Finished: '{self.message}', time cost: {time.time() - self.start_time:.2f}s")
        if self.update_dict is not None:
            self.update_dict[self.message] = self.update_dict.get(self.message, 0.0) + time.time() - self.start_time

    async def __aenter__(self):
        self.start_time = time.time()
        logger.opt(depth=1).info(f"Started: '{self.message}'")
        return self

    async def __aexit__(self, exc_type, exc_val, exc_tb):
        logger.opt(depth=1).info(f"Finished: '{self.message}', time cost: {time.time() - self.start_time:.2f}s")
        if self.update_dict is not None:
            self.update_dict[self.message] = self.update_dict.get(self.message, 0.0) + time.time() - self.start_time


def validate_batch_sizes(cfg: DictConfig):
    """
    Validate configured batch sizes.

    Explanation of how batching operates:
    1. Each prompt in train_batch_size creates `n_samples_per_prompt` total samples.
    2. During training, these samples are split across data parallel (DP) workers, making the effective per-GPU batch size: `train_batch_size * n_samples_per_prompt / dp_size`.
    3. Mini batches are similarly normalized to per-gpu mini batches with size: `mini_batch_size * n_samples_per_prompt / dp_size`.
    4. Per-gpu train batch size must be divisble by per-gpu mini batch size, otherwise the last mini batch will be incomplete.
    5. Per-gpu mini batch size must be divisible by per-gpu micro batch size, otherwise the last micro batch will be incomplete.
    """
    assert cfg.trainer.train_batch_size >= cfg.trainer.policy_mini_batch_size
    assert cfg.trainer.policy_mini_batch_size > 0, "policy_mini_batch_size must be greater than 0"
    if cfg.trainer.critic.model.path is not None:
        assert cfg.trainer.train_batch_size >= cfg.trainer.critic_mini_batch_size
        assert cfg.trainer.critic_mini_batch_size > 0, "critic_mini_batch_size must be greater than 0"
    assert cfg.trainer.micro_train_batch_size_per_gpu > 0, "micro_train_batch_size_per_gpu must be greater than 0"
    assert cfg.trainer.micro_forward_batch_size_per_gpu > 0, "micro_forward_batch_size_per_gpu must be greater than 0"

    # Validate policy mini batch size
    policy_world_size = cfg.trainer.placement.policy_num_nodes * cfg.trainer.placement.policy_num_gpus_per_node

    if cfg.trainer.strategy == "megatron":
        pp = cfg.trainer.policy.megatron_config.pipeline_model_parallel_size
        cp = cfg.trainer.policy.megatron_config.context_parallel_size
        tp = cfg.trainer.policy.megatron_config.tensor_model_parallel_size
        assert policy_world_size % (pp * cp * tp) == 0, (
            f"policy_world_size {policy_world_size} should be divisible by (pp * cp * tp) {pp * cp * tp}. "
            "This ensures that the data parallel size is an integer."
        )
        policy_dp_size = policy_world_size // (pp * cp * tp)
    else:
        policy_dp_size = policy_world_size // cfg.trainer.policy.sequence_parallel_size

    assert (
        cfg.trainer.train_batch_size % cfg.trainer.policy_mini_batch_size == 0
    ), f"train_batch_size {cfg.trainer.train_batch_size} should be divisible by policy_mini_batch_size {cfg.trainer.policy_mini_batch_size}"
    policy_mini_batch_size_per_gpu = (
        cfg.trainer.policy_mini_batch_size * cfg.generator.n_samples_per_prompt // policy_dp_size
    )
    assert policy_mini_batch_size_per_gpu > 0, (
        f"Invalid policy_mini_batch_size_per_gpu: {policy_mini_batch_size_per_gpu}. "
        f"mini_batch_size={cfg.trainer.policy_mini_batch_size}, "
        f"n_samples_per_prompt={cfg.generator.n_samples_per_prompt}, "
        f"dp_size={policy_dp_size}"
    )
    assert (
        policy_mini_batch_size_per_gpu % cfg.trainer.micro_train_batch_size_per_gpu == 0
    ), f"normalized policy_mini_batch_size_per_gpu {policy_mini_batch_size_per_gpu} should be divisible by micro_train_batch_size_per_gpu {cfg.trainer.micro_train_batch_size_per_gpu}"
    assert (
        policy_mini_batch_size_per_gpu // cfg.trainer.micro_train_batch_size_per_gpu > 0
    ), f"normalized policy_mini_batch_size_per_gpu {policy_mini_batch_size_per_gpu} should be larger than micro_train_batch_size_per_gpu {cfg.trainer.micro_train_batch_size_per_gpu}"
    policy_train_batch_size_per_gpu = (
        cfg.trainer.train_batch_size * cfg.generator.n_samples_per_prompt // policy_dp_size
    )

    # `train_batch_size_per_gpu` should be divisible by `policy_mini_batch_size_per_gpu`
    assert (
        policy_train_batch_size_per_gpu % policy_mini_batch_size_per_gpu == 0
    ), f"normalized policy_train_batch_size_per_gpu (train_batch_size * n_samples_per_prompt // policy_dp_size) {policy_train_batch_size_per_gpu} should be divisible by policy_mini_batch_size_per_gpu (policy_mini_batch_size * n_samples_per_prompt // policy_dp_size) {policy_mini_batch_size_per_gpu}"

    # Validate critic mini batch size
    critic_world_size = cfg.trainer.placement.critic_num_nodes * cfg.trainer.placement.critic_num_gpus_per_node
    critic_dp_size = critic_world_size // cfg.trainer.critic.sequence_parallel_size

    if cfg.trainer.critic.model.path is not None:
        assert (
            cfg.trainer.train_batch_size % cfg.trainer.critic_mini_batch_size == 0
        ), f"train_batch_size {cfg.trainer.train_batch_size} should be divisible by critic_mini_batch_size {cfg.trainer.critic_mini_batch_size}"
        critic_mini_batch_size_per_gpu = (
            cfg.trainer.critic_mini_batch_size * cfg.generator.n_samples_per_prompt // critic_dp_size
        )
        assert critic_mini_batch_size_per_gpu > 0, (
            f"Invalid critic_mini_batch_size_per_gpu: {critic_mini_batch_size_per_gpu}. "
            f"mini_batch_size={cfg.trainer.critic_mini_batch_size}, "
            f"n_samples_per_prompt={cfg.generator.n_samples_per_prompt}, "
            f"dp_size={critic_dp_size}"
        )
        assert (
            critic_mini_batch_size_per_gpu % cfg.trainer.micro_train_batch_size_per_gpu == 0
        ), f"normalized critic_mini_batch_size_per_gpu {critic_mini_batch_size_per_gpu} should be divisible by micro_train_batch_size_per_gpu {cfg.trainer.micro_train_batch_size_per_gpu}"
        assert (
            critic_mini_batch_size_per_gpu // cfg.trainer.micro_train_batch_size_per_gpu > 0
        ), f"normalized critic_mini_batch_size_per_gpu {critic_mini_batch_size_per_gpu} should be larger than micro_train_batch_size_per_gpu {cfg.trainer.micro_train_batch_size_per_gpu}"
        critic_train_batch_size_per_gpu = (
            cfg.trainer.train_batch_size * cfg.generator.n_samples_per_prompt // critic_dp_size
        )
        assert (
            critic_train_batch_size_per_gpu % critic_mini_batch_size_per_gpu == 0
        ), f"normalized critic_train_batch_size_per_gpu (train_batch_size * n_samples_per_prompt // critic_dp_size) {critic_train_batch_size_per_gpu} should be divisible by critic_mini_batch_size_per_gpu (critic_mini_batch_size * n_samples_per_prompt // critic_dp_size) {critic_mini_batch_size_per_gpu}"

    # Validate training batch size is larger than the least common multiple of the DP sizes of policy (and ref if used).
    lcm_dp_size = policy_dp_size

    use_ref_model = cfg.trainer.algorithm.use_kl_loss or cfg.trainer.algorithm.use_kl_in_reward
    if use_ref_model:
        ref_world_size = cfg.trainer.placement.ref_num_nodes * cfg.trainer.placement.ref_num_gpus_per_node
        if cfg.trainer.strategy == "megatron":
            pp = cfg.trainer.ref.megatron_config.pipeline_model_parallel_size
            cp = cfg.trainer.ref.megatron_config.context_parallel_size
            tp = cfg.trainer.ref.megatron_config.tensor_model_parallel_size
            assert ref_world_size % (pp * cp * tp) == 0, (
                f"ref_world_size {ref_world_size} should be divisible by (pp * cp * tp) {pp * cp * tp}. "
                "This ensures that the data parallel size is an integer."
            )
            ref_dp_size = ref_world_size // (pp * cp * tp)
        else:
            ref_dp_size = ref_world_size // cfg.trainer.ref.sequence_parallel_size
        lcm_dp_size = math.lcm(lcm_dp_size, ref_dp_size)

    assert cfg.trainer.train_batch_size >= lcm_dp_size, (
        f"train_batch_size ({cfg.trainer.train_batch_size}) should be larger than or equal to the least common multiple of the data parallel sizes of the enabled models: "
        f"policy_dp_size={policy_dp_size}, "
        f"ref_dp_size={ref_dp_size if use_ref_model else 'None'}, "
        f"lcm_dp_size={lcm_dp_size}"
    )


def validate_megatron_cfg(cfg: DictConfig):
    # not yet supported + tested features
    assert cfg.generator.weight_sync_backend == "nccl", "only nccl is supported for megatron weight sync"
    assert cfg.generator.backend == "vllm", "only vllm is supported for with megatron"
    assert cfg.trainer.placement.colocate_all, "only colocate_all=True is supported for megatron training"
    assert cfg.trainer.critic.model.path is None, "only GRPO training is currently supported for megatron"

    if cfg.trainer.flash_attn:
        import flash_attn

        version = flash_attn.__version__
        if version > "2.7.4.post1":
            raise ValueError("flash_attn <= 2.7.4.post1 is required for using the megatron backend with flash_attn")

    worker_configs = [(cfg.trainer.policy, "policy"), (cfg.trainer.ref, "ref")]
    for config, worker_type in worker_configs:
        # context, expert, and expert tensor parallel are not yet supported for megatron
        if config.megatron_config.context_parallel_size > 1:
            assert cfg.trainer.use_sample_packing, "context parallel is only supported with sample packing"
        # check that sequence parallel is not configured outside of megatron
        assert (
            config.sequence_parallel_size == 1
        ), f"found {worker_type}.sequence_parallel_size={config.sequence_parallel_size}, ulysses style sequence parallel is not supported for megatron"


def validate_cfg(cfg: DictConfig):

    # Validate generation config separately
    validate_generator_cfg(cfg)

    from .ppo_utils import AdvantageEstimatorRegistry, PolicyLossRegistry

    assert (
        cfg.trainer.sequence_parallel_backend == "ulysses"
    ), f"only ulysses is supported as of now, got {cfg.trainer.sequence_parallel_backend}"

    # if advantage estimator is GAE, then critic path should be provided
    if cfg.trainer.algorithm.advantage_estimator == "gae":
        assert (
            cfg.trainer.critic.model.path
        ), "`trainer.critic.model.path` should be provided for PPO training, got `None`"

    assert not (
        cfg.trainer.algorithm.use_kl_in_reward and cfg.trainer.algorithm.use_kl_loss
    ), "use_kl_in_reward and use_kl_loss should be mutually exclusive"

    if cfg.trainer.strategy in ("fsdp", "fsdp2"):
        assert not (
            cfg.trainer.policy.fsdp_config.cpu_offload and cfg.trainer.strategy == "fsdp"
        ), "fwd pass cpu offloading is not supported for FSDP1 policy worker, use FSDP2 instead"
        assert not (
            cfg.trainer.critic.fsdp_config.cpu_offload and cfg.trainer.strategy == "fsdp"
        ), "fwd pass cpu offloading is not supported for FSDP1 critic worker, use FSDP2 instead"

    if cfg.trainer.strategy == "deepspeed":
        assert (
            cfg.trainer.policy.deepspeed_config.zero_optimization.stage == 3
        ), "only deepspeed stage 3 is currently supported!"

    validate_batch_sizes(cfg)

    if cfg.trainer.max_ckpts_to_keep == 0:
        raise ValueError(
            "`max_ckpts_to_keep` must be greater than 0 to keep the last N checkpoints or negative to keep all checkpoints"
        )

    assert (
        cfg.trainer.algorithm.policy_loss_type in PolicyLossRegistry.list_available()
    ), f"invalid policy_loss_type: {cfg.trainer.algorithm.policy_loss_type}. Must be one of {PolicyLossRegistry.list_available()}"

    assert (
        cfg.trainer.algorithm.advantage_estimator in AdvantageEstimatorRegistry.list_available()
    ), f"invalid advantage_estimator: {cfg.trainer.algorithm.advantage_estimator}. Must be one of {AdvantageEstimatorRegistry.list_available()}"

    assert cfg.trainer.algorithm.loss_reduction in (
        "token_mean",
        "sequence_mean",
        "seq_mean_token_sum_norm",
    ), f"invalid loss_reduction: {cfg.trainer.algorithm.loss_reduction}. Must be one of `['token_mean', 'sequence_mean', 'seq_mean_token_sum_norm']`"

    # add field to algorithm config needed for loss functions
    # create a new config to make it modifiable
    algorithm_config = OmegaConf.create(cfg.trainer.algorithm)
    # NOTE (erictang000): this is the max sequence length including the prompt, since max response length
    # per batch can be variable based on the prompt length. This is used to normalize the loss for
    # seq_mean_token_sum_norm loss reduction. Potentially revisit this if we update to use a
    # fixed max response budget.
    algorithm_config.max_seq_len = cfg.generator.max_input_length + cfg.generator.sampling_params.max_generate_length

    # TODO (erictang000): remove these after deprecation period
    if algorithm_config.use_abs_kl:
        logger.warning("`use_abs_kl` will be deprecated, overriding to use `kl_estimator_type='abs'` instead")
        algorithm_config.kl_estimator_type = "abs"
    elif algorithm_config.use_kl_estimator_k3:
        logger.warning("`use_kl_estimator_k3` will be deprecated, overriding to use `kl_estimator_type='k3'` instead")
        algorithm_config.kl_estimator_type = "k3"
    cfg.trainer.algorithm = algorithm_config

    if cfg.trainer.strategy == "deepspeed" and not (
        cfg.trainer.policy.optimizer_config.offload_after_step
        and cfg.trainer.critic.optimizer_config.offload_after_step
    ):
        raise ValueError(
            "`offload_after_step=False` is not supported for DeepSpeed, please set `offload_after_step` to `true` for both policy and critic"
        )

    if cfg.trainer.algorithm.use_tis:
        if cfg.trainer.algorithm.tis_imp_ratio_cap <= 0:
            raise ValueError(
                f"If `trainer.algorithm.use_tis` is `True` then `cfg.trainer.algorithm.tis_imp_ratio_cap` should be > 0, got {cfg.trainer.algorithm.tis_imp_ratio_cap }"
            )
        if cfg.generator.sampling_params.logprobs is None:
            logger.warning(
                "`generator.sampling_params.logprobs` is `None` but `trainer.algorithm.use_tis` is `True`. Setting `logprobs` to `True`."
            )
            # just set to 0 for better user exp
            cfg.generator.sampling_params.logprobs = 0

        if cfg.generator.backend == "sglang":
            raise NotImplementedError("`trainer.algorithm.use_tis` doesn't support Sglang backend, please use vLLM")

        if not cfg.generator.batched:
            raise ValueError(
                "Gneration with `trainer.algorithm.use_tis` needs to be batched with only single turn generation"
            )

<<<<<<< HEAD
    # Validate placement
    if cfg.trainer.placement.colocate_all:
        num_policy_gpus = cfg.trainer.placement.policy_num_gpus_per_node * cfg.trainer.placement.policy_num_nodes
        num_rollout_gpus = (
            cfg.generator.num_inference_engines
            * cfg.generator.inference_engine_tensor_parallel_size
            * cfg.generator.inference_engine_data_parallel_size
        )
        assert (
            num_policy_gpus == num_rollout_gpus
        ), f"num_policy_gpus ({num_policy_gpus}) and num_rollout_gpus ({num_rollout_gpus}) must be the same when colocating all models"
    else:
        use_ref_model = cfg.trainer.algorithm.use_kl_loss or cfg.trainer.algorithm.use_kl_in_reward
        if cfg.trainer.placement.colocate_policy_ref and use_ref_model:
            assert (
                cfg.trainer.placement.policy_num_nodes == cfg.trainer.placement.ref_num_nodes
            ), f"policy_num_nodes ({cfg.trainer.placement.policy_num_nodes}) and ref_num_nodes ({cfg.trainer.placement.ref_num_nodes}) must be the same when colocate policy and ref model."
            assert (
                cfg.trainer.placement.policy_num_gpus_per_node == cfg.trainer.placement.ref_num_gpus_per_node
            ), f"policy_num_gpus_per_node ({cfg.trainer.placement.policy_num_gpus_per_node}) and ref_num_gpus_per_node ({cfg.trainer.placement.ref_num_gpus_per_node}) must be the same when colocate policy and ref model."
=======
    if cfg.trainer.policy.model.lora.rank > 0:
        # LoRA enabled
        # Right now: assert generator backend must be vllm, training backend must be fsdp/fsdp2
        assert cfg.generator.backend == "vllm", "LoRA enabled requires vLLM backend"
        assert cfg.trainer.strategy in ("fsdp", "fsdp2"), "LoRA enabled requires fsdp/fsdp2 training backend"
>>>>>>> ebd61bb4


def validate_generator_cfg(cfg: DictConfig):
    """Validates the correctness of generator-related config.

    Args:
        cfg (DictConfig): config to validate

    Raises:
        NotImplementedError: if feature is not supported, such as sglang for multiturn generation
        ValueError: when cfg.generator.sampling_params.logprobs > 0
    """

    if cfg.generator.max_turns == 1:
        assert (
            cfg.generator.max_input_length == cfg.trainer.max_prompt_length
        ), "generator.max_input_length should be set equal to trainer.max_prompt_length for single-turn generation"
    else:
        assert (
            cfg.generator.max_input_length >= cfg.trainer.max_prompt_length
        ), "generator.max_input_length should be set greater than or equal to trainer.max_prompt_length for multi-turn generation"

    if not cfg.generator.run_engines_locally:
        assert cfg.generator.num_inference_engines == len(
            cfg.generator.remote_inference_engine_urls
        ), "num_inference_engines should be equal to the number of remote_inference_engine_urls"

    if not cfg.generator.async_engine and cfg.generator.backend == "vllm":
        assert (
            cfg.generator.batched
        ), "if we are using the offline vLLM engine, we need to put generator in batched mode for faster generation"

    # TODO(tgriggs): use a more modular config validation
    if cfg.trainer.logger == "wandb":
        assert os.environ.get("WANDB_API_KEY"), "`WANDB_API_KEY` is required for `wandb` logger"

    if cfg.generator.override_existing_update_group == "auto":
        if cfg.generator.backend == "vllm" and not cfg.generator.run_engines_locally:
            # remote engines can be launched separately so we `enable` by default
            cfg.generator.override_existing_update_group = "enable"
        else:
            # for local engines or sglang, we disable
            cfg.generator.override_existing_update_group = "disable"

    # TODO: fix once we support these features with SGLang
    if cfg.generator.backend == "sglang" and cfg.generator.run_engines_locally:
        assert cfg.generator.inference_engine_tensor_parallel_size == 1, (
            "As of now, We do not support tensor parallel inference engine with SGLang when running engines locally. "
            "Please set `inference_engine_tensor_parallel_size` to 1."
        )

    if cfg.generator.backend == "sglang" and not cfg.generator.use_conversation_multi_turn:
        raise NotImplementedError("`use_conversation_multi_turn=False` is not supported for SGLang backend")

    if cfg.generator.sampling_params.logprobs is not None:
        assert isinstance(cfg.generator.sampling_params.logprobs, int)
        if cfg.generator.sampling_params.logprobs > 0:
            raise ValueError(
                f"`logprobs` if set should be 0 i.e only for the chosen token, got {cfg.generator.sampling_params.logprobs}"
            )
        if not cfg.generator.batched:
            raise NotImplementedError(
                "Async generation with `generator.batched=false` doesn't support `sampling_params.logprobs`"
            )
        if not cfg.generator.run_engines_locally:
            raise NotImplementedError("Remote inference mode doesn't support `sampling_params.logprobs`")

    if cfg.trainer.strategy == "megatron":
        validate_megatron_cfg(cfg)
    if cfg.generator.backend == "sglang":
        # Some sampling parameters are not supported in SGLang when `skip_tokenizer_init` is True.
        if cfg.generator.sampling_params.stop is not None or cfg.generator.eval_sampling_params.stop is not None:
            raise ValueError(
                "`sampling_params.stop` and `eval_sampling_params.stop` are not supported for SGLang backend "
                "since we always set `skip_tokenizer_init` to True. If you have to use these parameters, you can switch to vLLM. "
                "See this issue for more: https://github.com/sgl-project/sglang/issues/9039#issuecomment-3218331087"
            )
        if "min_new_tokens" in cfg.generator.sampling_params or "min_new_tokens" in cfg.generator.eval_sampling_params:
            raise ValueError(
                "`sampling_params.min_new_tokens` and `eval_sampling_params.min_new_tokens` are not "
                "supported for SGLang backend since we always set `skip_tokenizer_init` to True. "
                "If you have to use these parameters, you can switch to vLLM. "
                "See this issue for more: https://github.com/sgl-project/sglang/issues/9039#issuecomment-3218331087"
            )

    if cfg.generator.use_conversation_multi_turn:
        if (
            cfg.generator.sampling_params.stop is not None or cfg.generator.eval_sampling_params.stop is not None
        ) and not cfg.generator.append_eos_token_after_stop_str_in_multi_turn:
            logger.warning(
                "WARNING: `sampling_params.stop` and `eval_sampling_params.stop` are specified and we "
                "are using multi-turn generation. You might want to set `append_eos_token_after_stop_str_in_multi_turn` "
                "to `True` to append tokenizer.eos_token_id to the assistant-generated response to match the chat template."
            )

    if cfg.generator.enable_http_endpoint:
        if cfg.generator.backend == "sglang":
            # TODO(Charlie): sglang_server.py not supported for /chat/completion yet because we have
            # skip_tokenizer_init=True in engine creation. Fix by getting tokens via return logprobs
            # instead. sglang_engine.py not supported yet because we still need to figure out how
            # to make SGLang Python engine take OAI request.
            raise ValueError(
                'generator.enable_http_endpoint is not supported for SGLang backend yet. Please set generator.backend="vllm".'
            )
        if not cfg.generator.async_engine:
            raise ValueError("generator.async_engine must be True when generator.enable_http_endpoint==True.")

    # Validate inference engine parallelism.
    ep_size = cfg.generator.inference_engine_expert_parallel_size
    dp_size = cfg.generator.inference_engine_data_parallel_size
    tp_size = cfg.generator.inference_engine_tensor_parallel_size
    if cfg.generator.backend == "sglang":
        assert dp_size == 1, "Inference data parallelism is not yet supported for SGLang backend."
        assert ep_size == 1, "Inference expert parallelism is not yet supported for SGLang backend."
    if ep_size > 1:
        assert dp_size * tp_size == ep_size, (
            f"If inference expert parallel is enabled, data parallel size * tensor parallel size must equal expert parallel size. "
            f"Got dp_size={dp_size}, tp_size={tp_size}, ep_size={ep_size}"
        )


@ray.remote
def get_all_env_variables():
    import os

    return os.environ


def ray_noset_visible_devices(env_vars=os.environ):
    # Refer to
    # https://github.com/ray-project/ray/blob/161849364a784442cc659fb9780f1a6adee85fce/python/ray/_private/accelerators/nvidia_gpu.py#L95-L96
    # https://github.com/ray-project/ray/blob/161849364a784442cc659fb9780f1a6adee85fce/python/ray/_private/accelerators/amd_gpu.py#L102-L103
    # https://github.com/ray-project/ray/blob/3b9e729f6a669ffd85190f901f5e262af79771b0/python/ray/_private/accelerators/amd_gpu.py#L114-L115
    # https://github.com/ray-project/ray/blob/161849364a784442cc659fb9780f1a6adee85fce/python/ray/_private/accelerators/npu.py#L94-L95
    # https://github.com/ray-project/ray/blob/161849364a784442cc659fb9780f1a6adee85fce/python/ray/_private/accelerators/hpu.py#L116-L117
    # https://github.com/ray-project/ray/blob/161849364a784442cc659fb9780f1a6adee85fce/python/ray/_private/accelerators/neuron.py#L108-L109
    # https://github.com/ray-project/ray/blob/161849364a784442cc659fb9780f1a6adee85fce/python/ray/_private/accelerators/tpu.py#L171-L172
    # https://github.com/ray-project/ray/blob/161849364a784442cc659fb9780f1a6adee85fce/python/ray/_private/accelerators/intel_gpu.py#L97-L98
    NOSET_VISIBLE_DEVICES_ENV_VARS_LIST = [
        "RAY_EXPERIMENTAL_NOSET_CUDA_VISIBLE_DEVICES",
        "RAY_EXPERIMENTAL_NOSET_ROCR_VISIBLE_DEVICES",
        "RAY_EXPERIMENTAL_NOSET_HIP_VISIBLE_DEVICES",
        "RAY_EXPERIMENTAL_NOSET_ASCEND_RT_VISIBLE_DEVICES",
        "RAY_EXPERIMENTAL_NOSET_HABANA_VISIBLE_MODULES",
        "RAY_EXPERIMENTAL_NOSET_NEURON_RT_VISIBLE_CORES",
        "RAY_EXPERIMENTAL_NOSET_TPU_VISIBLE_CHIPS",
        "RAY_EXPERIMENTAL_NOSET_ONEAPI_DEVICE_SELECTOR",
    ]
    return any(env_vars.get(env_var) for env_var in NOSET_VISIBLE_DEVICES_ENV_VARS_LIST)


def get_physical_gpu_id():
    import torch

    device = torch.cuda.current_device()
    props = torch.cuda.get_device_properties(device)
    return str(props.uuid)


def prepare_runtime_environment(cfg: DictConfig) -> dict[str, str]:
    """
    Prepare environment variables for Ray runtime environment.

    Args:
        cfg: Training config

    Returns:
        Dict[str, str]: Environment variables to be used in Ray runtime environment
    """
    # TODO(sumanthrh): introduce a debug mode and add debugging flags like `CUDA_LAUNCH_BLOCKING` here
    env_vars = {}

    # NOTE (charlie): See https://github.com/vllm-project/vllm/blob/c6b0a7d3ba03ca414be1174e9bd86a97191b7090/vllm/worker/worker_base.py#L445
    # and https://docs.vllm.ai/en/v0.9.2/usage/troubleshooting.html?h=nccl_cumem_enable#known-issues
    # Same for SGLang as we set `NCCL_CUMEM_ENABLE` to 0 in `sglang_engine.py`'s _patched_set_envs_and_config
    if cfg.generator.weight_sync_backend == "nccl":
        env_vars["NCCL_CUMEM_ENABLE"] = "0"

    if cfg.trainer.strategy == "megatron":
        # useful when tp > 1 (and thus megatron sequence_parallel is enabled)
        # see: https://github.com/NVIDIA/Megatron-LM/issues/533#issuecomment-1760193239
        env_vars["CUDA_DEVICE_MAX_CONNECTIONS"] = "1"
        if cfg.trainer.flash_attn:
            # disable fused attention for megatron with flash_attn (otherwise flash_attn choice is overridden in TransformerEngine for Hopper+ devices)
            # https://github.com/NVIDIA/TransformerEngine/blob/release_v2.5/transformer_engine/pytorch/attention/dot_product_attention/utils.py#L916
            env_vars["NVTE_FUSED_ATTN"] = "0"

    if cfg.generator.backend == "vllm":
        env_vars["VLLM_ALLOW_RUNTIME_LORA_UPDATING"] = "true"

        # NOTE (sumanthrh): In vllm >= 0.9.0, we need to explicitly allow for serialization via pickle for collective RPCs.
        # During weight transfer, we use IPC handles, which contains a `function` object and requires pickling.
        env_vars["VLLM_ALLOW_INSECURE_SERIALIZATION"] = "1"

        # NOTE (sumanthrh): In vLLM >= 0.9.0, we've observed compilatiion failures with torch compile. removing the compilation directory and trying
        # again does not fix the issue. Temporarily we disable compilation cache, which seems to fix the issue.
        # This should not have any effect on performance - compilation will still happen, it's just not cached
        # TODO (sumanthrh): remove this once vLLM fixes the issue
        env_vars["VLLM_DISABLE_COMPILE_CACHE"] = "1"

        if not os.environ.get("VLLM_USE_V1", False):
            logger.info(
                "`VLLM_USE_V1` is not specified, setting `VLLM_USE_V1` to 1. To override, set `VLLM_USE_V1` explicitly"
            )
            env_vars["VLLM_USE_V1"] = "1"
            env_vars["VLLM_ENABLE_V1_MULTIPROCESSING"] = "0"

    # Use max of available GPU counts, defaulting to 1 if none found
    gpu_counts = []
    if hasattr(cfg.generator, "inference_engine_tensor_parallel_size"):
        gpu_counts.append(cfg.generator.inference_engine_tensor_parallel_size)
    if hasattr(cfg, "trainer") and hasattr(cfg.trainer, "placement"):
        placement = cfg.trainer.placement
        gpu_counts.extend(
            [
                placement.policy_num_gpus_per_node,
                placement.critic_num_gpus_per_node,
                placement.ref_num_gpus_per_node,
            ]
        )
    max_num_gpus_per_node = max(gpu_counts) if gpu_counts else 1
    if not peer_access_supported(max_num_gpus_per_node=max_num_gpus_per_node):
        logger.info("Peer access is not supported on this node type, disabling NCCL P2P and SHM")
        env_vars["NCCL_P2P_DISABLE"] = "1"
        env_vars["NCCL_SHM_DISABLE"] = "1"

    # TODO: this can be removed if we standardize on env files.
    # But it's helpful for a quickstart
    if os.environ.get("WANDB_API_KEY"):
        logger.info("Exporting wandb api key to ray runtime env")
        env_vars["WANDB_API_KEY"] = os.environ["WANDB_API_KEY"]

    if os.environ.get("MLFLOW_TRACKING_URI"):
        logger.info("Exporting mlflow tracking uri to ray runtime env")
        env_vars["MLFLOW_TRACKING_URI"] = os.environ["MLFLOW_TRACKING_URI"]

    if os.environ.get("MLFLOW_TRACKING_TOKEN"):
        logger.info("Exporting mlflow tracking token to ray runtime env")
        env_vars["MLFLOW_TRACKING_TOKEN"] = os.environ["MLFLOW_TRACKING_TOKEN"]

    if SKYRL_LD_LIBRARY_PATH_EXPORT:
        # export `LD_LIBRARY_PATH` to ray runtime env.
        # For some reason the `LD_LIBRARY_PATH` is not exported to the worker with .env file.
        logger.info(f"Exporting `LD_LIBRARY_PATH` to ray runtime env: {os.environ['LD_LIBRARY_PATH']}")
        env_vars["LD_LIBRARY_PATH"] = os.environ["LD_LIBRARY_PATH"]

    if SKYRL_PYTHONPATH_EXPORT:
        # allow pythonpath to be updated as a fall back for deps that are not shipped with UV
        # this is useful for dependencies that are baked into the docker image but that we don't want to ship + rebuild with UV (i.e. TransformerEngine)
        # see https://github.com/ray-project/ray/issues/56697 for why this is needed
        # note that this could potentially cause unexpected issues if there are overlapping installations between the base image
        # and the pyproject.toml file - to resolve these, make sure to specify exact versions of dependencies in the pyproject.toml
        logger.info(f"Exporting `PYTHONPATH` to ray runtime env: {os.environ['PYTHONPATH']}")
        env_vars["PYTHONPATH"] = os.environ["PYTHONPATH"]

    return env_vars


def configure_ray_worker_logging() -> None:
    """
    In Ray workers, stderr/stdout are not TTYs, so Loguru disables color.
    This method forces color and formatting (e.g., bold) and routes stdlib `logging`
    through Loguru so third-party logs match formatting
    """
    # 1) Loguru formatting (force colors)
    logger.remove()
    logger.level("INFO", color="<bold><green>")
    logger.add(
        sys.stderr,
        colorize=True,  # keep ANSI even without a TTY
        enqueue=True,
        backtrace=False,
        diagnose=False,
        format="<green>{time:YYYY-MM-DD HH:mm:ss.SSS}</green> | "
        "<level>{level: <8}</level> | "
        "<cyan>{name}</cyan>:<cyan>{function}</cyan>:<cyan>{line}</cyan> - "
        "<level>{message}</level>",
    )

    # 2) Route stdlib logging -> Loguru (so vLLM/transformers/etc. are formatted)
    class _InterceptHandler(logging.Handler):
        def emit(self, record: logging.LogRecord) -> None:
            try:
                level = logger.level(record.levelname).name
            except ValueError:
                level = record.levelno
            logger.opt(depth=6, exception=record.exc_info).log(level, record.getMessage())

    logging.root.handlers = [_InterceptHandler()]
    level_name = os.getenv("LOG_LEVEL", "INFO").upper()
    level = getattr(logging, level_name, logging.INFO)
    logging.root.setLevel(level)


def initialize_ray(cfg: DictConfig):
    """
    Initialize Ray cluster with prepared runtime environment.

    Args:
        cfg: Training config
    """
    from .ppo_utils import (
        sync_registries,
    )

    env_vars = prepare_runtime_environment(cfg)
    ray.init(runtime_env={"env_vars": env_vars})

    # create the named ray actors for the registries to make available to all workers
    sync_registries()


def get_ray_pg_ready_with_timeout(pg: PlacementGroup, timeout: int = 60):
    try:
        ray.get(pg.ready(), timeout=timeout)
    except Exception as e:
        # Extract resource demands from the placement group
        bundles = pg.bundle_specs
        total_gpus = sum(bundle.get("GPU", 0) for bundle in bundles)
        total_cpus = sum(bundle.get("CPU", 0) for bundle in bundles)

        raise RuntimeError(
            f"Failed to create placement group with {len(bundles)} bundles "
            f"(requiring {total_gpus} GPUs, {total_cpus} CPUs total) in {timeout} seconds. "
            f"This might indicate insufficient GPU resources.\n"
            f"Error: {e}"
        )


@ray.remote(num_gpus=1)
class InfoActor:
    def get_gpu_id(self):
        return ray.get_gpu_ids()[0]


def get_reordered_bundle_indices(pg: PlacementGroup):
    pg_data = placement_group_table(pg)
    num_bundles = len(pg_data["bundles"])
    bundle_to_node_ids = pg_data["bundles_to_node_id"]

    # use info actor to get the GPU id
    info_actors = []
    for i in range(num_bundles):
        info_actors.append(
            InfoActor.options(
                num_cpus=0.01,  # set both num_cpus and num_gpus to be small values to enable assignment in colocated case
                num_gpus=0.01,
                resources=None,
                scheduling_strategy=PlacementGroupSchedulingStrategy(
                    placement_group=pg,
                    placement_group_bundle_index=i,
                ),
            ).remote()
        )

    gpu_ids = ray.get([actor.get_gpu_id.remote() for actor in info_actors])
    for actor in info_actors:
        ray.kill(actor)

    # original index, node_id, gpu_id
    bundle_infos = [(i, bundle_to_node_ids[i], gpu_ids[i]) for i in range(num_bundles)]
    pg_reordered_bundle_indices = [
        bundle_info[0] for bundle_info in sorted(bundle_infos, key=lambda x: (x[1], x[2]))
    ]  # sort by node_id, then gpu_id
    return pg_reordered_bundle_indices


# NOTE (sumanthrh): For SGLang, the string representations here should also match those used by (and supported by) SGLang.
# This is because we do not control the update weight implementation with SGLang backend.
# With VLLM, we use a custom Worker extension to have a custom update weight implementation.
def torch_dtype_to_str(dtype: torch.dtype) -> str:
    if dtype == torch.bfloat16:
        return "bfloat16"
    elif dtype == torch.float16:
        return "float16"
    elif dtype == torch.float32:
        return "float32"
    else:
        return str(dtype)


def str_to_torch_dtype(dtype: str) -> torch.dtype:
    if dtype == "bfloat16":
        return torch.bfloat16
    elif dtype == "float16":
        return torch.float16
    elif dtype == "float32":
        return torch.float32
    else:
        return torch.dtype(dtype)


def format_gib(mem_bytes: int) -> str:
    return f"{mem_bytes / (1024 ** 3):.2f} GiB"


def print_mem(tag: str, mem: dict):
    logger.info(
        f"{tag} - Allocated: {format_gib(mem['allocated'])}, "
        f"Reserved: {format_gib(mem['reserved'])}, "
        f"Free: {format_gib(mem['free'])}, "
        f"Total: {format_gib(mem['total'])}"
    )


def run_p2p_access_check():
    device_count = torch.cuda.device_count()
    if device_count < 2:
        return False

    # Check P2P access between all GPU pairs
    for i in range(device_count):
        for j in range(device_count):
            if i != j:
                # This checks if device i can access device j's memory
                can_access = torch.cuda.can_device_access_peer(i, j)
                if not can_access:
                    return False

    return True


def peer_access_supported(max_num_gpus_per_node: int):
    # whatever the max num gpus per node is, we can check p2p access if there are at least 2 GPUs
    # if max is 1, p2p access is not supported
    if max_num_gpus_per_node <= 1:
        return False

    if not torch.cuda.is_available():
        # we are on cpu head node, so we need to check P2P access on a node with 2 GPUs
        ray.init()
        pg = placement_group([{"CPU": 1, "GPU": 2}], strategy="PACK")
        get_ray_pg_ready_with_timeout(pg, timeout=SKYRL_RAY_PG_TIMEOUT_IN_S)
        result = ray.get(
            ray.remote(num_gpus=2, scheduling_strategy=PlacementGroupSchedulingStrategy(pg))(
                run_p2p_access_check
            ).remote()
        )
        ray.shutdown()
        return result
    else:
        return run_p2p_access_check()


def update_model_config(module_config, override_config_kwargs):
    """Update the module config with the override_config_kwargs.
    Args:
        module_config: The module config from Huggingface Transformers.
        override_config_kwargs: The kwargs to override the module config.
    """
    for key, val in override_config_kwargs.items():
        if isinstance(val, dict):
            update_model_config(getattr(module_config, key), val)
        else:
            setattr(module_config, key, val)<|MERGE_RESOLUTION|>--- conflicted
+++ resolved
@@ -288,7 +288,12 @@
                 "Gneration with `trainer.algorithm.use_tis` needs to be batched with only single turn generation"
             )
 
-<<<<<<< HEAD
+    if cfg.trainer.policy.model.lora.rank > 0:
+        # LoRA enabled
+        # Right now: assert generator backend must be vllm, training backend must be fsdp/fsdp2
+        assert cfg.generator.backend == "vllm", "LoRA enabled requires vLLM backend"
+        assert cfg.trainer.strategy in ("fsdp", "fsdp2"), "LoRA enabled requires fsdp/fsdp2 training backend"
+
     # Validate placement
     if cfg.trainer.placement.colocate_all:
         num_policy_gpus = cfg.trainer.placement.policy_num_gpus_per_node * cfg.trainer.placement.policy_num_nodes
@@ -309,13 +314,6 @@
             assert (
                 cfg.trainer.placement.policy_num_gpus_per_node == cfg.trainer.placement.ref_num_gpus_per_node
             ), f"policy_num_gpus_per_node ({cfg.trainer.placement.policy_num_gpus_per_node}) and ref_num_gpus_per_node ({cfg.trainer.placement.ref_num_gpus_per_node}) must be the same when colocate policy and ref model."
-=======
-    if cfg.trainer.policy.model.lora.rank > 0:
-        # LoRA enabled
-        # Right now: assert generator backend must be vllm, training backend must be fsdp/fsdp2
-        assert cfg.generator.backend == "vllm", "LoRA enabled requires vLLM backend"
-        assert cfg.trainer.strategy in ("fsdp", "fsdp2"), "LoRA enabled requires fsdp/fsdp2 training backend"
->>>>>>> ebd61bb4
 
 
 def validate_generator_cfg(cfg: DictConfig):
