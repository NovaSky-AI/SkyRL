--- conflicted
+++ resolved
@@ -1,9 +1,5 @@
 import torch
-<<<<<<< HEAD
 from typing import List, Tuple, Union, Optional, Dict, Any
-=======
-from typing import List, Tuple, Union, Dict, Any, Optional
->>>>>>> 85cbd62d
 from collections import defaultdict
 import numpy as np
 from skyrl_train.generators.base import GeneratorOutput, GeneratorInput, TrajectoryID, BatchMetadata, TrainingPhase
@@ -199,15 +195,11 @@
     ]
 
 
-<<<<<<< HEAD
 def get_rollout_metrics(
     responses: List[List[int]],
     rewards: Union[List[float], List[List[float]]],
     env_metrics: Optional[List[Dict[str, Any]]] = None,
 ):
-=======
-def get_rollout_metrics(responses: List[List[int]], rewards: Union[List[float], List[List[float]]], env_metrics: Optional[List[Dict[str, Any]]] = None):
->>>>>>> 85cbd62d
     num_tokens_arr = np.array([len(response) for response in responses])
     # Support both response-level and token-level rewards
     flat_rewards = []
@@ -239,17 +231,10 @@
         for i, metrics in enumerate(env_metrics):
             if metrics:
                 for key, value in metrics.items():
-<<<<<<< HEAD
                     metric_name = f"environment/{key}_{i}"
                     rollout_metrics[metric_name] = value
 
     return rollout_metrics
-
-=======
-                    rollout_metrics[f"environment/{key}_{i}"] = value
-
-    return rollout_metrics
->>>>>>> 85cbd62d
 
 def prepare_generator_input(
     prompts: List[Any],
