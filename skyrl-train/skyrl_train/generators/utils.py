--- conflicted
+++ resolved
@@ -96,11 +96,7 @@
         "loss_masks": sum([output["loss_masks"] for output in generator_outputs], []),
         "rollout_logprobs": (
             sum([output["rollout_logprobs"] for output in generator_outputs], [])
-<<<<<<< HEAD
-            if generator_outputs[0]["rollout_logprobs"]
-=======
             if generator_outputs[0]["rollout_logprobs"] is not None
->>>>>>> 006361f6
             else None
         ),
     }
