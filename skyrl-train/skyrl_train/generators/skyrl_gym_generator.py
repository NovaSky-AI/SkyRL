"""
This file implements ``SkyRLGymGenerator``, an implementation of the `GeneratorInterface` that
uses SkyRL-Gym as the environment.

For details, see https://skyrl.readthedocs.io/en/latest/tutorials/skyrl_gym_generator.html
"""

import asyncio
import copy
from uuid import uuid4
import skyrl_gym
from typing import List, Dict, Any, Optional, Union, Tuple
from concurrent.futures import ThreadPoolExecutor
from tqdm.asyncio import tqdm
from dataclasses import dataclass
from loguru import logger

from skyrl_train.generators.base import GeneratorInterface, GeneratorInput, GeneratorOutput, TrajectoryID
from skyrl_train.inference_engines.inference_engine_client import InferenceEngineClient
from skyrl_train.inference_engines.base import InferenceEngineInput, ConversationType
from omegaconf import DictConfig
from skyrl_gym.envs.base_text_env import BaseTextEnvStepOutput
from skyrl_train.generators.utils import (
    get_custom_chat_template,
    get_generation_prompt_ids,
    apply_overlong_filtering,
    get_rollout_metrics,
)


@dataclass
class AgentLoopOutput:
    """Output from a single agent_loop execution."""

    response_ids: List[int]
    reward: Union[List[float], float]
    stop_reason: str
    loss_mask: List[int]
    prompt_ids: List[int]
    rollout_logprobs: Optional[List[float]]
    env_metrics: Dict[str, Any]


class SkyRLGymGenerator(GeneratorInterface):
    def __init__(
        self,
        generator_cfg: DictConfig,
        skyrl_gym_cfg: DictConfig,
        inference_engine_client: InferenceEngineClient,
        tokenizer,
        model_name: str,
    ):
        """
        Args:
            generator_cfg: DictConfig object containing the generator configuration
            inference_engine_client: InferenceEngineClient object for interacting with the inference engines
            tokenizer: tokenizer object for encoding and decoding text
        """
        self.generator_cfg = generator_cfg
        self.skyrl_gym_cfg = skyrl_gym_cfg
        self.inference_engine_client = inference_engine_client
        self.tokenizer = tokenizer
        self.max_turns = generator_cfg.max_turns
        self.batched = generator_cfg.batched
        self.use_conversation_multi_turn = generator_cfg.use_conversation_multi_turn
        # optionally use custom chat template to get loss masks (i.e. for Qwen3)
        self.custom_chat_template = get_custom_chat_template(generator_cfg.chat_template)
        # get generation prompt ids for the tokenizer if needed
        self.generation_prompt_ids = get_generation_prompt_ids(tokenizer) if self.use_conversation_multi_turn else None
        if self.skyrl_gym_cfg.max_env_workers > 0:
            self.env_executor = ThreadPoolExecutor(
                max_workers=self.skyrl_gym_cfg.max_env_workers, thread_name_prefix="skyrl-gym-env-"
            )
        else:
            self.env_executor = None

        if getattr(self.generator_cfg.sampling_params, "logprobs", None) is not None and not self.generator_cfg.batched:
            raise ValueError("`sampling_params.logprobs` should be `None` if `batched` is `False`")

        if len(self.generator_cfg.chat_template_kwargs) and self.generator_cfg.batched:
            raise ValueError(
                "`chat_template_kwargs` is not compatible with `batched=True` since the chat templating is handled by the inference engine"
            )

        # base_conversation is used when `use_conversation_multi_turn==True and custom_chat_template==None` to
        # correctly format and tokenize observations into `observation_ids`.
        # Follows https://jybsuper.github.io/posts/multiturn_tokenization/#the-breakthrough-fixed-base-approach
        self.base_conversation = [
            {"role": "system", "content": "You are a helpful assistant."},
            {"role": "user", "content": "I am a user."},
        ]
        self.base_conversation_token_ids = tokenizer.apply_chat_template(
            self.base_conversation,
            add_generation_prompt=False,
            tokenize=True,
            **self.generator_cfg.chat_template_kwargs,
        )
        # We remove tokens after the last EOS token so that it can be captured in `observation_ids`.
        # For details, see https://skyrl.readthedocs.io/en/latest/tutorials/skyrl_gym_generator.html#multi-turn-tokenization-and-ti-to
        if self.tokenizer.eos_token_id in self.base_conversation_token_ids:
            last_eos_token_index = (
                len(self.base_conversation_token_ids)
                - 1
                - self.base_conversation_token_ids[::-1].index(self.tokenizer.eos_token_id)
            )
            self.base_conversation_token_ids = self.base_conversation_token_ids[: last_eos_token_index + 1]

    async def _run_in_executor_if_available(self, func, *args, **kwargs):
        if (executor := self.env_executor) is not None:
            loop = asyncio.get_running_loop()
            return await loop.run_in_executor(executor, func, *args, **kwargs)
        else:
            return func(*args, **kwargs)

    async def agent_loop(
        self,
        prompt: ConversationType,
        env_class: str,
        env_extras: Dict[str, Any],
        max_tokens: int,
        max_input_length: int,
        sampling_params: Optional[Dict[str, Any]] = None,
        trajectory_id: Optional[TrajectoryID] = None,
    ) -> AgentLoopOutput:
        """
        Multi-turn generation loop that executes a single trajectory.

        Note:
            We ensure token-in-token-out generation. With two exceptions:
            - When calling Env.step() and BaseTextEnvStepOutput["postprocessed_action"] is not None.
              This will likely be deprecated soon.
            - When custom_chat_template = True and use_conversation_multi_turn = True. We always
              re-tokenize the entire chat history every turn and at the end. This is used for cases
              like removing Qwen3 thinking tokens in non-last-round assistant message.

        Args:
            prompt: ConversationType
            env_extras: Dict[str, Any]
            max_tokens: int
            max_input_length: int
            sampling_params: Optional[Dict[str, Any]]
        Returns:
            response_ids: List[int]
            reward: Union[float, List[float]]
            stop_reason: str
            loss_mask: List[int]
            prompt_token_ids: List[int]
            rollout_logprobs: Optional[List[float]]
        """
        retokenize_chat_history = self.use_conversation_multi_turn and self.custom_chat_template

        # Create a new environment instance
        env_extras["max_turns"] = self.max_turns  # TODO(shu): move this to config
        env_config = self.skyrl_gym_cfg.get(env_class, DictConfig({}))
        env = skyrl_gym.make(env_class, env_config=env_config, extras=env_extras)

        session_id = (
            f"{trajectory_id.instance_id}_{trajectory_id.repetition_id}" if trajectory_id is not None else uuid4().hex
        )

        done = False

        # Instantiate chat_history and chat_end_index, which are only used if `retokenize_chat_history==True`.
        # Need copy here since the prompt is a list of messages and we are going to modify it.
        chat_history = copy.deepcopy(prompt)

        # init() returns the first prompt to be given to the model, and optional metadata dict
        chat_history, _ = await self._run_in_executor_if_available(env.init, chat_history)
        initial_chat_history_length = len(chat_history)
        chat_end_index = len(chat_history)
        input_ids = self.tokenizer.apply_chat_template(
            chat_history,
            # If retokenize_chat_history==True, avoid including the generation prompt in both the
            # prompt_ids and response_ids due to how `response_encodings["input_ids"]` works.
            add_generation_prompt=not retokenize_chat_history,
            chat_template=self.custom_chat_template if retokenize_chat_history else None,
            tokenize=True,
            **self.generator_cfg.chat_template_kwargs,
        )

        initial_prompt_length = len(input_ids)
        loss_mask = []  # this excludes the prompt
        rollout_logprobs = None
        # Accumulate per-step rewards. Format: (reward, response_end_token_idx)
        per_step_rewards: List[Tuple[Optional[float], Optional[int]]] = []

        while not done:

            if len(input_ids) > max_input_length:
                stop_reason = "length"
                break

            if retokenize_chat_history:
                engine_input = InferenceEngineInput(
                    prompts=[chat_history], session_ids=[session_id], sampling_params=sampling_params
                )
            else:
                # Token-in-token-out.
                engine_input = InferenceEngineInput(
                    prompt_token_ids=[input_ids],
                    session_ids=[session_id],
<<<<<<< HEAD
                    sampling_params=sampling_params,
=======
                    sampling_params=sampling_params
>>>>>>> e0d9663e
                )

            engine_output = await self.inference_engine_client.generate(engine_input)
            output = engine_output["responses"][0]
            output_ids = engine_output["response_ids"][0]
            stop_reason = engine_output["stop_reasons"][0]

            # Append eos when sampling_params.stop is not None. Does not affect 3.a as chat templates add eos_token.
            # sampling_params is not None for eval, but None for training (which uses engine.sampling_params which are from cfg)
            current_sampling_params = (
                sampling_params if sampling_params is not None else self.generator_cfg.sampling_params
            )
            stop_strs = current_sampling_params.get("stop", None)
            if (
                stop_strs is not None
                and self.generator_cfg.append_eos_token_after_stop_str_in_multi_turn
                and self.use_conversation_multi_turn
            ):
                if output.endswith(tuple(stop_strs)) and output_ids[-1] != self.tokenizer.eos_token_id:
                    output_ids.append(self.tokenizer.eos_token_id)

            # 2. Environment step
            env_step_output: BaseTextEnvStepOutput = await self._run_in_executor_if_available(env.step, output)
            new_obs = env_step_output["observations"]
            step_reward: float = env_step_output["reward"]
            done = env_step_output["done"]

            if env_step_output.get("postprocessed_action", None) is not None:
                # TODO(Charlie): come back to this, we should deprecate postprocessed action
                logger.warning(
                    "WARNING: postprocessed action may violate token-in-token-out. Ideally you "
                    "post-process it in the token space rather than string space. "
                    "A better solution coming soon."
                )
                output = env_step_output["postprocessed_action"]
                output_ids = self.tokenizer.encode(output, add_special_tokens=False)

            # 3. Update states: input ids, loss_mask, chat_history, etc.
            # Three ways of managing input
            if retokenize_chat_history:
                # a. We always re-tokenize the entire chat history every turn and at the end.
                chat_history, chat_end_index, input_ids = self._get_next_input_ids_by_retokenizing_chat_history(
                    chat_history, chat_end_index, output, new_obs
                )
                # TODO(tgriggs): Support turn-level rewards for multi-turn chat template
                per_step_rewards.append((step_reward, None))
            elif self.use_conversation_multi_turn:
                # b. Token-in-token-out. Follow multi-turn chat history format.
                input_ids, loss_mask, response_end_idx = self._get_next_input_ids_with_multiturn_chat_template(
                    input_ids, loss_mask, output_ids, new_obs, done
                )
                per_step_rewards.append((step_reward, response_end_idx))
            else:
                # c. Token-in-token-out. All steps/observations are appended to a single assistant message.
                loss_mask, input_ids, rollout_logprobs, response_end_idx = (
                    self._get_next_input_ids_with_single_turn_chat_template(
                        output_ids, new_obs, loss_mask, input_ids, rollout_logprobs
                    )
                )
                per_step_rewards.append((step_reward, response_end_idx))

        # Get environment-specific metrics after the episode is done
        env_metrics = env.get_metrics()
        # Close the environment
        await self._run_in_executor_if_available(env.close)

        prompt_ids = input_ids[:initial_prompt_length]
        if retokenize_chat_history:
            response_encodings = self.tokenizer.apply_chat_template(
                chat_history[initial_chat_history_length:],
                chat_template=self.custom_chat_template,
                add_generation_prompt=False,
                return_dict=True,
                return_assistant_tokens_mask=True,
                tokenize=True,
                **self.generator_cfg.chat_template_kwargs,
            )
            loss_mask = response_encodings["assistant_masks"]
            response_ids = response_encodings["input_ids"]
        else:
            response_ids = input_ids[initial_prompt_length:]
            per_step_rewards = [(reward, idx - initial_prompt_length) for reward, idx in per_step_rewards]
        assert len(loss_mask) == len(response_ids), "loss_mask and response_ids should have the same length"

        appended_eos_token = False

        if not self.use_conversation_multi_turn:
            if response_ids[-1] != self.tokenizer.eos_token_id:
                response_ids.append(self.tokenizer.eos_token_id)
                loss_mask.append(1)
                appended_eos_token = True

        # Build reward output
        if retokenize_chat_history:
            # TODO(Charlie): Currently, the possible response truncation will not affect the reward
            # in the if branch, but some final rewards may be lost in the else branch. Fix this
            # when we support turn-level rewards for the `retokenize_chat_history` codepath.
            reward_out = per_step_rewards[-1][0]
        else:
            # Build token-level rewards placed at assistant turn boundaries
            token_level_rewards: List[float] = [0.0] * len(response_ids)
            for i, (step_reward, idx) in enumerate(per_step_rewards):
                assert step_reward is not None
                if idx >= len(response_ids):
                    break
                if appended_eos_token and i == len(per_step_rewards) - 1:
                    # NOTE(Charlie): If we appended the eos token, we need to place
                    # the reward at the last token (the manually appended eos token)
                    # rather than the last turn's assistant-generated token. This matches
                    # the logic in trainer.py::postprocess_generator_output when rewards are List[float].
                    token_level_rewards[-1] = step_reward
                else:
                    token_level_rewards[idx] += step_reward
            reward_out = token_level_rewards

        return AgentLoopOutput(
            response_ids=response_ids,
            reward=reward_out,
            stop_reason=stop_reason,
            loss_mask=loss_mask,
            prompt_ids=prompt_ids,
            rollout_logprobs=rollout_logprobs,
            env_metrics=env_metrics,
        )

    async def generate_batched(
        self,
        prompts: List[ConversationType],
        env_classes: List[str],
        env_extras: List[Dict[str, Any]],
        max_tokens: int,
        max_input_length: int,
        sampling_params: Optional[Dict[str, Any]] = None,
    ) -> GeneratorOutput:
        """
        Single-turn batched generation (can use the synchronous offline engine)

        Args:
            prompts: List[ConversationType]
            env_classes: List[str]
            env_extras: List[Dict[str, Any]]
            max_tokens: int
            max_input_length: int --> Currently unused as we assume batched is used only for single-turn.
            sampling_params: Optional[Dict[str, Any]]
        Returns:
            GeneratorOutput
        """
        envs = []
        init_prompts = []
        for env_class, env_extra, prompt in zip(env_classes, env_extras, prompts):
            env_extra["max_turns"] = self.max_turns
            env_config = self.skyrl_gym_cfg.get(env_class, DictConfig({}))
            env = skyrl_gym.make(env_class, env_config=env_config, extras=env_extra)
            init_prompt, _ = await self._run_in_executor_if_available(env.init, prompt)
            init_prompts.append(init_prompt)
            envs.append(env)

        # For single-turn generation, we can use text-in-token-out, since we do not need to re-tokenize.
        engine_input = InferenceEngineInput(prompts=init_prompts, sampling_params=sampling_params)
        engine_output = await self.inference_engine_client.generate(engine_input)
        responses = engine_output["responses"]
        all_response_ids = engine_output["response_ids"]
        stop_reasons = engine_output["stop_reasons"]
        logprobs = engine_output.get("response_logprobs", None)

        truncated_responses = []
        rewards = []
        loss_masks = []
        env_metrics = []
        truncated_logprobs: Optional[List[List[float]]] = [] if logprobs is not None else None

        for i, (response, response_ids, env, env_class) in enumerate(
            zip(responses, all_response_ids, envs, env_classes)
        ):
            # step on environment and compute reward
            env_step_output: BaseTextEnvStepOutput = await self._run_in_executor_if_available(env.step, response)
            reward = env_step_output["reward"]
            rewards.append(reward)

            if len(response_ids) > max_tokens:
                response_ids = response_ids[:max_tokens]
            loss_masks.append([1] * len(response_ids))
            truncated_responses.append(response_ids)
            if logprobs is not None:
                sample_logprobs = logprobs[i][: len(response_ids)]
                truncated_logprobs.append(sample_logprobs)

            # Get environment-specific metrics
            env_metrics.append(env.get_metrics())
            # Close the environment
            await self._run_in_executor_if_available(env.close)

        prompt_token_ids = self.tokenizer.apply_chat_template(prompts, add_generation_prompt=True, tokenize=True)
        responses = truncated_responses
        rollout_metrics = get_rollout_metrics(responses, rewards, env_metrics, env_classes)

        if self.generator_cfg.apply_overlong_filtering:
            loss_masks = apply_overlong_filtering(loss_masks, responses, self.tokenizer.eos_token_id)

        generator_output: GeneratorOutput = {
            "prompt_token_ids": prompt_token_ids,
            "response_ids": responses,
            "rewards": rewards,
            "loss_masks": loss_masks,
            "stop_reasons": stop_reasons,
            "rollout_metrics": rollout_metrics,
            "rollout_logprobs": truncated_logprobs,
        }

        return generator_output

    async def generate(self, input_batch: GeneratorInput) -> GeneratorOutput:
        """
        Generate trajectories for the input batch.

        Returns outputs in the same order as the input batch.
        Args:
            input_batch: GeneratorInput
        Returns:
            GeneratorOutput
        """
        prompts = input_batch["prompts"]
        env_classes = input_batch["env_classes"]
        env_extras = input_batch["env_extras"]
        trajectory_ids = input_batch.get("trajectory_ids", None)
        sampling_params: Optional[dict] = input_batch.get("sampling_params", None)
        max_tokens = self.generator_cfg.sampling_params.max_generate_length
        max_input_length = self.generator_cfg.max_input_length

        if self.batched:
            return await self.generate_batched(
                prompts, env_classes, env_extras, max_tokens, max_input_length, sampling_params
            )

        # Async agent loop to generate trajectories in parallel.
        tasks = []
        for i in range(len(prompts)):
            tasks.append(
                self.agent_loop(
                    prompts[i],
                    env_classes[i],
                    env_extras[i],
                    max_tokens,
                    max_input_length,
                    sampling_params=sampling_params,
                    trajectory_id=trajectory_ids[i] if trajectory_ids is not None else None,
                )
            )

        all_outputs = await tqdm.gather(
            *tasks,
            desc="Generating Trajectories",
            miniters=max(1, len(tasks) // 10),
            mininterval=5,
        )

        responses = [output.response_ids for output in all_outputs]
        rewards = [output.reward for output in all_outputs]
        stop_reasons = [output.stop_reason for output in all_outputs]
        loss_masks = [output.loss_mask for output in all_outputs]
        prompt_token_ids = [output.prompt_ids for output in all_outputs]
        env_metrics = [output.env_metrics for output in all_outputs]

        if sampling_params is not None:
            # sampling params will be a dict in the format of the inference engine backend
            # TODO: this might have to change when we support logprobs for sglang
            get_logprobs = sampling_params.get("logprobs", None) is not None
        else:
            get_logprobs = self.generator_cfg.sampling_params.logprobs is not None

        if get_logprobs:
            rollout_logprobs = [output.rollout_logprobs for output in all_outputs]
        else:
            rollout_logprobs = None

        rollout_metrics = get_rollout_metrics(responses, rewards, env_metrics, env_classes)

        if self.generator_cfg.zero_reward_on_non_stop:
            # set reward to 0 if the stop reason is not "stop"
            rewards = self._zero_reward_if_not_stop(rewards, stop_reasons)

        if self.generator_cfg.apply_overlong_filtering:
            loss_masks = apply_overlong_filtering(loss_masks, responses, self.tokenizer.eos_token_id)

        generator_output: GeneratorOutput = {
            "prompt_token_ids": prompt_token_ids,
            "response_ids": responses,
            "rewards": rewards,
            "loss_masks": loss_masks,
            "stop_reasons": stop_reasons,
            "rollout_metrics": rollout_metrics,
            "rollout_logprobs": rollout_logprobs,
        }

        return generator_output

    def _zero_reward_if_not_stop(self, rewards: List[float], stop_reasons: List[str]):
        """Sets the reward to 0 if the stop reason is not "stop".

        This can be useful in cases where the LLM generation was truncated or aborted, but the environment still assigns non-zero reward.
        Often, we have format rewards for the LLM to follow, but in cases where the LLM didn't finish the response,
        we typically don't want to reward it. This is a general setting for all environments.
        """
        for i, stop_reason in enumerate(stop_reasons):
            if stop_reason != "stop":
                if isinstance(rewards[i], list):
                    rewards[i] = [0.0] * len(rewards[i])
                else:
                    rewards[i] = 0.0
        return rewards

    # ----------------------------------------------------------------------------
    # Three methods of managing chat history and input ids in `agent_loop()`
    # ----------------------------------------------------------------------------
    def _get_next_input_ids_by_retokenizing_chat_history(
        self,
        chat_history: ConversationType,
        chat_end_index: int,
        output: str,
        new_obs: ConversationType,
    ):
        """
        Update the chat history and input ids given a new model response and observation by retokenizing
        the entire chat history. Hence token-in-token-out is not followed.

        loss_mask is not maintained because we get it at the end of the trajectory with
        `response_encodings["assistant_masks"]`.

        Returns:
            chat_history: The updated chat history.
            chat_end_index: The updated chat end index.
            input_ids: The new input IDs after tokenizing the chat history.
        """
        assert self.use_conversation_multi_turn and self.custom_chat_template
        # remove eos token from end of output if it exists, since it will be reapplied by the chat template
        if output.endswith(self.tokenizer.eos_token):
            output = output[: -len(self.tokenizer.eos_token)]

        # Add assistant response to chat history
        chat_history += [{"role": "assistant", "content": output}]
        chat_end_index += 1

        # Add observations to chat history
        if len(new_obs) > 0:
            chat_history += new_obs
            chat_end_index += len(new_obs)

        # re-apply whole chat template so length check is correct
        input_ids = self.tokenizer.apply_chat_template(
            chat_history[:chat_end_index],
            chat_template=self.custom_chat_template,
            add_generation_prompt=False,
            tokenize=True,
            **self.generator_cfg.chat_template_kwargs,
        )
        return chat_history, chat_end_index, input_ids

    def _get_next_input_ids_with_multiturn_chat_template(
        self,
        input_ids: List[int],
        loss_mask: List[int],
        output_ids: List[int],
        new_obs: ConversationType,
        done: bool,
    ):
        """
        Update the loss mask and input ids given a new model response and observation, following
        token-in-token-out.

        This function is used if `use_conversation_multi_turn` is True. It assumes that the input to the LLM is formatted as a list of messages, with observations
        stored in user messages.

        For example (using the Qwen 2.5 chat template), a trajectory for multi-turn generation would look like:
        <|im_start|>system
        ...
        <|im_end|>
        <|im_start|>user
                            question goes here
        <|im_end|>
        <|im_start|>assistant
                            turn 1 model response goes here
                            <think>... </think>
                            ...
        <|im_end|>
        <|im_start|>user
                            turn 1 env observation goes here
                            <observation>...</observation>
        <|im_end|>
        ...

        the chat template is applied without tokenization before and after the chat history is appended to
        in order to get new token ids in the chat template format (but without re-tokenizing the entire chat history every turn)

        Args:
            chat_history: ConversationType
            chat_end_index: int
            loss_mask: List[int]
            input_ids: List[int]
            output: str
            new_obs: ConversationType
        Returns:
            chat_history: ConversationType
            chat_end_index: int
            loss_mask: List[int]
            input_ids: List[int]
        """
        assert self.use_conversation_multi_turn and not self.custom_chat_template

        # 1. Directly append generated output
        input_ids += output_ids
        response_end_idx = len(input_ids) - 1
        loss_mask += [1] * len(output_ids)

        # 2. apply chat template for observations, also generate generation prompt for next turn
        if len(new_obs) > 0:
            # For Qwen, this will generate `\n<|user|>Some observation<|im_end|>\n`. Note that the
            # first `\n` is generated since we stripped it in ``base_conversation_token_ids``.
            observation_ids = self.tokenizer.apply_chat_template(
                [*self.base_conversation, *new_obs],
                add_generation_prompt=True,
                tokenize=True,
                **self.generator_cfg.chat_template_kwargs,
            )[len(self.base_conversation_token_ids) :]
            input_ids += observation_ids
            loss_mask += [0] * len(observation_ids)
        else:
            if not done:
                input_ids += self.generation_prompt_ids
                loss_mask += [0] * len(self.generation_prompt_ids)

        return input_ids, loss_mask, response_end_idx

    def _get_next_input_ids_with_single_turn_chat_template(
        self,
        output_ids: List[int],
        new_obs: ConversationType,
        loss_mask: List[int],
        input_ids: List[int],
        logprobs: Optional[List[float]],
    ):
        """
        Update the loss mask and input ids given a new model response and observation, following
        token-in-token-out.

        This function is used if `use_conversation_multi_turn` is False. It assumes that the input to the LLM is a list of token ids
        and that the multi-turn conversation happens in a single assistant message.

        For example (using the Qwen 2.5 chat template), a trajectory for single-turn generation would look like:
        <|im_start|>system
        ...
        <|im_end|>
        <|im_start|>user
                            question goes here
        <|im_end|>
        <|im_start|>assistant
                            turn 1 model response goes here
                            <think>... </think>
                            ...

                            turn 1 env observation goes here
                            <observation>...</observation>

                            turn 2 model response goes here:
                            <think>... </think>
                            ...
        Args:
            output_ids: List[int]
            new_obs: ConversationType
            loss_mask: List[int]
            input_ids: List[int]
        Returns:
            loss_mask: List[int]
            input_ids: List[int]
            logprobs: Optional[List[float]]
        """
        # just update raw tokens and loss mask
        new_resp_tokens = output_ids.copy()
        if new_resp_tokens[-1] == self.tokenizer.eos_token_id:
            # remove the eos token since we are continuing the current assistant message
            new_resp_tokens = new_resp_tokens[:-1]
        loss_mask += [1] * len(new_resp_tokens)
        input_ids += new_resp_tokens
        response_end_idx = len(input_ids) - 1

        if len(new_obs) > 0:
            for obs in new_obs:
                obs_tokens = self.tokenizer.encode(obs["content"], add_special_tokens=False)
                loss_mask += [0] * len(obs_tokens)
                # logprobs for observation tokens doesn't matter since they will be masked out during loss computation
                if logprobs:
                    logprobs += [1] * len(obs_tokens)
                input_ids += obs_tokens

        return loss_mask, input_ids, logprobs, response_end_idx<|MERGE_RESOLUTION|>--- conflicted
+++ resolved
@@ -197,13 +197,7 @@
             else:
                 # Token-in-token-out.
                 engine_input = InferenceEngineInput(
-                    prompt_token_ids=[input_ids],
-                    session_ids=[session_id],
-<<<<<<< HEAD
-                    sampling_params=sampling_params,
-=======
-                    sampling_params=sampling_params
->>>>>>> e0d9663e
+                    prompt_token_ids=[input_ids], session_ids=[session_id], sampling_params=sampling_params
                 )
 
             engine_output = await self.inference_engine_client.generate(engine_input)
