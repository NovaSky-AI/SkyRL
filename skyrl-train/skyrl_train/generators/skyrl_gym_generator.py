--- conflicted
+++ resolved
@@ -186,23 +186,13 @@
         cumulative_response_tokens = 0
     
         while not done:
-<<<<<<< HEAD
             max_generate_length = min(max_generate_length, max_input_length + max_tokens - len(input_ids))
             if max_generate_length <= 0:
-=======
-            remaining_tokens = max_tokens - cumulative_response_tokens
-            
-            if remaining_tokens <= 0:
->>>>>>> 2c2f3b75
                 stop_reason = "length"
                 break
                 
             updated_sampling_params = sampling_params.copy() if sampling_params is not None else {}
-<<<<<<< HEAD
             updated_sampling_params["max_generate_length"] = max_generate_length
-=======
-            updated_sampling_params["max_generate_length"] = remaining_tokens
->>>>>>> 2c2f3b75
 
             if retokenize_chat_history:
                 engine_input = InferenceEngineInput(
@@ -308,22 +298,15 @@
             per_step_rewards = [(reward, idx - initial_prompt_length) for reward, idx in per_step_rewards]
         assert len(loss_mask) == len(response_ids), "loss_mask and response_ids should have the same length"
 
-<<<<<<< HEAD
-<<<<<<< HEAD
-<<<<<<< HEAD
+
         appended_eos_token = False
-=======
         if self.max_turns > 1:
             max_response_tokens = max_tokens + max_input_length - initial_prompt_length
         else:
             max_response_tokens = max_tokens
 
->>>>>>> dc49242 (mask losses and response ids if they exceed max_response_tokens (final check for multiturn))
-=======
->>>>>>> ff865bf (All CPU tests pass except one -> modified test to account for proper max len support)
         if not self.use_conversation_multi_turn:
             if response_ids[-1] != self.tokenizer.eos_token_id:
-<<<<<<< HEAD
                 response_ids.append(self.tokenizer.eos_token_id)
                 loss_mask.append(1)
                 appended_eos_token = True
@@ -333,20 +316,11 @@
             stop_reason = "length"
             response_ids = response_ids[:max_response_tokens]
             loss_mask = loss_mask[:max_response_tokens]
-=======
-=======
-        if not self.use_conversation_multi_turn:
-            if response_ids[-1] != self.tokenizer.eos_token_id:
->>>>>>> 2c2f3b75
                 if len(response_ids) < max_tokens:
                     response_ids.append(self.tokenizer.eos_token_id)
                     loss_mask.append(1)
                 else:
                     stop_reason = "length"
-<<<<<<< HEAD
->>>>>>> ff865bf (All CPU tests pass except one -> modified test to account for proper max len support)
-=======
->>>>>>> 2c2f3b75
 
         # Build reward output
         if retokenize_chat_history:
