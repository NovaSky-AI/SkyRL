--- conflicted
+++ resolved
@@ -13,12 +13,8 @@
 import numpy as np
 from concurrent.futures import ThreadPoolExecutor
 from tqdm.asyncio import tqdm
-<<<<<<< HEAD
-from skyrl_train.inference_engines.launch_inference_engine_http_server import generate_with_http_server
-=======
 from dataclasses import dataclass
 from loguru import logger
->>>>>>> 006361f6
 
 from skyrl_train.generators.base import GeneratorInterface, GeneratorInput, GeneratorOutput
 from skyrl_train.inference_engines.inference_engine_client import InferenceEngineClient
@@ -26,8 +22,6 @@
 from omegaconf import DictConfig
 from skyrl_gym.envs.base_text_env import BaseTextEnvStepOutput
 from skyrl_train.generators.utils import get_custom_chat_template, get_generation_prompt_ids, apply_overlong_filtering
-<<<<<<< HEAD
-=======
 
 
 @dataclass
@@ -40,7 +34,6 @@
     loss_mask: List[int]
     prompt_ids: List[int]
     rollout_logprobs: Optional[List[float]]
->>>>>>> 006361f6
 
 
 class SkyRLGymGenerator(GeneratorInterface):
@@ -100,17 +93,6 @@
         if getattr(self.generator_cfg.sampling_params, "logprobs", None) is not None and not self.generator_cfg.batched:
             raise ValueError("`sampling_params.logprobs` should be `None` if `batched` is `False`")
 
-<<<<<<< HEAD
-    async def _generate_with_inference_engine_client(self, engine_input: InferenceEngineInput) -> InferenceEngineOutput:
-        """Helper to dispatch generation to either HTTP server or direct client."""
-        if self.use_http_server_inference_engine_client:
-            return await generate_with_http_server(
-                base_url=self.base_url,
-                model_name=self.model_name,
-                input_batch=engine_input,
-            )
-        return await self.inference_engine_client.generate(engine_input)
-=======
         # base_conversation is used when `use_conversation_multi_turn==True and custom_chat_template==None` to
         # correctly format and tokenize observations into `observation_ids`.
         # Follows https://jybsuper.github.io/posts/multiturn_tokenization/#the-breakthrough-fixed-base-approach
@@ -133,7 +115,6 @@
                 - self.base_conversation_token_ids[::-1].index(self.tokenizer.eos_token_id)
             )
             self.base_conversation_token_ids = self.base_conversation_token_ids[: last_eos_token_index + 1]
->>>>>>> 006361f6
 
     async def agent_loop(
         self,
@@ -143,11 +124,7 @@
         max_tokens: int,
         max_input_length: int,
         sampling_params: Optional[Dict[str, Any]] = None,
-<<<<<<< HEAD
-    ) -> Tuple[List[int], float, str, List[int], List[int], Optional[List[float]]]:
-=======
     ) -> AgentLoopOutput:
->>>>>>> 006361f6
         """
         Multi-turn generation loop that executes a single trajectory.
 
@@ -173,11 +150,8 @@
             prompt_token_ids: List[int]
             rollout_logprobs: Optional[List[float]]
         """
-<<<<<<< HEAD
-=======
         retokenize_chat_history = self.use_conversation_multi_turn and self.custom_chat_template
 
->>>>>>> 006361f6
         # Create a new environment instance
         env_extras["max_turns"] = self.max_turns  # TODO(shu): move this to config
         env_config = self.skyrl_gym_cfg.get(env_class, DictConfig({}))
@@ -204,11 +178,7 @@
         )
 
         initial_prompt_length = len(input_ids)
-<<<<<<< HEAD
-        loss_mask = []
-=======
         loss_mask = []  # this excludes the prompt
->>>>>>> 006361f6
         rollout_logprobs = None
 
         while not done:
@@ -227,8 +197,6 @@
             output_ids = engine_output["response_ids"][0]
             stop_reason = engine_output["stop_reasons"][0]
 
-<<<<<<< HEAD
-=======
             # Append eos when sampling_params.stop is not None. Does not affect 3.a as chat templates add eos_token.
             # sampling_params is not None for eval, but None for training (which uses engine.sampling_params which are from cfg)
             current_sampling_params = (
@@ -244,7 +212,6 @@
                     output_ids.append(self.tokenizer.eos_token_id)
 
             # 2. Environment step
->>>>>>> 006361f6
             if self.env_executor is not None:
                 loop = asyncio.get_running_loop()
                 env_step_output: BaseTextEnvStepOutput = await loop.run_in_executor(self.env_executor, env.step, output)
@@ -277,14 +244,9 @@
                     input_ids, loss_mask, output_ids, new_obs, done
                 )
             else:
-<<<<<<< HEAD
-                loss_mask, input_ids, rollout_logprobs = self._update_engine_input_token_ids(
-                    output, new_obs, loss_mask, input_ids, rollout_logprobs
-=======
                 # c. Token-in-token-out. All steps/observations are appended to a single assistant message.
                 loss_mask, input_ids, rollout_logprobs = self._get_next_input_ids_with_single_turn_chat_template(
                     output_ids, new_obs, loss_mask, input_ids, rollout_logprobs
->>>>>>> 006361f6
                 )
 
             if len(input_ids) > max_input_length:
@@ -327,9 +289,6 @@
         response_ids = response_ids[:max_response_tokens]
         loss_mask = loss_mask[:max_response_tokens]
 
-<<<<<<< HEAD
-        return response_ids, reward, stop_reason, loss_mask, prompt_ids, rollout_logprobs
-=======
         return AgentLoopOutput(
             response_ids=response_ids,
             reward=reward,
@@ -338,7 +297,6 @@
             prompt_ids=prompt_ids,
             rollout_logprobs=rollout_logprobs,
         )
->>>>>>> 006361f6
 
     async def generate_batched(
         self,
@@ -385,38 +343,18 @@
         loss_masks = []
         truncated_logprobs: Optional[List[List[float]]] = [] if logprobs is not None else None
 
-<<<<<<< HEAD
-        for i, (response, env) in enumerate(zip(responses, envs)):
-            # step on function and compute reward
-=======
         for i, (response, response_ids, env) in enumerate(zip(responses, all_response_ids, envs)):
             # step on environment and compute reward
->>>>>>> 006361f6
             env_step_output: BaseTextEnvStepOutput = env.step(response)
             reward = env_step_output["reward"]
             rewards.append(reward)
 
-<<<<<<< HEAD
-            # NOTE (sumanthrh): We add a guard since response_ids is `None` with remote inference engine
-            if all_response_ids is not None:
-                sample_response_ids = all_response_ids[i]
-            else:
-                sample_response_ids = self.tokenizer.encode(response)
-
-            if len(sample_response_ids) > max_tokens:
-                sample_response_ids = sample_response_ids[:max_tokens]
-            loss_masks.append([1] * len(sample_response_ids))
-            truncated_responses.append(sample_response_ids)
-            if logprobs is not None:
-                sample_logprobs = logprobs[i][: len(sample_response_ids)]
-=======
             if len(response_ids) > max_tokens:
                 response_ids = response_ids[:max_tokens]
             loss_masks.append([1] * len(response_ids))
             truncated_responses.append(response_ids)
             if logprobs is not None:
                 sample_logprobs = logprobs[i][: len(response_ids)]
->>>>>>> 006361f6
                 truncated_logprobs.append(sample_logprobs)
 
             env.close()
@@ -483,19 +421,11 @@
             mininterval=5,
         )
 
-<<<<<<< HEAD
-        responses = [output[0] for output in all_outputs]
-        rewards = [output[1] for output in all_outputs]
-        stop_reasons = [output[2] for output in all_outputs]
-        loss_masks = [output[3] for output in all_outputs]
-        prompt_token_ids = [output[4] for output in all_outputs]
-=======
         responses = [output.response_ids for output in all_outputs]
         rewards = [output.reward for output in all_outputs]
         stop_reasons = [output.stop_reason for output in all_outputs]
         loss_masks = [output.loss_mask for output in all_outputs]
         prompt_token_ids = [output.prompt_ids for output in all_outputs]
->>>>>>> 006361f6
 
         if sampling_params is not None:
             # sampling params will be a dict in the format of the inference engine backend
@@ -505,11 +435,7 @@
             get_logprobs = self.generator_cfg.sampling_params.logprobs is not None
 
         if get_logprobs:
-<<<<<<< HEAD
-            rollout_logprobs = [output[5] for output in all_outputs]
-=======
             rollout_logprobs = [output.rollout_logprobs for output in all_outputs]
->>>>>>> 006361f6
         else:
             rollout_logprobs = None
 
@@ -686,15 +612,9 @@
 
         return input_ids, loss_mask
 
-<<<<<<< HEAD
-    def _update_engine_input_token_ids(
-        self,
-        output: str,
-=======
     def _get_next_input_ids_with_single_turn_chat_template(
         self,
         output_ids: List[int],
->>>>>>> 006361f6
         new_obs: ConversationType,
         loss_mask: List[int],
         input_ids: List[int],
