--- conflicted
+++ resolved
@@ -9,12 +9,8 @@
 import copy
 from uuid import uuid4
 import skyrl_gym
-<<<<<<< HEAD
-from typing import List, Dict, Any, Optional
-=======
 from typing import List, Dict, Any, Optional, Union, Tuple
 import numpy as np
->>>>>>> ea979437
 from concurrent.futures import ThreadPoolExecutor
 from tqdm.asyncio import tqdm
 from dataclasses import dataclass
@@ -475,8 +471,6 @@
 
         return generator_output
 
-<<<<<<< HEAD
-=======
     def _rollout_metrics(self, responses: List[List[int]], rewards: List[float]):
         num_tokens_arr = np.array([len(response) for response in responses])
         # Support both response-level and token-level rewards
@@ -507,7 +501,6 @@
             "generate/avg_tokens_zero_rewards": avg_tokens_zero_rewards.item(),
         }
 
->>>>>>> ea979437
     def _zero_reward_if_not_stop(self, rewards: List[float], stop_reasons: List[str]):
         """Sets the reward to 0 if the stop reason is not "stop".
 
