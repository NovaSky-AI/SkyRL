--- conflicted
+++ resolved
@@ -70,7 +70,6 @@
         else:
             self.env_executor = None
 
-<<<<<<< HEAD
     async def _generate_with_inference_engine_client(self, engine_input: InferenceEngineInput) -> InferenceEngineOutput:
         """Helper to dispatch generation to either HTTP server or direct client."""
         if self.use_http_server_inference_engine_client:
@@ -80,43 +79,6 @@
                 input_batch=engine_input,
             )
         return await self.inference_engine_client.generate(engine_input)
-=======
-        if getattr(self.generator_cfg.sampling_params, "logprobs", None) is not None and not self.generator_cfg.batched:
-            raise ValueError("`sampling_params.logprobs` should be `None` if `batched` is `False`")
-
-        # base_conversation is used when `use_conversation_multi_turn==True and custom_chat_template==None` to
-        # correctly format and tokenize observations.
-        # Follows https://jybsuper.github.io/posts/multiturn_tokenization/#the-breakthrough-fixed-base-approach
-        self.base_conversation = [
-            {"role": "system", "content": "You are a helpful assistant."},
-            {"role": "user", "content": "I am a user."},
-            {"role": "assistant", "content": "I am an assistant."},
-        ]
-        self.base_conversation_token_ids = tokenizer.apply_chat_template(
-            self.base_conversation,
-            add_generation_prompt=False,
-            tokenize=True,
-        )
-        # For Qwen2.5 and Qwen3, the above would generate
-        # <|im_start|>system\nYou are a helpful assistant.<|im_end|>\n
-        # <|im_start|>user\nI am a user.<|im_end|>\n
-        # <|im_start|>assistant\nI am an assistant.<|im_end|>\n
-
-        # Note that there is a `\n` in assistant's line before next user's messsage starts.
-        # If we do token-in-token-out, there is no way for LLM engine to generate `\n` since the
-        # EOS token is `<|im_end|>`. Therefore, we need to add it during `observation_ids`.
-        # By cutting `\n` out in `base_conversation_token_ids`, `observation_ids` in
-        # `_get_next_input_ids_with_multiturn_chat_template()` will be `\n<|im_start|>user\nObservation here<|im_end|>\n`.
-        # Note the `\n` at the final assistant turn will still be missing, but this is fine.
-        # See tests/cpu/generators/test_skyrl_gym_generator_chat_templating.py for more details.
-        if self.tokenizer.eos_token_id in self.base_conversation_token_ids:
-            last_eos_token_index = (
-                len(self.base_conversation_token_ids)
-                - 1
-                - self.base_conversation_token_ids[::-1].index(self.tokenizer.eos_token_id)
-            )
-            self.base_conversation_token_ids = self.base_conversation_token_ids[: last_eos_token_index + 1]
->>>>>>> f03a2dd1
 
     async def agent_loop(
         self,
