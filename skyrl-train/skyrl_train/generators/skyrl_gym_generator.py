--- conflicted
+++ resolved
@@ -26,6 +26,7 @@
     loss_mask: List[int]
     prompt_ids: List[int]
     rollout_logprobs: Optional[List[float]]
+    env_metrics: Optional[Dict[str, Any]]
 
 
 class SkyRLGymGenerator(GeneratorInterface):
@@ -106,11 +107,7 @@
         max_tokens: int,
         max_input_length: int,
         sampling_params: Optional[Dict[str, Any]] = None,
-<<<<<<< HEAD
-    ) -> Tuple[List[int], float, str, List[int], List[int], Optional[List[float]], Optional[Dict[str, Any]]]:
-=======
     ) -> AgentLoopOutput:
->>>>>>> 4ecb091e
         """
         Multi-turn generation loop that executes a single trajectory.
 
@@ -261,9 +258,6 @@
         response_ids = response_ids[:max_response_tokens]
         loss_mask = loss_mask[:max_response_tokens]
 
-<<<<<<< HEAD
-        return response_ids, reward, stop_reason, loss_mask, prompt_ids, rollout_logprobs, env_metrics
-=======
         return AgentLoopOutput(
             response_ids=response_ids,
             reward=reward,
@@ -271,8 +265,8 @@
             loss_mask=loss_mask,
             prompt_ids=prompt_ids,
             rollout_logprobs=rollout_logprobs,
+            env_metrics=env_metrics,
         )
->>>>>>> 4ecb091e
 
     async def generate_batched(
         self,
@@ -399,20 +393,12 @@
             mininterval=5,
         )
 
-<<<<<<< HEAD
-        responses = [output[0] for output in all_outputs]
-        rewards = [output[1] for output in all_outputs]
-        stop_reasons = [output[2] for output in all_outputs]
-        loss_masks = [output[3] for output in all_outputs]
-        prompt_token_ids = [output[4] for output in all_outputs]
-        env_metrics = [output[6] for output in all_outputs]
-=======
         responses = [output.response_ids for output in all_outputs]
         rewards = [output.reward for output in all_outputs]
         stop_reasons = [output.stop_reason for output in all_outputs]
         loss_masks = [output.loss_mask for output in all_outputs]
         prompt_token_ids = [output.prompt_ids for output in all_outputs]
->>>>>>> 4ecb091e
+        env_metrics = [output.env_metrics for output in all_outputs]
 
         if sampling_params is not None:
             # sampling params will be a dict in the format of the inference engine backend
