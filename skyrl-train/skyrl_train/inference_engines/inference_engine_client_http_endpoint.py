--- conflicted
+++ resolved
@@ -29,20 +29,6 @@
 
 if TYPE_CHECKING:
     from skyrl_train.inference_engines.inference_engine_client import InferenceEngineClient
-<<<<<<< HEAD
-from skyrl_train.inference_engines.openai_api_protocol import (
-    # ChatCompletionRequest,
-    # ChatCompletionResponse,
-    # ChatCompletionResponseChoice,
-    # ChatMessage,
-    # ErrorResponse,
-    # check_unsupported_fields,
-    build_sampling_params,
-)
-=======
->>>>>>> 7c9aaff6
-
-from vllm.entrypoints.openai.protocol import (ChatCompletionRequest, ChatCompletionResponse, ChatCompletionResponseChoice, ChatMessage, ErrorResponse)
 
 logger = logging.getLogger(__name__)
 
