from skyrl_train.inference_engines.base import (
    InferenceEngineInterface,
    InferenceEngineInput,
    InferenceEngineOutput,
    NamedWeightsUpdateRequest,
)
import asyncio
<<<<<<< HEAD
import threading
from typing import List, Any, Dict
=======
from typing import List, Any, Optional
>>>>>>> f03a2dd1


class InferenceEngineClient(InferenceEngineInterface):
    """
    Client to talk to a set of InferenceEngines.

    Note that InferenceEngineClient sub-classes InferenceEngineInterface so it can be used as if talking to a single engine.
    """

    def __init__(self, engines: List[InferenceEngineInterface], generator_config: Dict[str, Any]):
        self.engines = engines
        self.generator_config = generator_config
        self.model_name = generator_config.get("model_name")
        self.backend = generator_config.get("backend")

        self.use_http_server_inference_engine_client = generator_config.get(
            "use_http_server_inference_engine_client", False
        )
        self.http_server_inference_engine_client_host = generator_config.get(
            "http_server_inference_engine_client_host", "127.0.0.1"
        )
        self.http_server_inference_engine_client_port = generator_config.get(
            "http_server_inference_engine_client_port", 8000
        )

        if self.use_http_server_inference_engine_client:
            self._spin_up_http_server()

        print(f"InferenceEngineClient initialized with {len(engines)} engines.")

    def _spin_up_http_server(self):
        from skyrl_train.inference_engines.launch_inference_engine_http_server import serve, wait_for_server_ready

        self._server_thread = threading.Thread(
            target=serve,
            args=(self,),
            kwargs={
                "host": self.http_server_inference_engine_client_host,
                "port": self.http_server_inference_engine_client_port,
                "log_level": "warning",
                "backend": self.backend,
            },
            daemon=True,
        )
        self._server_thread.start()
        wait_for_server_ready(
            host=self.http_server_inference_engine_client_host,
            port=self.http_server_inference_engine_client_port,
            max_wait_seconds=30,
        )
        print(
            f"InferenceEngineClient HTTP server started on {self.http_server_inference_engine_client_host}:{self.http_server_inference_engine_client_port}"
        )

    def __del__(self):
        """
        Destructor to shut down the HTTP server if it was started.
        """
        # TODO(Charlie): __del__ is not guaranteed to be called in general. Add to `teardown` method
        # when the `_handle_termination` flow is implemented. See `worker.py` comments on
        # `_handle_termination` for more details.
        if (
            self.use_http_server_inference_engine_client
            # don't want to shut down the server when it is pickled as a ray method argument.
            and hasattr(self, "_server_thread")
            and self._server_thread is not None
        ):
            try:
                from skyrl_train.inference_engines.launch_inference_engine_http_server import shutdown_server

                shutdown_server(
                    host=self.http_server_inference_engine_client_host,
                    port=self.http_server_inference_engine_client_port,
                    max_wait_seconds=5,
                )
                if hasattr(self, "_server_thread") and self._server_thread.is_alive():
                    self._server_thread.join(timeout=5)
            except Exception as e:
                print(f"Error shutting down HTTP server: {e}")

    def __getstate__(self):
        """
        Override to avoid pickling the server thread.
        Needed when passing InferenceEngineClient as an argument to async_run_ray_method().
        """
        state = self.__dict__.copy()
        # Thread objects are not picklable – just drop the reference.
        state["_server_thread"] = None
        return state

    async def _run_on_all_engines(self, method_name: str, *args, **kwargs):
        """
        Call a method on all engines concurrently and gather the results.
        """
        assert len(self.engines) > 0, "No engines to call method on"

        awaitables = [getattr(engine, method_name)(*args, **kwargs) for engine in self.engines]
        return await asyncio.gather(*awaitables)

    async def generate(self, input_batch: InferenceEngineInput) -> InferenceEngineOutput:
        prompts = input_batch.get("prompts")
        prompt_token_ids = input_batch.get("prompt_token_ids")
        trajectory_ids = input_batch.get("trajectory_ids")
        sampling_params = input_batch.get("sampling_params")

        if (prompts is None and prompt_token_ids is None) or (prompts is not None and prompt_token_ids is not None):
            raise ValueError("Either `prompts` or `prompt_token_ids` must be provided, but not both.")

        # TODO(tgriggs): If there are no traj ids, we'd still like to load balance instead of landing on a single engine.
        if trajectory_ids is not None:
            # Route based on trajectory_ids
            return await self._generate_with_trajectory_routing(
                prompts, prompt_token_ids, trajectory_ids, sampling_params
            )
        else:
            # Split evenly across engines
            return await self._generate_batched(prompts, prompt_token_ids, sampling_params)

    async def _generate_with_trajectory_routing(
        self, prompts, prompt_token_ids, trajectory_ids, sampling_params
    ) -> InferenceEngineOutput:
        """
        Route prompts to engines based on trajectory_ids and return results in the original order of the prompts.
        """
        # Group prompts by engine
        engine_groups: dict[int, dict[str, list]] = {}
        prompts_or_tokens = prompts if prompts is not None else prompt_token_ids
        for i, (prompt_or_token, traj_id) in enumerate(zip(prompts_or_tokens, trajectory_ids)):
            engine_idx = abs(hash(str(traj_id))) % len(self.engines)
            group = engine_groups.setdefault(engine_idx, {"prompt_or_token": [], "indices": []})
            group["prompt_or_token"].append(prompt_or_token)
            group["indices"].append(i)

        # Build two parallel lists: one of tasks, one of the index‐lists
        tasks: list[asyncio.Task] = []
        indices_list: list[list[int]] = []
        for engine_idx, group in engine_groups.items():
            inp = InferenceEngineInput(
                prompts=group["prompt_or_token"] if prompts is not None else None,
                prompt_token_ids=group["prompt_or_token"] if prompt_token_ids is not None else None,
                sampling_params=sampling_params,
            )
            coro = self.engines[engine_idx].generate(inp)
            tasks.append(asyncio.create_task(coro))
            indices_list.append(group["indices"])

        results = await asyncio.gather(*tasks)

        # Reconstruct output in original order
        n = len(prompts_or_tokens)
        responses: list[str] = [""] * n
        stop_reasons: list[str] = [""] * n
        response_logprobs: List[Optional[List[float]]] = [None for _ in range(n)]
        response_ids: List[List[int]] = [[] for _ in range(n)]
        # a bit hacky for now
        add_resp_logprobs = False

        for indices, result in zip(indices_list, results):
            for local_idx, original_idx in enumerate(indices):
                responses[original_idx] = result["responses"][local_idx]
                stop_reasons[original_idx] = result["stop_reasons"][local_idx]
                response_ids[original_idx] = result["response_ids"][local_idx]
                if result.get("response_logprobs", None):
                    add_resp_logprobs = True
                    response_logprobs[original_idx] = result["response_logprobs"][local_idx]

        return InferenceEngineOutput(
            responses=responses,
            stop_reasons=stop_reasons,
            response_ids=response_ids,
            response_logprobs=response_logprobs if add_resp_logprobs else None,
        )

    async def _generate_batched(self, prompts, prompt_token_ids, sampling_params) -> InferenceEngineOutput:
        """
        Split prompts evenly across engines and return results in the original order of the prompts.
        """
        num_inference_engines = len(self.engines)
        prompts_or_tokens = prompts if prompts is not None else prompt_token_ids
        dp_item_size = (len(prompts_or_tokens) + num_inference_engines - 1) // num_inference_engines

        tasks = []
        for dp_rank in range(num_inference_engines):
            start_idx = dp_rank * dp_item_size
            end_idx = (dp_rank + 1) * dp_item_size
            dp_items = prompts_or_tokens[start_idx:end_idx]

            if len(dp_items) <= 0:
                continue

            engine_input = InferenceEngineInput(
                prompts=dp_items if prompts is not None else None,
                prompt_token_ids=dp_items if prompt_token_ids is not None else None,
                sampling_params=sampling_params,
            )
            tasks.append(self.engines[dp_rank].generate(engine_input))

        all_outputs = await asyncio.gather(*tasks)

        # Flatten results
        responses = []
        stop_reasons = []
        response_ids = []
        response_logprobs = []
        for output in all_outputs:
            responses.extend(output["responses"])
            stop_reasons.extend(output["stop_reasons"])
            response_ids.extend(output["response_ids"])
            if output.get("response_logprobs", None):
                response_logprobs.extend(output["response_logprobs"])

        return InferenceEngineOutput(
            responses=responses,
            stop_reasons=stop_reasons,
            response_ids=response_ids,
            response_logprobs=response_logprobs if len(response_logprobs) else None,
        )

    async def wake_up(self, *args: Any, **kwargs: Any):
        return await self._run_on_all_engines("wake_up", *args, **kwargs)

    async def sleep(self, *args: Any, **kwargs: Any):
        return await self._run_on_all_engines("sleep", *args, **kwargs)

    async def init_weight_update_communicator(
        self,
        master_addr,
        master_port,
        rank_offset,
        world_size,
        group_name,
        backend,
        override_existing: bool = False,
    ):
        tasks = []
        rank_offset_count = rank_offset

        for engine in self.engines:
            assert engine.tp_size is not None, "Engine must have a tp_size"
            tasks.append(
                engine.init_weight_update_communicator(
                    master_addr=master_addr,
                    master_port=master_port,
                    rank_offset=rank_offset_count,
                    world_size=world_size,
                    group_name=group_name,
                    backend=backend,
                    override_existing=override_existing,
                )
            )
            rank_offset_count += engine.tp_size
        await asyncio.gather(*tasks)

    async def update_named_weights(self, request: NamedWeightsUpdateRequest):
        return await self._run_on_all_engines("update_named_weights", request=request)

    async def reset_prefix_cache(self):
        return await self._run_on_all_engines("reset_prefix_cache")

    async def teardown(self):
        return await self._run_on_all_engines("teardown")<|MERGE_RESOLUTION|>--- conflicted
+++ resolved
@@ -5,12 +5,8 @@
     NamedWeightsUpdateRequest,
 )
 import asyncio
-<<<<<<< HEAD
 import threading
-from typing import List, Any, Dict
-=======
-from typing import List, Any, Optional
->>>>>>> f03a2dd1
+from typing import List, Any, Dict, Optional
 
 
 class InferenceEngineClient(InferenceEngineInterface):
