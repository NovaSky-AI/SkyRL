from skyrl_train.inference_engines.base import (
    InferenceEngineInterface,
    InferenceEngineInput,
    InferenceEngineOutput,
    NamedWeightsUpdateRequest,
)
import asyncio
<<<<<<< HEAD
import threading
from typing import List, Any, Dict
=======
from typing import List, Any, Optional
>>>>>>> 825f2e82


class InferenceEngineClient(InferenceEngineInterface):
    """
    Client to talk to a set of InferenceEngines.

    Note that InferenceEngineClient sub-classes InferenceEngineInterface so it can be used as if talking to a single engine.
    """

    def __init__(self, engines: List[InferenceEngineInterface], generator_config: Dict[str, Any]):
        self.engines = engines
        self.generator_config = generator_config
        self.model_name = generator_config.get("model_name")
        self.backend = generator_config.get("backend")

        self.use_http_server_inference_engine_client = generator_config.get(
            "use_http_server_inference_engine_client", False
        )
        self.http_server_inference_engine_client_host = generator_config.get(
            "http_server_inference_engine_client_host", "127.0.0.1"
        )
        self.http_server_inference_engine_client_port = generator_config.get(
            "http_server_inference_engine_client_port", 8000
        )

        if self.use_http_server_inference_engine_client:
            self._spin_up_http_server()

        print(f"InferenceEngineClient initialized with {len(engines)} engines.")

    def _spin_up_http_server(self):
        from skyrl_train.inference_engines.launch_inference_engine_http_server import serve, wait_for_server_ready

        self._server_thread = threading.Thread(
            target=serve,
            args=(self,),
            kwargs={
                "host": self.http_server_inference_engine_client_host,
                "port": self.http_server_inference_engine_client_port,
                "log_level": "warning",
                "backend": self.backend,
            },
            daemon=True,
        )
        self._server_thread.start()
        wait_for_server_ready(
            host=self.http_server_inference_engine_client_host,
            port=self.http_server_inference_engine_client_port,
            max_wait_seconds=30,
        )
        print(
            f"InferenceEngineClient HTTP server started on {self.http_server_inference_engine_client_host}:{self.http_server_inference_engine_client_port}"
        )

    def __del__(self):
        """
        Destructor to shut down the HTTP server if it was started.
        """
        # TODO(Charlie): __del__ is not guaranteed to be called in general. Add to `teardown` method
        # when the `_handle_termination` flow is implemented. See `worker.py` comments on
        # `_handle_termination` for more details.
        if (
            self.use_http_server_inference_engine_client
            # don't want to shut down the server when it is pickled as a ray method argument.
            and hasattr(self, "_server_thread")
            and self._server_thread is not None
        ):
            try:
                from skyrl_train.inference_engines.launch_inference_engine_http_server import shutdown_server

                shutdown_server(
                    host=self.http_server_inference_engine_client_host,
                    port=self.http_server_inference_engine_client_port,
                    max_wait_seconds=5,
                )
                if hasattr(self, "_server_thread") and self._server_thread.is_alive():
                    self._server_thread.join(timeout=5)
            except Exception as e:
                print(f"Error shutting down HTTP server: {e}")

    def __getstate__(self):
        """
        Override to avoid pickling the server thread.
        Needed when passing InferenceEngineClient as an argument to async_run_ray_method().
        """
        state = self.__dict__.copy()
        # Thread objects are not picklable – just drop the reference.
        state["_server_thread"] = None
        return state

    async def _run_on_all_engines(self, method_name: str, *args, **kwargs):
        """
        Call a method on all engines concurrently and gather the results.
        """
        assert len(self.engines) > 0, "No engines to call method on"

        awaitables = [getattr(engine, method_name)(*args, **kwargs) for engine in self.engines]
        return await asyncio.gather(*awaitables)

    async def generate(self, input_batch: InferenceEngineInput) -> InferenceEngineOutput:
        prompts = input_batch.get("prompts")
        prompt_token_ids = input_batch.get("prompt_token_ids")
        trajectory_ids = input_batch.get("trajectory_ids")
        sampling_params = input_batch.get("sampling_params")

        if (prompts is None and prompt_token_ids is None) or (prompts is not None and prompt_token_ids is not None):
            raise ValueError("Either `prompts` or `prompt_token_ids` must be provided, but not both.")

        # TODO(tgriggs): If there are no traj ids, we'd still like to load balance instead of landing on a single engine.
        if trajectory_ids is not None:
            # Route based on trajectory_ids
            return await self._generate_with_trajectory_routing(
                prompts, prompt_token_ids, trajectory_ids, sampling_params
            )
        else:
            # Split evenly across engines
            return await self._generate_batched(prompts, prompt_token_ids, sampling_params)

    async def _generate_with_trajectory_routing(self, prompts, prompt_token_ids, trajectory_ids, sampling_params):
        """
        Route prompts to engines based on trajectory_ids and return results in the original order of the prompts.
        """
        # Group prompts by engine
        engine_groups: dict[int, dict[str, list]] = {}
        prompts_or_tokens = prompts if prompts is not None else prompt_token_ids
        for i, (prompt_or_token, traj_id) in enumerate(zip(prompts_or_tokens, trajectory_ids)):
            engine_idx = abs(hash(str(traj_id))) % len(self.engines)
            group = engine_groups.setdefault(engine_idx, {"prompt_or_token": [], "indices": []})
            group["prompt_or_token"].append(prompt_or_token)
            group["indices"].append(i)

        # Build two parallel lists: one of tasks, one of the index‐lists
        tasks: list[asyncio.Task] = []
        indices_list: list[list[int]] = []
        for engine_idx, group in engine_groups.items():
            inp = InferenceEngineInput(
                prompts=group["prompt_or_token"] if prompts is not None else None,
                prompt_token_ids=group["prompt_or_token"] if prompt_token_ids is not None else None,
                sampling_params=sampling_params,
            )
            coro = self.engines[engine_idx].generate(inp)
            tasks.append(asyncio.create_task(coro))
            indices_list.append(group["indices"])

        results = await asyncio.gather(*tasks)

        # Reconstruct output in original order
        n = len(prompts_or_tokens)
        responses: list[str] = [""] * n
        stop_reasons: list[str] = [""] * n
        response_logprobs: List[Optional[List[float]]] = [None for _ in range(n)]
        response_ids: List[Optional[List[float]]] = [None for _ in range(n)]
        # a bit hacky for now
        add_resp_ids = False
        add_resp_logprobs = False

        for indices, result in zip(indices_list, results):
            for local_idx, original_idx in enumerate(indices):
                responses[original_idx] = result["responses"][local_idx]
                stop_reasons[original_idx] = result["stop_reasons"][local_idx]
                if result.get("response_ids", None):
                    add_resp_ids = True
                    response_ids[original_idx] = result["response_ids"][local_idx]
                if result.get("response_logprobs", None):
                    add_resp_logprobs = True
                    response_logprobs[original_idx] = result["response_logprobs"][local_idx]

        if any([len(response) == 0 for response in responses]) or (
            add_resp_ids and not all([isinstance(sample_ids, list) for sample_ids in response_ids])
        ):
            raise RuntimeError(
                "Did not receive responses / response ids for some prompts. This should never happen. There is likely something wrong with the inference engine"
            )

        return InferenceEngineOutput(
            responses=responses,
            stop_reasons=stop_reasons,
            response_ids=response_ids if add_resp_ids else None,
            response_logprobs=response_logprobs if add_resp_logprobs else None,
        )

    async def _generate_batched(self, prompts, prompt_token_ids, sampling_params):
        """
        Split prompts evenly across engines and return results in the original order of the prompts.
        """
        num_inference_engines = len(self.engines)
        prompts_or_tokens = prompts if prompts is not None else prompt_token_ids
        dp_item_size = (len(prompts_or_tokens) + num_inference_engines - 1) // num_inference_engines

        tasks = []
        for dp_rank in range(num_inference_engines):
            start_idx = dp_rank * dp_item_size
            end_idx = (dp_rank + 1) * dp_item_size
            dp_items = prompts_or_tokens[start_idx:end_idx]

            if len(dp_items) <= 0:
                continue

            engine_input = InferenceEngineInput(
                prompts=dp_items if prompts is not None else None,
                prompt_token_ids=dp_items if prompt_token_ids is not None else None,
                sampling_params=sampling_params,
            )
            tasks.append(self.engines[dp_rank].generate(engine_input))

        all_outputs = await asyncio.gather(*tasks)

        # Flatten results
        responses = []
        stop_reasons = []
        response_ids = []
        response_logprobs = []
        for output in all_outputs:
            responses.extend(output["responses"])
            stop_reasons.extend(output["stop_reasons"])
            if output.get("response_ids", None):
                response_ids.extend(output["response_ids"])
            if output.get("response_logprobs", None):
                response_logprobs.extend(output["response_logprobs"])

        return InferenceEngineOutput(
            responses=responses,
            stop_reasons=stop_reasons,
            response_ids=response_ids if len(response_ids) else None,
            response_logprobs=response_logprobs if len(response_logprobs) else None,
        )

    async def wake_up(self, *args: Any, **kwargs: Any):
        return await self._run_on_all_engines("wake_up", *args, **kwargs)

    async def sleep(self, *args: Any, **kwargs: Any):
        return await self._run_on_all_engines("sleep", *args, **kwargs)

    async def init_weight_update_communicator(
        self,
        master_addr,
        master_port,
        rank_offset,
        world_size,
        group_name,
        backend,
        override_existing: bool = False,
    ):
        tasks = []
        rank_offset_count = rank_offset

        for engine in self.engines:
            assert engine.tp_size is not None, "Engine must have a tp_size"
            tasks.append(
                engine.init_weight_update_communicator(
                    master_addr=master_addr,
                    master_port=master_port,
                    rank_offset=rank_offset_count,
                    world_size=world_size,
                    group_name=group_name,
                    backend=backend,
                    override_existing=override_existing,
                )
            )
            rank_offset_count += engine.tp_size
        await asyncio.gather(*tasks)

    async def update_named_weights(self, request: NamedWeightsUpdateRequest):
        return await self._run_on_all_engines("update_named_weights", request=request)

    async def reset_prefix_cache(self):
        return await self._run_on_all_engines("reset_prefix_cache")

    async def teardown(self):
        return await self._run_on_all_engines("teardown")<|MERGE_RESOLUTION|>--- conflicted
+++ resolved
@@ -5,12 +5,8 @@
     NamedWeightsUpdateRequest,
 )
 import asyncio
-<<<<<<< HEAD
 import threading
 from typing import List, Any, Dict
-=======
-from typing import List, Any, Optional
->>>>>>> 825f2e82
 
 
 class InferenceEngineClient(InferenceEngineInterface):
