--- conflicted
+++ resolved
@@ -70,16 +70,6 @@
         raise NotImplementedError
 
     @abstractmethod
-<<<<<<< HEAD
-    async def init_weight_update_communicator(
-        self, master_addr, master_port, rank_offset, world_size, group_name, backend, override_existing: bool = False
-    ):
-        raise NotImplementedError
-
-    @abstractmethod
-    async def update_named_weights(self, request: NamedWeightsUpdateRequest):
-        raise NotImplementedError
-=======
     async def init_weight_update_communicator(self, init_info: "WeightSyncInitInfo"):
         """Initialize weight update communicator from init info.
 
@@ -92,7 +82,6 @@
     @abstractmethod
     async def update_named_weights(self, request: "WeightUpdateRequest"):
         raise NotImplementedError()
->>>>>>> 03c38ad9
 
     @abstractmethod
     async def teardown(self):
