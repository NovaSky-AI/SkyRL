--- conflicted
+++ resolved
@@ -76,20 +76,17 @@
     """
     from skyrl_train.utils import ray_noset_visible_devices, get_all_env_variables, get_ray_pg_ready_with_timeout
 
-<<<<<<< HEAD
     if backend == "vllm":
         import vllm
         from skyrl_train.inference_engines.vllm.vllm_engine import VLLMRayActor, AsyncVLLMRayActor
 
-        assert vllm.__version__ >= "0.8.3", "SkyTrainer only supports vLLM >= 0.8.3"
+        assert version.parse(vllm.__version__) >= version.parse("0.8.3"), "SkyRL-Train only supports vLLM >= 0.8.3"
     elif backend == "sglang":
         # We import SGLang later to avoid importing vllm. See `get_sglang_engine` for more.
         pass
     else:
         raise ValueError(f"Unsupported backend: {backend}")
-=======
-    assert version.parse(vllm.__version__) >= version.parse("0.8.3"), "SkyRL-Train only supports vLLM >= 0.8.3"
->>>>>>> afedc294
+
     inference_engine_actors = []
     noset_visible_devices = ray_noset_visible_devices(ray.get(get_all_env_variables.remote()))
     # NOTE: we use the ray backend for tensor parallel size > 1 to explicitly manage resource allocation
