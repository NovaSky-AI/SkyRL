import ray
from packaging import version
from ray.actor import ActorHandle
from typing import Any, List, Dict
from ray.util.placement_group import PlacementGroupSchedulingStrategy, placement_group

from skyrl_train.inference_engines.base import (
    InferenceEngineInterface,
    InferenceEngineInput,
    InferenceEngineOutput,
    NamedWeightsUpdateRequest,
)


class RayWrappedInferenceEngine(InferenceEngineInterface):
    """
    A thin wrapper around a Ray ActorHandle to another InferenceEngineInterface.
    This class implements the InferenceEngineInterface by delegating calls to the remote actor.
    """

    def __init__(self, inference_engine_actor: ActorHandle):
        self.inference_engine_actor = inference_engine_actor

    @property
    def tp_size(self):
        return ray.get(self.inference_engine_actor.tp_size.remote())

    async def generate(self, input_batch: InferenceEngineInput) -> InferenceEngineOutput:
        return await self.inference_engine_actor.generate.remote(input_batch=input_batch)

    async def wake_up(self, *args: Any, **kwargs: Any):
        return await self.inference_engine_actor.wake_up.remote(*args, **kwargs)

    async def sleep(self, *args: Any, **kwargs: Any):
        return await self.inference_engine_actor.sleep.remote(*args, **kwargs)

    async def init_weight_update_communicator(
        self, master_addr, master_port, rank_offset, world_size, group_name, backend, override_existing: bool = False
    ):
        return await self.inference_engine_actor.init_weight_update_communicator.remote(
            master_addr, master_port, rank_offset, world_size, group_name, backend, override_existing
        )

    async def update_named_weights(self, request: NamedWeightsUpdateRequest):
        return await self.inference_engine_actor.update_named_weights.remote(request)

    async def teardown(self):
        return await self.inference_engine_actor.teardown.remote()

    async def reset_prefix_cache(self):
        return await self.inference_engine_actor.reset_prefix_cache.remote()

<<<<<<< HEAD
    async def chat_completion(self, request_payload):
=======
    async def chat_completion(self, request_payload: Dict[str, Any]) -> Dict[str, Any]:
>>>>>>> e3657152
        return await self.inference_engine_actor.chat_completion.remote(request_payload)


def create_ray_wrapped_inference_engines(
    num_inference_engines: int,
    tensor_parallel_size: int,
    model_dtype: str,
    pretrain: str,
    seed: int,
    vllm_v1_disable_multiproc: bool,
    enable_prefix_caching: bool,
    enforce_eager: bool,
    max_model_len: int,
    shared_pg=None,
    gpu_memory_utilization=None,
    inference_engine_enable_sleep=False,
    async_engine=False,
    max_num_batched_tokens=8192,
    max_num_seqs=1024,
    tokenizer=None,
    backend="vllm",
) -> List[InferenceEngineInterface]:
    """
    Create a list of RayWrappedInferenceEngine instances wrapping Ray actor handles to InferenceEngineInterface instances.
    """
    from skyrl_train.utils import ray_noset_visible_devices, get_all_env_variables, get_ray_pg_ready_with_timeout

    if backend == "vllm":
        import vllm
        from skyrl_train.inference_engines.vllm.vllm_engine import VLLMRayActor, AsyncVLLMRayActor

        assert version.parse(vllm.__version__) >= version.parse("0.8.3"), "SkyRL-Train only supports vLLM >= 0.8.3"
    elif backend == "sglang":
        # We import SGLang later to avoid importing vllm. See `get_sglang_engine` for more.
        pass
    else:
        raise ValueError(f"Unsupported backend: {backend}")

    inference_engine_actors = []
    noset_visible_devices = ray_noset_visible_devices(ray.get(get_all_env_variables.remote()))
    # NOTE: we use the ray backend for tensor parallel size > 1 to explicitly manage resource allocation
    # TODO: we should be able to support mp backend by allocating resources at engine level
    distributed_executor_backend = "uni" if tensor_parallel_size == 1 else "ray"
    use_hybrid_engine = shared_pg is not None
    num_gpus = int(tensor_parallel_size == 1)
    if use_hybrid_engine and tensor_parallel_size == 1:
        # every worker will use 0.2 GPU, so that we can schedule
        # 2 instances on the same GPUs.
        num_gpus = 0.2

    if not use_hybrid_engine:
        # Create a big placement group to ensure that all inference engines are packed
        bundles = [{"GPU": 1, "CPU": 1} for _ in range(num_inference_engines * tensor_parallel_size)]
        shared_pg = placement_group(bundles, strategy="PACK")
        get_ray_pg_ready_with_timeout(shared_pg, timeout=30)

    for i in range(num_inference_engines):
        bundle_indices = None
        if tensor_parallel_size > 1:
            bundle_indices = list(range(i * tensor_parallel_size, (i + 1) * tensor_parallel_size))

        scheduling_strategy = PlacementGroupSchedulingStrategy(
            placement_group=shared_pg,
            placement_group_capture_child_tasks=True,
            placement_group_bundle_index=i * tensor_parallel_size,
        )

        if backend == "vllm":
            if async_engine:
                actor_class = AsyncVLLMRayActor
            else:
                actor_class = VLLMRayActor

            engine = actor_class.options(
                num_cpus=num_gpus,
                num_gpus=num_gpus,
                scheduling_strategy=scheduling_strategy,
            ).remote(
                model=pretrain,
                enforce_eager=enforce_eager,
                worker_extension_cls="skyrl_train.inference_engines.vllm.vllm_engine.WorkerWrap",
                tensor_parallel_size=tensor_parallel_size,
                seed=seed + i,
                distributed_executor_backend=distributed_executor_backend,
                max_model_len=max_model_len,
                enable_prefix_caching=enable_prefix_caching,
                dtype=model_dtype,
                trust_remote_code=True,
                vllm_v1_disable_multiproc=vllm_v1_disable_multiproc,
                gpu_memory_utilization=gpu_memory_utilization,
                bundle_indices=bundle_indices,
                num_gpus=0.2 if use_hybrid_engine else 1,
                enable_sleep_mode=inference_engine_enable_sleep,
                noset_visible_devices=noset_visible_devices,
                max_num_batched_tokens=max_num_batched_tokens,
                max_num_seqs=max_num_seqs,
                # only need the logprobs for the chosen token if any
                max_logprobs=1,
            )
        elif backend == "sglang":
            # NOTE: there is no async / sync engine distinction in SGLang

            # NOTE(Charlie): We need `torch.cuda.is_available()` to be True to import SGLang. Otherwise, it requires
            # importing vllm. See https://github.com/sgl-project/sglang/blob/v0.4.8.post1/python/sglang/srt/layers/quantization/utils.py#L11-L17
            # Similar comment: https://github.com/volcengine/verl/blob/9cc307767b0c787e8f5ef581dac929f7bde044ef/verl/workers/fsdp_workers.py#L520-L527
            @ray.remote
            def get_sglang_engine():
                # A workaround to avoid importing vllm is to give this task a GPU.
                import os

                before_cuda_visible_devices = os.environ.get("CUDA_VISIBLE_DEVICES", "")
                os.environ["CUDA_VISIBLE_DEVICES"] = "0"
                from skyrl_train.inference_engines.sglang.sglang_engine import SGLangRayActor

                os.environ["CUDA_VISIBLE_DEVICES"] = before_cuda_visible_devices

                actor_class = SGLangRayActor
                engine = actor_class.options(
                    num_cpus=num_gpus,
                    num_gpus=num_gpus,
                    scheduling_strategy=scheduling_strategy,
                ).remote(
                    model_path=pretrain,
                    tp_size=tensor_parallel_size,
                    mem_fraction_static=gpu_memory_utilization,
                    random_seed=seed + i,
                    context_length=max_model_len,
                    disable_radix_cache=not enable_prefix_caching,
                    dtype=model_dtype,
                    trust_remote_code=True,
                    max_prefill_tokens=max_num_batched_tokens,
                    max_running_requests=max_num_seqs,
                    # Borrowed from veRL's SGLang rollout
                    mm_attention_backend="fa3",
                    attention_backend="fa3",
                    enable_memory_saver=inference_engine_enable_sleep,
                    # Will be popped before instantiating sgl.Engine
                    distributed_executor_backend=distributed_executor_backend,
                    noset_visible_devices=noset_visible_devices,
                    bundle_indices=bundle_indices,
                    num_gpus=0.2 if use_hybrid_engine else 1,
                    tokenizer=tokenizer,
                )
                return engine

            engine = ray.get(get_sglang_engine.remote())

        inference_engine_actors.append(engine)

    engines = [RayWrappedInferenceEngine(actor_handle) for actor_handle in inference_engine_actors]

    if inference_engine_enable_sleep:
        sleep_refs = [engine.inference_engine_actor.sleep.remote() for engine in engines]
        ray.get(sleep_refs)

    return engines<|MERGE_RESOLUTION|>--- conflicted
+++ resolved
@@ -50,11 +50,7 @@
     async def reset_prefix_cache(self):
         return await self.inference_engine_actor.reset_prefix_cache.remote()
 
-<<<<<<< HEAD
-    async def chat_completion(self, request_payload):
-=======
     async def chat_completion(self, request_payload: Dict[str, Any]) -> Dict[str, Any]:
->>>>>>> e3657152
         return await self.inference_engine_actor.chat_completion.remote(request_payload)
 
 
