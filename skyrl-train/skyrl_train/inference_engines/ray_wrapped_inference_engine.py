--- conflicted
+++ resolved
@@ -116,42 +116,6 @@
             placement_group_bundle_index=i * tensor_parallel_size,
         )
 
-<<<<<<< HEAD
-        if async_engine:
-            actor_class = AsyncVLLMRayActor
-        else:
-            actor_class = VLLMRayActor
-
-        vllm_engine = actor_class.options(
-            num_cpus=num_gpus,
-            num_gpus=num_gpus,
-            scheduling_strategy=scheduling_strategy,
-        ).remote(
-            model=pretrain,
-            enforce_eager=enforce_eager,
-            worker_extension_cls="skyrl_train.inference_engines.vllm.vllm_engine.WorkerWrap",
-            tensor_parallel_size=tensor_parallel_size,
-            seed=seed + i,
-            distributed_executor_backend=distributed_executor_backend,
-            max_model_len=max_model_len,
-            enable_prefix_caching=enable_prefix_caching,
-            dtype=model_dtype,
-            trust_remote_code=True,
-            vllm_v1_disable_multiproc=vllm_v1_disable_multiproc,
-            gpu_memory_utilization=gpu_memory_utilization,
-            bundle_indices=bundle_indices,
-            num_gpus=0.2 if use_hybrid_engine else 1,
-            enable_sleep_mode=vllm_enable_sleep,
-            noset_visible_devices=noset_visible_devices,
-            max_num_batched_tokens=max_num_batched_tokens,
-            max_num_seqs=max_num_seqs,
-            sampling_params=sampling_params,
-            tokenizer=tokenizer,
-            # for rollout log probs
-            max_logprobs=1,
-        )
-        inference_engine_actors.append(vllm_engine)
-=======
         if backend == "vllm":
             if async_engine:
                 actor_class = AsyncVLLMRayActor
@@ -183,6 +147,8 @@
                 max_num_seqs=max_num_seqs,
                 sampling_params=sampling_params,
                 tokenizer=tokenizer,
+                # only need the logprobs for the chosen token if any
+                max_logprobs=1,
             )
         elif backend == "sglang":
             # NOTE: there is no async / sync engine distinction in SGLang
@@ -234,7 +200,6 @@
             engine = ray.get(get_sglang_engine.remote())
 
         inference_engine_actors.append(engine)
->>>>>>> 34e06dac
 
     engines = [RayWrappedInferenceEngine(actor_handle) for actor_handle in inference_engine_actors]
 
