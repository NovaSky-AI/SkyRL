--- conflicted
+++ resolved
@@ -1,10 +1,5 @@
 import os
-<<<<<<< HEAD
-import time
-from typing import List, Any, Dict, Optional
-=======
 from typing import List, Any, Dict, Optional, Tuple, Iterator
->>>>>>> 8e132edc
 from dataclasses import dataclass
 from loguru import logger
 from http import HTTPStatus
@@ -22,18 +17,11 @@
     ChatCompletionRequest,
     ChatCompletionResponse,
     ErrorResponse,
-<<<<<<< HEAD
-    # ErrorInfo,  # TODO(tgriggs): Add back after upgrading vllm to 0.10.2
     CompletionRequest,
     CompletionResponse,
 )
 from vllm.v1.metrics.loggers import LoggingStatLogger
-=======
-    CompletionRequest,
-    CompletionResponse,
-)
 from vllm.lora.request import LoRARequest
->>>>>>> 8e132edc
 from torch.distributed import destroy_process_group
 from skyrl_train.distributed.utils import init_custom_process_group
 from uuid import uuid4
@@ -330,15 +318,7 @@
                 "dangling requests in your Generator/Env. Aborting all unfinished requests."
             )
             unfinished_request_ids = list(output_processor.request_states.keys())
-<<<<<<< HEAD
-            # TODO(Charlie): change to the following when we bump vllm to 0.11.0
-            # await asyncio.to_thread(engine.abort_request, unfinished_request_ids)
-            
-            for request_id in unfinished_request_ids:
-                await asyncio.to_thread(engine.abort_request, request_id)
-=======
             await asyncio.to_thread(engine.abort_request, unfinished_request_ids)
->>>>>>> 8e132edc
 
         level = 1 if self._is_lora else kwargs.get("level", 2)
         await asyncio.to_thread(self.llm.sleep, level=level)
@@ -412,18 +392,16 @@
     def _create_engine(self, *args, **kwargs):
         openai_kwargs = pop_openai_kwargs(kwargs)
         # TODO (erictang000): potentially enable log requests for a debugging mode
-<<<<<<< HEAD
         custom_chat_template_path = kwargs.pop("custom_chat_template_chat_completion_path", None)
         stat_loggers = [V1LoggingStatLoggerFixed]
         engine_args = vllm.AsyncEngineArgs(**kwargs)
-        engine = vllm.AsyncLLMEngine.from_engine_args(engine_args, stat_loggers=stat_loggers)
-=======
+
         if version.parse(vllm.__version__) >= version.parse("0.10.0"):
             engine_args = vllm.AsyncEngineArgs(enable_log_requests=False, **kwargs)
         else:
             engine_args = vllm.AsyncEngineArgs(disable_log_requests=True, **kwargs)
-        engine = vllm.AsyncLLMEngine.from_engine_args(engine_args)
->>>>>>> 8e132edc
+        engine = vllm.AsyncLLMEngine.from_engine_args(engine_args, stat_loggers=stat_loggers)
+
 
         # Adapted from https://github.com/volcengine/verl/blob/e90f18c40aa639cd25092b78a5ff7e2d2508c088/verl/workers/rollout/vllm_rollout/vllm_async_server.py#L327
         model_config = engine.model_config
@@ -516,11 +494,8 @@
     async def sleep(self, *args: Any, **kwargs: Any):
         engine = self._get_engine()
         output_processor = engine.output_processor
-<<<<<<< HEAD
-=======
         # make sure that the engine is alive
         engine.engine_core.ensure_alive()
->>>>>>> 8e132edc
         if output_processor.has_unfinished_requests():
             logger.warning(
                 "Calling sleep() with unfinished requests in vLLM engine. This is unexpected since all "
@@ -528,15 +503,7 @@
                 "dangling requests in your Generator/Env. Aborting all unfinished requests."
             )
             unfinished_request_ids = list(output_processor.request_states.keys())
-<<<<<<< HEAD
-            # TODO(Charlie): change to the following when we bump vllm to 0.11.0
-            # await engine.abort(unfinished_request_ids)
-
-            for request_id in unfinished_request_ids:
-                await engine.abort(request_id)
-=======
             await engine.abort(unfinished_request_ids)
->>>>>>> 8e132edc
 
         # TODO(team): remove once vllm fixes this
         # otherwise waking it up will output gibberish: https://github.com/vllm-project/vllm/issues/17103
@@ -607,15 +574,6 @@
                 request = CompletionRequest(**body)
             assert request.stream is False, "Streaming is not supported in SkyRL yet, please set stream to False."
         except Exception as e:
-<<<<<<< HEAD
-            return ErrorResponse(
-                # error=ErrorInfo(
-                message=str(e),
-                type=HTTPStatus.BAD_REQUEST.phrase,
-                code=HTTPStatus.BAD_REQUEST.value,
-                # ),
-            ).model_dump()
-=======
             if version.parse(vllm.__version__) >= version.parse("0.10.0"):
                 from vllm.entrypoints.openai.protocol import ErrorInfo
 
@@ -632,7 +590,6 @@
                     type=HTTPStatus.BAD_REQUEST.phrase,
                     code=HTTPStatus.BAD_REQUEST.value,
                 ).model_dump()
->>>>>>> 8e132edc
 
         # 2. Call vllm engine
         try:
@@ -648,15 +605,6 @@
 
         except Exception as e:
             # Handle it here so we can surface the error from a ray worker.
-<<<<<<< HEAD
-            return ErrorResponse(
-                # error=ErrorInfo(
-                message=str(e),
-                type=HTTPStatus.INTERNAL_SERVER_ERROR.phrase,
-                code=HTTPStatus.INTERNAL_SERVER_ERROR.value,
-                # ),
-            ).model_dump()
-=======
             if version.parse(vllm.__version__) >= version.parse("0.10.0"):
                 from vllm.entrypoints.openai.protocol import ErrorInfo
 
@@ -673,7 +621,6 @@
                     type=HTTPStatus.INTERNAL_SERVER_ERROR.phrase,
                     code=HTTPStatus.INTERNAL_SERVER_ERROR.value,
                 ).model_dump()
->>>>>>> 8e132edc
 
     async def chat_completion(self, request_payload: Dict[str, Any]) -> Dict[str, Any]:
         """OpenAI-compatible HTTP endpoint for handling `/chat/completions` in Python vLLM engine.
