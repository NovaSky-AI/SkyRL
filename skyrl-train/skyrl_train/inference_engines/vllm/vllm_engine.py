--- conflicted
+++ resolved
@@ -100,21 +100,17 @@
         logger.info(
             f"torch.distributed.get_rank(): {torch.distributed.get_rank()}, rank_offset: {rank_offset}, rank: {rank}, world_size: {world_size}, group_name: {group_name}"
         )
-        self._weight_sync_backend = backend
+
         if backend == "nccl":
             self._model_update_group = stateless_init_process_group(
-                master_address=master_address,
-                master_port=master_port,
-                world_size=world_size,
-                rank=rank,
-                device=torch.device(f"cuda:{torch.cuda.current_device()}"),
+                master_address, master_port, rank, world_size, torch.device(f"cuda:{torch.cuda.current_device()}")
             )
         else:
             self._model_update_group = init_custom_process_group(
                 backend=backend,
                 init_method=get_tcp_url(master_address, master_port),
+                world_size=world_size,
                 rank=rank,
-                world_size=world_size,
                 group_name=group_name,
             )
         logger.info(
@@ -122,76 +118,12 @@
             f"rank={rank}, world_size={world_size}, group_name={group_name}",
         )
 
-<<<<<<< HEAD
-    def update_weights(self, names: List[str], dtypes: List[str], shapes: List[List[int]]):
-        """Broadcast weight to all vllm workers from source rank 0 (actor model)"""
-
-        weight_list = []
-        for name, dtype, shape in zip(names, dtypes, shapes):
-            dtype = str_to_torch_dtype(dtype)
-            assert dtype == self.model_config.dtype, f"mismatch dtype: src {dtype}, dst {self.model_config.dtype}"
-            weight = torch.empty(shape, dtype=dtype, device="cuda")
-            if self._weight_sync_backend == "nccl":
-                self._model_update_group.broadcast(weight, src=0, stream=torch.cuda.current_stream())
-            else:
-                torch.distributed.broadcast(weight, 0, group=self._model_update_group)
-
-            weight_list.append((name, weight))
-
-        self.model_runner.model.load_weights(weights=weight_list)
-        for weight in weight_list:
-            del weight
-
-    def update_weights_cuda_ipc(
-        self,
-        names: List[str],
-        dtypes: List[str],
-        shapes: List[int],
-        sizes: List[int],
-        ipc_handles: List[Dict[str, Any]],
-        packed: bool = False,
-    ):
-        weight_list = []
-
-        if packed:
-            assert len(ipc_handles) == 1, "packed weight update should receive one ipc handle for all tensors"
-            assert len(set(dtypes)) == 1, "packed weight update should have all tensors with the same dtype"
-            assert (
-                str_to_torch_dtype(dtypes[0]) == self.model_config.dtype
-            ), f"mismatch dtype: src {dtypes[0]}, dst {self.model_config.dtype}"
-            assert len(sizes) == len(names), "sizes must be provided for packed weight update"
-            assert all(isinstance(size, int) for size in sizes), "sizes should be a list of integers"
-
-            device = torch.cuda.current_device()
-            props = torch.cuda.get_device_properties(device)
-            physical_gpu_id = str(props.uuid)
-
-            handle = ipc_handles[0][physical_gpu_id]
-            device_id = self.device.index
-            func, args = handle
-            list_args = list(args)
-            list_args[6] = device_id
-            packed_tensor = func(*list_args)
-
-            offset = 0
-            for name, shape, size in zip(names, shapes, sizes):
-                weight_list.append((name, packed_tensor[offset : offset + size].view(*shape)))
-                offset += size
-        else:
-            for name, dtype, shape, ipc_handle in zip(names, dtypes, shapes, ipc_handles):
-
-                dtype = str_to_torch_dtype(dtype)
-                device = torch.cuda.current_device()
-                props = torch.cuda.get_device_properties(device)
-                physical_gpu_id = str(props.uuid)
-=======
         # Create receiver now that we have all the state
         self._weight_receiver = VLLMWeightTransferReceiver(
             model_update_group=self._model_update_group,
             model_config=self.model_config,
             device=self.device,
         )
->>>>>>> 024e7281
 
     def load_weights(self, request: NamedWeightsUpdateRequest) -> None:
         """Load weights using the receiver.
@@ -740,11 +672,16 @@
 
     def _receive_broadcast(self, request: NamedWeightsUpdateRequest) -> Iterator[Tuple[str, torch.Tensor]]:
         """Receive weights via torch.distributed.broadcast."""
+        from vllm.distributed.device_communicators.pynccl import PyNcclCommunicator
+
         for name, dtype_str, shape in zip(request["names"], request["dtypes"], request["shapes"]):
             dtype = str_to_torch_dtype(dtype_str)
             assert dtype == self.model_config.dtype, f"mismatch dtype: src {dtype}, dst {self.model_config.dtype}"
             weight = torch.empty(shape, dtype=dtype, device="cuda")
-            torch.distributed.broadcast(weight, 0, group=self.model_update_group)
+            if isinstance(self.model_update_group, PyNcclCommunicator):
+                self.model_update_group.broadcast(weight, src=0, stream=torch.cuda.current_stream())
+            else:
+                torch.distributed.broadcast(weight, 0, group=self.model_update_group)
             yield name, weight
 
     def _receive_ipc(self, request: NamedWeightsUpdateRequest) -> Iterator[Tuple[str, torch.Tensor]]:
