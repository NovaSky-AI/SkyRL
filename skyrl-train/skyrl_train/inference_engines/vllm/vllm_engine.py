--- conflicted
+++ resolved
@@ -224,18 +224,6 @@
         """Get the underlying engine for RPC calls."""
         return self.llm.engine if hasattr(self.llm, "engine") else self.llm
 
-<<<<<<< HEAD
-    def _is_lora_disk_loading_request(self, request: NamedWeightsUpdateRequest) -> bool:
-        """Check if this is a LoRA disk loading request."""
-        is_lora = request["names"][0] == "lora_disk_load"
-        if is_lora:
-            assert request.get("extras") and len(request["extras"]) > 0 and "lora_disk_path" in request["extras"][0], (
-                "vLLM LoRA weight update requests must contain the disk load path under key `lora_disk_path`"
-            )
-        return is_lora
-
-=======
->>>>>>> 03c38ad9
     def reset_prefix_cache(self):
         """Reset the prefix cache. Subclasses override for async version."""
         return self.llm.llm_engine.reset_prefix_cache()
