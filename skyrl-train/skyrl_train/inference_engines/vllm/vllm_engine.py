import os
from typing import List, Any, Dict, Optional
from dataclasses import dataclass
from http import HTTPStatus
import ray
import torch
import asyncio
import vllm
from vllm import SamplingParams
from vllm.inputs import TokensPrompt
from vllm.entrypoints.openai.serving_chat import OpenAIServingChat
from vllm.entrypoints.openai.serving_models import BaseModelPath, OpenAIServingModels
from vllm.entrypoints.openai.protocol import ChatCompletionRequest, ChatCompletionResponse, ErrorResponse, ErrorInfo
from torch.distributed import destroy_process_group
from skyrl_train.distributed.utils import init_custom_process_group
from uuid import uuid4
import warnings
from skyrl_train.inference_engines.base import (
    InferenceEngineInterface,
    InferenceEngineInput,
    InferenceEngineOutput,
    NamedWeightsUpdateRequest,
)
from skyrl_train.utils import str_to_torch_dtype


@dataclass
class Logprob:
    logprob: float
    rank: int
    token_id: str


def setup_envvars_for_vllm(kwargs, bundle_indices):
    noset_visible_devices = kwargs.pop("noset_visible_devices")
    if kwargs.get("distributed_executor_backend") == "ray":
        # a hack to make the script work.
        # stop ray from manipulating *_VISIBLE_DEVICES
        # at the top-level when the distributed_executor_backend is ray.
        os.environ.pop("CUDA_VISIBLE_DEVICES", None)
        os.environ.pop("ROCR_VISIBLE_DEVICES", None)
        os.environ.pop("HIP_VISIBLE_DEVICES", None)
    elif noset_visible_devices:
        # We need to set CUDA_VISIBLE_DEVICES to the ray assigned GPU
        # when the distributed_executor_backend is not rayargs and
        # RAY_EXPERIMENTAL_NOSET_*_VISIBLE_DEVICES is set.
        os.environ["CUDA_VISIBLE_DEVICES"] = str(ray.get_gpu_ids()[0])

    num_gpus = kwargs.pop("num_gpus")
    if bundle_indices is not None:
        os.environ["VLLM_RAY_PER_WORKER_GPUS"] = str(num_gpus)
        os.environ["VLLM_RAY_BUNDLE_INDICES"] = ",".join(map(str, bundle_indices))
        print(f"creating LLM with bundle_indices={bundle_indices}")


class WorkerWrap:
    def test_rpc(self, *args, **kwargs):
        """Test RPC call to worker"""
        return args, kwargs

    def init_weight_update_communicator(
        self,
        master_address,
        master_port,
        rank_offset,
        world_size,
        group_name,
        backend="nccl",
        override_existing: bool = False,
    ):
        """Init torch process group for model weights update"""
        assert torch.distributed.is_initialized(), "default torch process group must be initialized"
        assert group_name != "", "group name must not be empty"

        if getattr(self, "_model_update_group", None):
            if override_existing:
                print("Destroying existing model update group")
                destroy_process_group(self._model_update_group)
                self._model_update_group = None
            else:
                warnings.warn(
                    "Detected an existing weights update group. For overriding, use `generator.override_existing_update_group=True`"
                )

        rank = torch.distributed.get_rank() + rank_offset
        print(
            f"torch.distributed.get_rank(): {torch.distributed.get_rank()}, rank_offset: {rank_offset}, rank: {rank}, world_size: {world_size}, group_name: {group_name}"
        )

        self._model_update_group = init_custom_process_group(
            backend=backend,
            init_method=f"tcp://{master_address}:{master_port}",
            world_size=world_size,
            rank=rank,
            group_name=group_name,
        )
        print(
            f"init_weight_update_communicator: master_address={master_address}, master_port={master_port}, ",
            f"rank={rank}, world_size={world_size}, group_name={group_name}",
        )

    def update_weights(self, names: List[str], dtypes: List[str], shapes: List[List[int]]):
        """Broadcast weight to all vllm workers from source rank 0 (actor model)"""
        weight_list = []
        for name, dtype, shape in zip(names, dtypes, shapes):
            dtype = str_to_torch_dtype(dtype)
            assert dtype == self.model_config.dtype, f"mismatch dtype: src {dtype}, dst {self.model_config.dtype}"
            weight = torch.empty(shape, dtype=dtype, device="cuda")
            torch.distributed.broadcast(weight, 0, group=self._model_update_group)
            weight_list.append((name, weight))

        self.model_runner.model.load_weights(weights=weight_list)
        for weight in weight_list:
            del weight

    def update_weights_cuda_ipc(
        self, names: List[str], dtypes: List[str], shapes: List[int], ipc_handles: List[Dict[str, Any]]
    ):

        weight_list = []
        for name, dtype, shape, ipc_handle in zip(names, dtypes, shapes, ipc_handles):

            dtype = str_to_torch_dtype(dtype)
            device = torch.cuda.current_device()
            props = torch.cuda.get_device_properties(device)
            physical_gpu_id = str(props.uuid)

            assert dtype == self.model_config.dtype, f"mismatch dtype: src {dtype}, dst {self.model_config.dtype}"

            handle = ipc_handle[physical_gpu_id]

            device_id = self.device.index
            func, args = handle
            list_args = list(args)
            # the key is to change device id to the current device id
            # in case two processes have different CUDA_VISIBLE_DEVICES
            list_args[6] = device_id
            weight = func(*list_args)
            weight_list.append((name, weight))

        self.model_runner.model.load_weights(weights=weight_list)

        for weight in weight_list:
            del weight

    # TODO (sumanthrh): Add destroy process group RPC as a atexit handler to Trainer code.
    def destroy_weights_update_group(self):
        if not self._model_update_group:
            warnings.warn("No model update group to destroy")
            return
        destroy_process_group(self._model_update_group)


class BaseVLLMInferenceEngine(InferenceEngineInterface):
    """Base class containing shared logic between sync and async VLLM engines."""

    def __init__(self, *args, bundle_indices: list = None, **kwargs):
        setup_envvars_for_vllm(kwargs, bundle_indices)
        vllm_v1_disable_multiproc = kwargs.pop("vllm_v1_disable_multiproc", False)
        if vllm_v1_disable_multiproc or vllm.__version__ == "0.8.2":
            # https://github.com/vllm-project/vllm/blob/effc5d24fae10b29996256eb7a88668ff7941aed/examples/offline_inference/reproduciblity.py#L11
            os.environ["VLLM_ENABLE_V1_MULTIPROCESSING"] = "0"

        # Store common attributes
        self._tp_size = kwargs.get("tensor_parallel_size", 1)
<<<<<<< HEAD
        self._dp_size = kwargs.get("data_parallel_size", 1)
        self.tokenizer = kwargs.pop("tokenizer", None)
        sampling_params_dict = kwargs.pop("sampling_params", None)
        self.sampling_params = (
            SamplingParams(**sampling_params_dict) if sampling_params_dict is not None else SamplingParams()
        )
=======
>>>>>>> 884fde61

        # Let subclass create the appropriate engine
        self.llm = self._create_engine(*args, **kwargs)

    def tp_size(self):
        return self._tp_size

    def dp_size(self):
        return self._dp_size

    def _create_engine(self, *args, **kwargs):
        """Abstract method for subclasses to implement engine creation."""
        raise NotImplementedError("Subclasses must implement _create_engine")

    def _preprocess_prompts(self, input_batch: InferenceEngineInput):
        """Common prompt preprocessing logic."""
        prompts = input_batch.get("prompts")
        prompt_token_ids = input_batch.get("prompt_token_ids")
        request_sampling_params = input_batch.get("sampling_params")

        assert (
            prompts is None and prompt_token_ids is not None
        ), "VLLMInferenceEngine only accepts `prompt_token_ids`, not `prompts`."

        sampling_params = (
            SamplingParams(**request_sampling_params) if request_sampling_params is not None else SamplingParams()
        )

        return prompt_token_ids, sampling_params

    def _postprocess_outputs(self, outputs):
        """Common output processing logic."""
        responses: List[str] = []
        stop_reasons: List[str] = []
        response_ids: List[List[int]] = []
        response_logprobs: Optional[List[List[float]]] = []

        for output in outputs:
            # TODO(tgriggs): Support n>1 sampling.
            assert (
                len(output.outputs) == 1
            ), "Each prompt should have only one responses. n>1 sampling is supported by copying prompts."
            resp = output.outputs[0]
            responses.append(resp.text)
            stop_reasons.append(resp.finish_reason)
            response_ids.append(resp.token_ids)
            _logprobs = None
            if resp.logprobs:
                _logprobs = []
                for i, token_logprobs in enumerate(resp.logprobs):
                    token_logprobs: Dict[str, Logprob]
                    token_id = resp.token_ids[i]
                    logprob = token_logprobs[token_id].logprob
                    _logprobs.append(logprob)
                    del token_logprobs
            response_logprobs.append(_logprobs)

        if len(response_logprobs) and response_logprobs[0] is None:
            response_logprobs = None  # hack: assume uniform sampling params

        return InferenceEngineOutput(
            responses=responses,
            stop_reasons=stop_reasons,
            response_ids=response_ids,
            response_logprobs=response_logprobs,
        )

    def _get_engine(self):
        """Get the underlying engine for RPC calls."""
        return self.llm.engine if hasattr(self.llm, "engine") else self.llm

    def reset_prefix_cache(self):
        """Reset the prefix cache. Subclasses override for async version."""
        return self.llm.llm_engine.reset_prefix_cache()


class VLLMInferenceEngine(BaseVLLMInferenceEngine):
    """Synchronous VLLM engine."""

    def _create_engine(self, *args, **kwargs):
        return vllm.LLM(*args, **kwargs)

    async def generate(self, input_batch: InferenceEngineInput) -> InferenceEngineOutput:
        prompt_token_ids, sampling_params = self._preprocess_prompts(input_batch)

        outputs = await asyncio.to_thread(
            self.llm.generate,
            prompts=[TokensPrompt(prompt_token_ids=r) for r in prompt_token_ids],
            sampling_params=sampling_params,
        )

        return self._postprocess_outputs(outputs)

    async def chat_completion(self, request_payload: Dict[str, Any]) -> Dict[str, Any]:
        """Only supported in AsyncVLLMInferenceEngine."""
        raise NotImplementedError()

    async def wake_up(self, *args: Any, **kwargs: Any):
        await asyncio.to_thread(self.llm.wake_up, tags=kwargs.get("tags", None))

    async def sleep(self, *args: Any, **kwargs: Any):
        await asyncio.to_thread(self.llm.sleep, level=kwargs.get("level", 1))

    async def init_weight_update_communicator(
        self, master_addr, master_port, rank_offset, world_size, group_name, backend, override_existing: bool = False
    ):
        engine = self._get_engine()
        return await asyncio.to_thread(
            engine.collective_rpc,
            "init_weight_update_communicator",
            args=(master_addr, master_port, rank_offset, world_size, group_name, backend, override_existing),
        )

    async def update_named_weights(self, request: NamedWeightsUpdateRequest):
        if "names" not in request:
            raise ValueError(f"Expected update weight request with 'names' entry, got keys: {request.keys()}")

        if not len(request["names"]):
            raise ValueError("Update weight request should have atleast one entry in 'names'")

        engine = self._get_engine()
        # Use IPC if handles are provided
        if request.get("extras") and "ipc_handles" in request["extras"][0]:
            return await asyncio.to_thread(
                engine.collective_rpc,
                "update_weights_cuda_ipc",
                args=(
                    request["names"],
                    request["dtypes"],
                    request["shapes"],
                    [extra["ipc_handles"] for extra in request["extras"]],
                ),
            )
        else:
            assert (
                len(request["names"]) == 1
            ), f"Update weights without cuda IPC only supports a single named weight at a time , got request with {len(request['names'])} entries"
            return await asyncio.to_thread(
                engine.collective_rpc, "update_weights", args=(request["names"], request["dtypes"], request["shapes"])
            )

    async def teardown(self):
        await self._destroy_weights_update_group()

    async def reset_prefix_cache(self):
        return await asyncio.to_thread(self.llm.llm_engine.reset_prefix_cache)

    async def _destroy_weights_update_group(self):
        engine = self._get_engine()
        return await asyncio.to_thread(engine.collective_rpc, "destroy_weights_update_group")


class AsyncVLLMInferenceEngine(BaseVLLMInferenceEngine):
    """Asynchronous VLLM engine."""

    def _create_engine(self, *args, **kwargs):
        # TODO (erictang000): potentially enable log requests for a debugging mode
        engine_args = vllm.AsyncEngineArgs(enable_log_requests=False, **kwargs)
        engine = vllm.AsyncLLMEngine.from_engine_args(engine_args)

        # Adapted from https://github.com/volcengine/verl/blob/e90f18c40aa639cd25092b78a5ff7e2d2508c088/verl/workers/rollout/vllm_rollout/vllm_async_server.py#L327
        model_config = engine.model_config
        model_path = kwargs.get("model")
        # TODO(Charlie): add a config similar to vllm's `served_model_name`. See https://github.com/NovaSky-AI/SkyRL/pull/238#discussion_r2326561295
        model_name = model_path

        base_model_paths = [BaseModelPath(name=model_name, model_path=model_path)]
        models = OpenAIServingModels(engine, model_config, base_model_paths)
        # TODO(Charlie): revisit kwargs `enable_auto_tools` and `tool_parser` when we need to
        # support OAI-style tool calling; and `request_logger` for better debugging.
        self.openai_serving_chat = OpenAIServingChat(
            engine_client=engine,
            model_config=model_config,
            models=models,
            response_role="assistant",
            request_logger=None,
            chat_template=None,
            chat_template_content_format="auto",
        )
        return engine

    async def _collect_outputs(self, prompt_token_ids, request_id: str, sampling_params: SamplingParams):
        """Collect outputs for a single prompt."""
        final_output = None
        async for request_output in self.llm.generate(
            prompt=TokensPrompt(prompt_token_ids=prompt_token_ids),
            sampling_params=sampling_params,
            request_id=request_id,
        ):
            final_output = request_output

        return final_output

    async def generate(self, input_batch: InferenceEngineInput) -> InferenceEngineOutput:
        """Generate responses using vLLM's async engine."""
        prompt_token_ids, sampling_params = self._preprocess_prompts(input_batch)

        tasks = []
        for prompt in prompt_token_ids:
            # Schedule the collection of outputs for each prompt.
            # Avoid duplicate request_ids
            request_id = str(uuid4().hex)
            task = asyncio.create_task(self._collect_outputs(prompt, request_id, sampling_params))
            tasks.append(task)
        outputs = await asyncio.gather(*tasks)

        return self._postprocess_outputs(outputs)

    async def wake_up(self, *args: Any, **kwargs: Any):
        await self.llm.wake_up(tags=kwargs.get("tags", None))

    async def sleep(self, *args: Any, **kwargs: Any):
        # TODO(team): remove once vllm fixes this
        # otherwise waking it up will output gibberish: https://github.com/vllm-project/vllm/issues/17103
        await self.reset_prefix_cache()
        await self.llm.sleep(level=kwargs.get("level", 1))

    async def init_weight_update_communicator(
        self, master_addr, master_port, rank_offset, world_size, group_name, backend, override_existing: bool = False
    ):
        engine = self._get_engine()
        return await engine.collective_rpc(
            "init_weight_update_communicator",
            args=(master_addr, master_port, rank_offset, world_size, group_name, backend, override_existing),
        )

    async def update_named_weights(self, request: NamedWeightsUpdateRequest):
        if "names" not in request:
            raise ValueError(f"Expected update weight request with 'names' entry, got keys: {request.keys()}")

        if not len(request["names"]):
            raise ValueError("Update weight request should have atleast one entry in 'names'")

        engine = self._get_engine()
        # Use IPC if handles are provided

        is_ipc = request.get("extras") and "ipc_handles" in request["extras"][0]

        if is_ipc:
            return await engine.collective_rpc(
                "update_weights_cuda_ipc",
                args=(
                    request["names"],
                    request["dtypes"],
                    request["shapes"],
                    [extra["ipc_handles"] for extra in request["extras"]],
                ),
            )
        else:
            assert (
                len(request["names"]) == 1
            ), f"Update weights without cuda IPC only supports a single named weight at a time , got request with {len(request['names'])} entries"
            return await engine.collective_rpc(
                "update_weights",
                args=(
                    request["names"],
                    request["dtypes"],
                    request["shapes"],
                ),
            )

    async def teardown(self):
        await self._destroy_weights_update_group()

    async def reset_prefix_cache(self):
        engine = self._get_engine()
        await engine.reset_prefix_cache()

    async def _destroy_weights_update_group(self):
        engine = self._get_engine()
        return await engine.collective_rpc("destroy_weights_update_group")

    async def chat_completion(self, request_payload: Dict[str, Any]) -> Dict[str, Any]:
        """OpenAI-compatible HTTP endpoint.

        Accepts a JSON-serializable payload: {"json": <request-body>, "headers": <headers-dict>}.
        Constructs a minimal request-like object for vLLM's openai_serving_chat.
        Returns a plain dict that is JSON-serializable, either a ChatCompletionResponse or
        an ErrorResponse, both defined in vllm.entrypoints.openai.protocol.
        """
        body = request_payload.get("json", {})
        headers = request_payload.get("headers", {})

        # 1. Build request
        try:
            request = ChatCompletionRequest(**body)
            assert request.stream is False, "Streaming is not supported in SkyRL yet, please set stream to False."
        except Exception as e:
            return ErrorResponse(
                error=ErrorInfo(
                    message=str(e),
                    type=HTTPStatus.BAD_REQUEST.phrase,
                    code=HTTPStatus.BAD_REQUEST.value,
                ),
            ).model_dump()

        # 2. Call vllm engine
        try:
            # Create a minimal request-like object with attributes used by vLLM
            from types import SimpleNamespace

            class _MinimalRequest:
                def __init__(self, headers):
                    self.headers = headers  # Expect a mapping with .get support
                    self.state = SimpleNamespace()  # vLLM sets raw_request.state.request_metadata

            minimal_request = _MinimalRequest(headers)
            generator = await self.openai_serving_chat.create_chat_completion(request, minimal_request)
            assert isinstance(generator, (ChatCompletionResponse, ErrorResponse))
            return generator.model_dump()

        except Exception as e:
            # Handle it here so we can surface the error from a ray worker.
            return ErrorResponse(
                error=ErrorInfo(
                    message=str(e),
                    type=HTTPStatus.INTERNAL_SERVER_ERROR.phrase,
                    code=HTTPStatus.INTERNAL_SERVER_ERROR.value,
                ),
            ).model_dump()


VLLMRayActor = ray.remote(VLLMInferenceEngine)
AsyncVLLMRayActor = ray.remote(AsyncVLLMInferenceEngine)<|MERGE_RESOLUTION|>--- conflicted
+++ resolved
@@ -163,15 +163,7 @@
 
         # Store common attributes
         self._tp_size = kwargs.get("tensor_parallel_size", 1)
-<<<<<<< HEAD
         self._dp_size = kwargs.get("data_parallel_size", 1)
-        self.tokenizer = kwargs.pop("tokenizer", None)
-        sampling_params_dict = kwargs.pop("sampling_params", None)
-        self.sampling_params = (
-            SamplingParams(**sampling_params_dict) if sampling_params_dict is not None else SamplingParams()
-        )
-=======
->>>>>>> 884fde61
 
         # Let subclass create the appropriate engine
         self.llm = self._create_engine(*args, **kwargs)
