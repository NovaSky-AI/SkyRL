--- conflicted
+++ resolved
@@ -475,18 +475,12 @@
         engine = self._get_engine()
         output_processor = engine.output_processor
         if output_processor.has_unfinished_requests():
-<<<<<<< HEAD
-            logger.warning("Calling sleep() with unfinished requests in vLLM engine. This is unexpected since all "
-            "generation should be done before sleep() is called. Will abort all unfinished requests.")
-            unfinished_request_ids = output_processor.request_states.keys()
-=======
             logger.warning(
                 "Calling sleep() with unfinished requests in vLLM engine. This is unexpected since all "
                 "generation should be done before sleep() is called. Check for potential failures or "
                 "dangling requests in your Generator/Env. Aborting all unfinished requests."
             )
             unfinished_request_ids = list(output_processor.request_states.keys())
->>>>>>> 557a2751
             await engine.abort(unfinished_request_ids)
 
         # TODO(team): remove once vllm fixes this
