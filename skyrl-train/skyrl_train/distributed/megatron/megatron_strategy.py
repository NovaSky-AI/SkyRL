--- conflicted
+++ resolved
@@ -301,10 +301,7 @@
 
     def _load_lora_adapters(self, model, ckpt_dir):
         """Load LoRA adapters from checkpoint."""
-<<<<<<< HEAD
-=======
         # TODO (erictang000): Update this logic once LoRA checkpointing is upstreamed to Megatron-Bridge
->>>>>>> 351524c6
         if not self.is_lora:
             return
 
