# This code is adapted from OpenRLHF and OpenReasonerZero
# https://github.com/Open-Reasoner-Zero/Open-Reasoner-Zero/blob/main/orz/ppo/models.py
# https://github.com/OpenRLHF/OpenRLHF/blob/main/openrlhf/models/actor.py
# https://github.com/OpenRLHF/OpenRLHF/blob/main/openrlhf/models/model.py

from typing import Optional, Tuple, Union
<<<<<<< HEAD
import warnings
from copy import deepcopy
=======
>>>>>>> 1c6ff519

import torch
import torch.nn as nn
from loguru import logger
from peft import LoraConfig, TaskType, get_peft_model
from peft.tuners.lora import LoraLayer
from transformers import AutoConfig, AutoModel, AutoModelForCausalLM, BitsAndBytesConfig
from transformers.integrations.deepspeed import HfDeepSpeedConfig
import numpy as np
from skyrl_train.distributed.ulysses.utils import ulysses_pad_and_slice_inputs, gather_outputs_and_unpad
from skyrl_train.utils.torch_utils import chunked_entropy_from_logits, logprobs_from_logits
from flash_attn.bert_padding import pad_input, unpad_input


class Actor(nn.Module):
    """
    Base class for Actor models in reinforcement learning.

    This class serves as a foundation for implementing various actor models, which are responsible for selecting actions based on the policy learned from the environment.

    Args:
        pretrain_or_model (nn.Module): A pretrained model or a new model instance to be used as the actor.
        use_flash_attention_2 (bool, optional): Whether to utilize Flash Attention 2.0 for improved performance. Defaults to False.
        bf16 (bool, optional): Enable bfloat16 precision for model computations. Defaults to True.
        load_in_4bit (bool, optional): Load the model in 4-bit precision. Defaults to False.
        lora_rank (int, optional): Rank for LoRA adaptation. Defaults to 0.
        lora_alpha (int, optional): Alpha parameter for LoRA. Defaults to 16.
        lora_dropout (float, optional): Dropout rate for LoRA layers. Defaults to 0.
        target_modules (list, optional): List of target modules for applying LoRA. Defaults to None.
        ds_config (dict, optional): Configuration for DeepSpeed, enabling model partitioning across multiple GPUs. Defaults to None.
        device_map (dict, optional): Device mapping for loading the model onto specific devices. Defaults to None.
        packing_samples (bool, optional): Whether to pack samples during training. Defaults to False.
        temperature (float, optional): Temperature for action selection. Defaults to 1.0.
        use_liger_kernel (bool, optional): Whether to use Liger Kernel for the model. Defaults to False.
    """

    def __init__(
        self,
        pretrain_or_model,
        use_flash_attention_2=False,
        bf16=True,
        load_in_4bit=False,
        lora_rank=0,
        lora_alpha=16,
        lora_dropout=0,
        target_modules=None,
        ds_config=None,
        device_map=None,
        temperature=1.0,
        use_liger_kernel=False,
        sequence_parallel_size=1,
        use_sample_packing: bool = False,
        use_torch_compile: bool = False,
        **kwargs,
    ) -> None:
        super().__init__()
        self.temperature = temperature
        self.sequence_parallel_size = sequence_parallel_size
        if self.sequence_parallel_size > 1:
            logger.info(f"Actor model using sequence parallelism with size: {self.sequence_parallel_size}")
        self.use_flash_attention_2 = use_flash_attention_2
        self.use_sample_packing = use_sample_packing
        # packing samples using Flash Attention 2
        if use_sample_packing:
            assert self.use_flash_attention_2, "Flash attention 2 should be used for `use_sample_packing`"

        if isinstance(pretrain_or_model, str):
            attn_implementation = "flash_attention_2" if use_flash_attention_2 else "eager"

            # Note: dschf is defined in function scope to avoid global effects
            # https://huggingface.co/docs/transformers/deepspeed#non-trainer-deepspeed-integration
            if ds_config is not None and ds_config["zero_optimization"]["stage"] == 3:
                if bf16 and ds_config["torch_autocast"]["enabled"]:
                    # The model’s dtype on initialization follows the config passed to `HfDeepSpeedConfig`,
                    # regardless of the `torch_dtype` specified in `from_pretrained`.
                    # To align with this behavior, we temporarily set `bf16` to True in a copied config.
                    # Note: this does NOT affect the config passed to `deepspeed.initialize()`.
                    ds_config = deepcopy(ds_config)
                    ds_config["bf16"] = {"enabled": True}
                dschf = HfDeepSpeedConfig(ds_config)
            else:
                dschf = None  # noqa: F841

            if load_in_4bit:
                assert bf16, "we only support bnb_4bit_compute_dtype = bf16"
                nf4_config = BitsAndBytesConfig(
                    load_in_4bit=True,
                    bnb_4bit_quant_type="nf4",
                    bnb_4bit_use_double_quant=True,
                    bnb_4bit_compute_dtype=torch.bfloat16,
                )
            else:
                nf4_config = None

            if use_liger_kernel:
                from liger_kernel.transformers import AutoLigerKernelForCausalLM

                model_class = AutoLigerKernelForCausalLM
            else:
                model_class = AutoModelForCausalLM

            self.model = model_class.from_pretrained(
                pretrain_or_model,
                trust_remote_code=True,
                attn_implementation=attn_implementation,
                quantization_config=nf4_config,
                torch_dtype=torch.bfloat16 if bf16 else torch.float32,
                device_map=device_map,
            )

            # LoRA
            if lora_rank > 0:
                # https://github.com/huggingface/peft/issues/137
                self.model.enable_input_require_grads()
                lora_config = LoraConfig(
                    task_type=TaskType.CAUSAL_LM,
                    r=lora_rank,
                    lora_alpha=lora_alpha,
                    target_modules=target_modules,
                    lora_dropout=lora_dropout,
                    bias="none",
                )
                self.model = get_peft_model(self.model, lora_config)

                if load_in_4bit:
                    for name, module in self.model.named_modules():
                        if isinstance(module, LoraLayer):
                            module = module.to(torch.bfloat16)
                        if "norm" in name:
                            module = module.to(torch.float32)
                        if "lm_head" in name or "embed_tokens" in name:
                            if hasattr(module, "weight"):
                                module = module.to(torch.bfloat16)

            # MoE - balancing loss
            model_config = self.model.config.to_dict()
            if "output_router_logits" in model_config:
                logger.info("[MoE] set output_router_logits as True")
                self.model.config.output_router_logits = True

            # https://github.com/huggingface/transformers/issues/26877
            # Use `model.generate(use_cache=True)` instead.`
            self.model.config.use_cache = False
        else:
            self.model = pretrain_or_model

        # TODO (sumanthrh): do the same for `logprobs_from_logits` and test.
        # Credits: https://www.tylerromero.com/posts/2025-02-selective-log-softmax/#efficient-solution
        self.chunked_entropy_from_logits_fn = (
            torch.compile(chunked_entropy_from_logits, dynamic=True)
            if use_torch_compile
            else chunked_entropy_from_logits
        )

    @torch.no_grad()
    def generate(self, input_ids: torch.Tensor, **kwargs) -> Union[
        Tuple[torch.LongTensor, torch.LongTensor],
        Tuple[torch.LongTensor, torch.LongTensor, torch.BoolTensor],
    ]:
        generate_args = {
            "input_ids": input_ids,
            "top_k": kwargs.get("top_k", None),
            "top_p": kwargs.get("top_p", None),
            "min_p": kwargs.get("min_p", None),
            "do_sample": kwargs.get("do_sample", True),
            "early_stopping": kwargs.get("num_beams", 1) > 1,
            "temperature": kwargs.get("temperature", 1),
            "use_cache": True,
            "num_beams": kwargs.get("num_beams", 1),
            "attention_mask": kwargs.get("attention_mask"),
            "eos_token_id": kwargs.get("eos_token_id"),
            "pad_token_id": kwargs.get("pad_token_id"),
            "min_new_tokens": kwargs.get("min_new_tokens", 1),
        }

        if kwargs.get("max_new_tokens", None):
            generate_args["max_new_tokens"] = kwargs.get("max_new_tokens")
        if kwargs.get("max_length", None):
            generate_args["max_length"] = kwargs.get("max_length")

        # Call generate
        sequences = self.model.generate(**generate_args)

        # Prepare mask tensor
        eos_token_id = generate_args["eos_token_id"]
        pad_token_id = generate_args["pad_token_id"]

        return self.process_sequences(sequences, input_ids.size(1), eos_token_id, pad_token_id)

    def process_sequences(self, sequences: torch.Tensor, input_len, eos_token_id, pad_token_id):
        """
        Process generated sequences to create attention masks and action masks.

        Args:
            sequences (torch.Tensor): Generated sequence tensor
            input_len (int): Length of the input sequence
            eos_token_id (int): Token ID for the end-of-sequence token
            pad_token_id (int): Token ID for the padding token

        Returns:
            tuple: A tuple containing three elements:
                - sequences: Original sequence
                - attention_mask: Attention mask indicating valid token positions
                - action_mask: Action mask indicating valid action token positions
        """
        # Create initial attention mask by marking positions that are neither EOS nor padding tokens
        attention_mask = (sequences.ne(eos_token_id) & sequences.ne(pad_token_id)).to(dtype=torch.long)
        seq_length = attention_mask.size(1)

        # Find the position of the last valid token in each sequence
        eos_indices = seq_length - attention_mask.long().fliplr().argmax(dim=1, keepdim=True).clamp(min=1)

        # Handle cases where EOS tokens might appear in the middle of the prompt (for Llama3 and Qwen2 models)
        # Find the position of the first valid token in each sequence
        first_token_indices = attention_mask.long().argmax(dim=1, keepdim=True)
        # Create position mask
        mask = torch.arange(seq_length).unsqueeze(0).expand(sequences.size(0), -1).to(device=sequences.device)
        # Generate final attention mask, keeping only positions between first and last valid tokens
        attention_mask = (mask >= first_token_indices) & (mask <= eos_indices).to(dtype=torch.long)

        # In reinforcement learning, the state transition is represented as:
        # state_i (current token) + action_i (next token) -> state_i+1 (next token)
        # Generate state sequence from input_len-1 to second-to-last token
        state_seq = sequences[:, input_len - 1 : -1]
        # Generate action mask indicating valid action token positions
        action_mask = state_seq.ne(eos_token_id) & state_seq.ne(pad_token_id)
        action_mask[:, 0] = 1

        return sequences, attention_mask, action_mask

    def forward(
        self,
        sequences: torch.LongTensor,
        num_actions: Union[int, list[int]],
        attention_mask: Optional[torch.Tensor] = None,
        temperature: float = 1.0,
        return_output=False,
        compute_entropy=False,
    ) -> torch.Tensor:
        """Returns action log probs"""
        position_ids = attention_mask.long().cumsum(-1) - 1
        position_ids.masked_fill_(attention_mask == 0, 1)

        sequences_fwd = sequences
        position_ids_fwd = position_ids
        attention_mask_fwd = attention_mask
        if self.use_sample_packing:
            with torch.no_grad():
                # Removes padding to get a packed tensor. `unpad_input` expects 3 dimensional tensor so we unsqueeze first
                sequences_fwd, nnz_indices, _, _, _ = unpad_input(
                    sequences.unsqueeze(-1), attention_mask=attention_mask
                )
                # (nnz, 1) -> (1, nnz)
                sequences_fwd = sequences_fwd.transpose(0, 1)
                position_ids_fwd, _, _, _, _ = unpad_input(position_ids.unsqueeze(-1), attention_mask)
                # (nnz, 1) -> (1, nnz)
                position_ids_fwd = position_ids_fwd.transpose(0, 1)
                attention_mask_fwd = None  # no attention mask with FA 2

        sequences_rolled = torch.roll(sequences_fwd, shifts=-1, dims=1)
        if self.sequence_parallel_size > 1:
            assert self.use_sample_packing, "sequence packing needs to be enabled for sequence parallelism"
            # don't pass any attention mask for flash attention 2. this will save an all gather.
            attention_mask_fwd = None if self.use_flash_attention_2 else attention_mask_fwd

            # slice for sequence parallelism
            # (bsz, seqlen) -> (bsz, seqlen//sp_size)
            sequences_fwd, position_ids_fwd, attention_mask_fwd, pad_size = ulysses_pad_and_slice_inputs(
                sequences_fwd, position_ids_fwd, attention_mask_fwd, self.sequence_parallel_size
            )
            sequences_rolled, _, _, _ = ulysses_pad_and_slice_inputs(
                sequences_rolled, None, None, self.sequence_parallel_size
            )

        # NOTE (sumanthrh): Once we have position_ids, we don't need attention mask with flash attention.
        if self.use_sample_packing and self.use_flash_attention_2:
            # NOTE (sumanthrh): Don't use attention mask. position_ids is enough.
            # Not using attention mask leads to higher perf since flash attention varlen func is enabled
            output = self.model(sequences_fwd, attention_mask=None, position_ids=position_ids_fwd)
        else:
            output = self.model(sequences_fwd, attention_mask=attention_mask_fwd, position_ids=position_ids_fwd)

        logits_BSV = output["logits"]
        logits_BSV.div_(temperature)

        # NOTE: this is slightly inaccurate with sample packing because last token from nth seq -> first token of n+1th seq loss is added.
        log_probs = logprobs_from_logits(
            logits_BSV,
            sequences_rolled,
            inplace_backward=True,
        )

        # gather output if sp > 1
        if self.sequence_parallel_size > 1:
            log_probs = gather_outputs_and_unpad(log_probs.squeeze(0), gather_dim=0, unpad_dim=0, padding_size=pad_size)
            # (nnz,) -> (1, nnz)
            log_probs = log_probs.unsqueeze(0)

        if self.use_sample_packing:
            # add padding back - postprocess logprobs to be compatible with original tensor
            batch_size, seqlen = attention_mask.shape
            # (1, nnz-1) -> (batch_size, seqlen). Pad token ID used by flash attention is 0.
            log_probs = pad_input(
                log_probs.transpose(0, 1), indices=nnz_indices, batch=batch_size, seqlen=seqlen
            ).squeeze(-1)

            # (1, nnz,)
            if compute_entropy:
                # entropy calculation as a metric - we use no grad
                entropy_1N = self.chunked_entropy_from_logits_fn(logits_BSV, requires_grad=False)
                if self.sequence_parallel_size > 1:
                    entropy_1N = gather_outputs_and_unpad(
                        entropy_1N.squeeze(0), gather_dim=0, unpad_dim=0, padding_size=pad_size
                    ).unsqueeze(0)
                entropy_BS = pad_input(
                    entropy_1N.transpose(0, 1), indices=nnz_indices, batch=batch_size, seqlen=seqlen
                ).squeeze(-1)

                output["entropy"] = entropy_BS

        if isinstance(num_actions, list):
            if len(num_actions) == 1:
                num_actions = num_actions[0]
            else:
                num_actions = np.array(num_actions)
        action_log_probs = log_probs[:, -num_actions - 1 : -1]

        if return_output:
            return (action_log_probs, output)
        else:
            return action_log_probs

    def gradient_checkpointing_enable(self, gradient_checkpointing_kwargs={"use_reentrant": False}):
        self.model.gradient_checkpointing_enable(gradient_checkpointing_kwargs=gradient_checkpointing_kwargs)

    def gradient_checkpointing_disable(self):
        self.model.gradient_checkpointing_disable()

    def print_trainable_parameters(self):
        self.model.print_trainable_parameters()


def reset_position_ids(attention_mask):
    position_ids = torch.zeros_like(attention_mask, dtype=torch.long)
    for i in range(attention_mask.size(0)):
        mask = attention_mask[i]
        seq_num = mask.max().item()
        for index in range(1, seq_num + 1):
            sample_mask = mask == index
            sample_length = sample_mask.sum().item()
            position_ids[i, sample_mask] = torch.arange(sample_length, device=mask.device)
    return position_ids


def _get_critic_model(
    base_pretrained_model,
    base_llm_model,
    value_head_prefix="value_head",
    sequence_parallel_size=1,
    use_sample_packing: bool = False,
):
    class CriticModel(base_pretrained_model):
        supports_gradient_checkpointing = True

        def __init__(self, config: AutoConfig):
            super().__init__(config)
            setattr(self, self.base_model_prefix, base_llm_model(config))

            self.value_head_prefix = value_head_prefix
            setattr(self, value_head_prefix, nn.Linear(config.hidden_size, 1, bias=False))

            self.sequence_parallel_size = sequence_parallel_size
            self.use_sample_packing = use_sample_packing
            if use_sample_packing:
                assert (
                    config._attn_implementation == "flash_attention_2"
                ), "Flash attention must be used with sample packing"

            if self.sequence_parallel_size > 1:
                logger.info("Critic model using sequence parallelism with size: ", self.sequence_parallel_size)

        def forward(
            self,
            input_ids: torch.LongTensor = None,
            num_actions: Optional[Union[int, list[int]]] = None,
            attention_mask: Optional[torch.Tensor] = None,
            return_output=False,
        ) -> torch.Tensor:
            position_ids = attention_mask.long().cumsum(-1) - 1
            position_ids.masked_fill_(attention_mask == 0, 1)
            input_ids_fwd = input_ids
            position_ids_fwd = position_ids
            attention_mask_fwd = attention_mask

            if self.use_sample_packing:
                with torch.no_grad():
                    # remove padding. `unpad_input` expects 3 dimensional tensor
                    input_ids_fwd, nnz_indices, _, _, _ = unpad_input(
                        input_ids.unsqueeze(-1), attention_mask=attention_mask
                    )
                    # (nnz, 1) -> (1, nnz)
                    input_ids_fwd = input_ids_fwd.transpose(0, 1)
                    position_ids_fwd, _, _, _, _ = unpad_input(
                        position_ids.unsqueeze(-1), attention_mask=attention_mask
                    )
                    # (nnz, 1) -> (1, nnz)
                    position_ids_fwd = position_ids_fwd.transpose(0, 1)
                    # don't use attention mask with FA2
                    attention_mask_fwd = None

            if self.sequence_parallel_size > 1:
                assert self.use_sample_packing, "sample packing must be true for sequence parallelism"
                # don't pass any attention mask for flash attention 2. this will save an all gather.
                attention_mask_fwd = None if self.config._attn_implementation == "flash_attention_2" else attention_mask
                # slice for sequence parallelism
                # (bsz, seqlen) -> (bsz, seqlen//sp_size)
                input_ids_fwd, position_ids_fwd, attention_mask_fwd, pad_size = ulysses_pad_and_slice_inputs(
                    input_ids_fwd, position_ids_fwd, attention_mask_fwd, self.sequence_parallel_size
                )

            if self.sequence_parallel_size > 1 and self.config._attn_implementation == "flash_attention_2":
                outputs = getattr(self, self.base_model_prefix)(input_ids_fwd, position_ids=position_ids_fwd)
            else:
                outputs = getattr(self, self.base_model_prefix)(
                    input_ids_fwd, attention_mask=attention_mask_fwd, position_ids=position_ids_fwd
                )
            last_hidden_states_BSH = outputs["last_hidden_state"]

            if self.sequence_parallel_size > 1:
                last_hidden_states_SH = last_hidden_states_BSH.squeeze(0)
                # (seqlen*bsz//sp_size, 1) -> (seqlen*bsz, 1)
                last_hidden_states_SH = gather_outputs_and_unpad(
                    last_hidden_states_SH, gather_dim=0, unpad_dim=0, padding_size=pad_size
                )
                last_hidden_states_BSH = last_hidden_states_SH.unsqueeze(0)

            values_BSH = getattr(self, self.value_head_prefix)(last_hidden_states_BSH)

            if self.use_sample_packing:
                # add padding back - postprocess logits to be compatible with original tensors
                batch_size, seqlen = attention_mask.shape
                # (1, nnz, 1) -> (nnz, 1) -> (batch_size, seqlen, 1)
                values_BSH = pad_input(values_BSH.squeeze(0), indices=nnz_indices, batch=batch_size, seqlen=seqlen)

            values = values_BSH.squeeze(-1)[:, :-1]

            if num_actions is None:
                assert return_output
                return outputs

            action_values = values[:, -num_actions:]

            if return_output:
                return (action_values, outputs)
            else:
                return action_values

    return CriticModel


# Construct transformer with a value head for sequence classification.
# https://github.com/huggingface/transformers/blob/405b56269812056d9593869e22b7b264d806cb1e/src/transformers/models/llama/modeling_llama.py#L1254
def get_llm_for_sequence_regression(
    model_name_or_path: str,
    model_type: str,
    *,
    bf16=True,
    load_in_4bit=False,
    lora_rank=0,
    lora_alpha=16,
    target_modules=None,
    lora_dropout=0,
    use_flash_attention_2=False,
    ds_config: dict = None,
    init_value_head: bool = False,
    value_head_prefix="value_head",
    device_map=None,
    sequence_parallel_size=1,
    use_sample_packing: bool = False,
    **kwargs,
) -> nn.Module:
    """Get transformer with a sequence classification head on top (linear layer).

    Args:
        model_name_or_path (str): Path to pretrained model.
        model_type (str): Type of sequence classification model. Only `critic` is supported.
        bf16 (bool, optional): Whether enable bfloat16. Defaults to True.
        use_flash_attention_2 (bool, optional): Whether use Flash Attention 2.0. Defaults to False.
        ds_config (dict, optional): Deepspeed config, used to automatically splitting the model onto
            multiple gpus during from_pretrained when ZeRO-3 enabled. Defaults to None.

    Returns:
        nn.Module: pretrained transformer model.
    """
    assert model_type == "critic", f"Only model_type critic is supported, got: {model_type}."

    config = AutoConfig.from_pretrained(model_name_or_path, trust_remote_code=True)
    config._attn_implementation = "flash_attention_2" if use_flash_attention_2 else "eager"

    base_class = AutoModel._model_mapping[type(config)]
    base_pretrained_class = base_class.__base__
    cls_class = _get_critic_model(
        base_pretrained_class,
        base_class,
        value_head_prefix,
        sequence_parallel_size=sequence_parallel_size,
        use_sample_packing=use_sample_packing,
    )

    # Note: dschf is defined in function scope to avoid global effects
    # https://huggingface.co/docs/transformers/main_classes/deepspeed#nontrainer-deepspeed-integration
    if ds_config is not None and ds_config["zero_optimization"]["stage"] == 3:
        dschf = HfDeepSpeedConfig(ds_config)
    else:
        dschf = None

    if load_in_4bit:
        assert bf16, "we only support bnb_4bit_compute_dtype = bf16"
        nf4_config = BitsAndBytesConfig(
            load_in_4bit=True,
            bnb_4bit_quant_type="nf4",
            bnb_4bit_use_double_quant=True,
            bnb_4bit_compute_dtype=torch.bfloat16,
        )
    else:
        nf4_config = None

    model = cls_class.from_pretrained(
        model_name_or_path,
        config=config,
        trust_remote_code=True,
        torch_dtype=torch.bfloat16 if bf16 else torch.float32,
        quantization_config=nf4_config,
        device_map=device_map,
        **kwargs,
    )

    # LoRA
    if lora_rank > 0:
        model.enable_input_require_grads()
        lora_config = LoraConfig(
            r=lora_rank,
            lora_alpha=lora_alpha,
            target_modules=target_modules,
            lora_dropout=lora_dropout,
            bias="none",
        )
        model = get_peft_model(model, lora_config)

        if load_in_4bit:
            for name, module in model.named_modules():
                if isinstance(module, LoraLayer):
                    module = module.to(torch.bfloat16)
                if "norm" in name:
                    module = module.to(torch.float32)
                if value_head_prefix in name or "embed_tokens" in name:
                    if hasattr(module, "weight"):
                        module = module.to(torch.bfloat16)

    # MoE - balancing loss
    model_config = model.config.to_dict()
    if "output_router_logits" in model_config:
        logger.info("[MoE] set output_router_logits as True")
        model.config.output_router_logits = True

    # https://github.com/huggingface/transformers/issues/26877
    model.config.use_cache = False

    # NOTE: For reward model training only, intialize value_head manually
    # because deepspeed.zero.Init() will not intialize them.
    # TODO: Find a better way to clarify reward model training.
    if init_value_head:
        value_head = getattr(model, value_head_prefix)
        if dschf is not None:
            logger.info("initialize value_head for ZeRO-3 reward model training.")
            import deepspeed

            with deepspeed.zero.GatheredParameters([value_head.weight], modifier_rank=0):
                if torch.distributed.get_rank() == 0:
                    value_head.weight.data.normal_(mean=0.0, std=1 / (config.hidden_size + 1))
        else:
            value_head.weight.data.normal_(mean=0.0, std=1 / (config.hidden_size + 1))

    return model<|MERGE_RESOLUTION|>--- conflicted
+++ resolved
@@ -4,11 +4,7 @@
 # https://github.com/OpenRLHF/OpenRLHF/blob/main/openrlhf/models/model.py
 
 from typing import Optional, Tuple, Union
-<<<<<<< HEAD
-import warnings
 from copy import deepcopy
-=======
->>>>>>> 1c6ff519
 
 import torch
 import torch.nn as nn
