# This code is adapted from OpenRLHF and OpenReasonerZero
# https://github.com/Open-Reasoner-Zero/Open-Reasoner-Zero/blob/main/orz/ppo/models.py
# https://github.com/OpenRLHF/OpenRLHF/blob/main/openrlhf/models/actor.py
# https://github.com/OpenRLHF/OpenRLHF/blob/main/openrlhf/models/model.py

from typing import Optional, Tuple, Union
from copy import deepcopy

import torch
import torch.nn as nn
from loguru import logger
from peft import LoraConfig, TaskType, get_peft_model
from peft.tuners.lora import LoraLayer
import transformers
from transformers import AutoConfig, AutoModel, AutoModelForCausalLM, BitsAndBytesConfig
from transformers.integrations.deepspeed import HfDeepSpeedConfig
import numpy as np
from skyrl_train.distributed.ulysses.utils import (
    get_ulysses_sequence_parallel_rank,
    ulysses_pad_and_slice_inputs,
    gather_outputs_and_unpad,
)
from skyrl_train.utils.torch_utils import chunked_entropy_from_logits, logprobs_from_logits
from flash_attn.bert_padding import pad_input, unpad_input
from packaging.version import Version


class HFModelWrapper(nn.Module):
    """
    Base class for wrapped HF models in reinforcement learning.

    This class serves as a foundation for implementing various model roles.

    Args:
        pretrain_or_model (nn.Module): A pretrained model or a new model instance to be used as the actor.
        use_flash_attention_2 (bool, optional): Whether to utilize Flash Attention 2.0 for improved performance. Defaults to False.
        bf16 (bool, optional): Enable bfloat16 precision for model computations. Defaults to True.
        load_in_4bit (bool, optional): Load the model in 4-bit precision. Defaults to False.
        lora_rank (int, optional): Rank for LoRA adaptation. Defaults to 0.
        lora_alpha (int, optional): Alpha parameter for LoRA. Defaults to 16.
        lora_dropout (float, optional): Dropout rate for LoRA layers. Defaults to 0.
        target_modules (list, optional): List of target modules for applying LoRA. Defaults to None.
        exclude_modules (list, optional): List of modules to exclude from applying LoRA. Defaults to None.
        ds_config (dict, optional): Configuration for DeepSpeed, enabling model partitioning across multiple GPUs. Defaults to None.
        device_map (dict, optional): Device mapping for loading the model onto specific devices. Defaults to None.
        packing_samples (bool, optional): Whether to pack samples during training. Defaults to False.
        temperature (float, optional): Temperature for action selection. Defaults to 1.0.
        use_liger_kernel (bool, optional): Whether to use Liger Kernel for the model. Defaults to False.
    """

    def __init__(
        self,
        pretrain_or_model,
        use_flash_attention_2=False,
        bf16=True,
        load_in_4bit=False,
        # TODO(shu): combine all LoRA specific configs into one place?
        lora_rank=0,
        lora_alpha=16,
        lora_dropout=0,
        target_modules=None,
        exclude_modules=None,
        ds_config=None,
        device_map=None,
        temperature=1.0,
        use_liger_kernel=False,
        sequence_parallel_size=1,
        use_sample_packing: bool = False,
        use_torch_compile: bool = False,
        **kwargs,
    ) -> None:
        super().__init__()
        self.temperature = temperature
        self.sequence_parallel_size = sequence_parallel_size
        self.attn_implementation = "flash_attention_2" if use_flash_attention_2 else "eager"
        self.use_sample_packing = use_sample_packing
        # packing samples using Flash Attention 2
        if use_sample_packing:
            assert (
                self.attn_implementation == "flash_attention_2"
            ), "Flash attention 2 should be used for `use_sample_packing`"

        if isinstance(pretrain_or_model, str):
            # Note: dschf is defined in function scope to avoid global effects
            # https://huggingface.co/docs/transformers/deepspeed#non-trainer-deepspeed-integration
            if ds_config is not None and ds_config["zero_optimization"]["stage"] == 3:
                if bf16 and ds_config["torch_autocast"]["enabled"]:
                    # The model’s dtype on initialization follows the config passed to `HfDeepSpeedConfig`,
                    # regardless of the `torch_dtype` specified in `from_pretrained`.
                    # To align with this behavior, we temporarily set `bf16` to True in a copied config.
                    # Note: this does NOT affect the config passed to `deepspeed.initialize()`.
                    ds_config = deepcopy(ds_config)
                    ds_config["bf16"] = {"enabled": True}
                dschf = HfDeepSpeedConfig(ds_config)
            else:
                dschf = None  # noqa: F841

            if load_in_4bit:
                assert bf16, "we only support bnb_4bit_compute_dtype = bf16"
                nf4_config = BitsAndBytesConfig(
                    load_in_4bit=True,
                    bnb_4bit_quant_type="nf4",
                    bnb_4bit_use_double_quant=True,
                    bnb_4bit_compute_dtype=torch.bfloat16,
                )
            else:
                nf4_config = None

            if use_liger_kernel:
                from liger_kernel.transformers import AutoLigerKernelForCausalLM

                model_class = AutoLigerKernelForCausalLM
            else:
                model_class = AutoModelForCausalLM

            self.model = model_class.from_pretrained(
                pretrain_or_model,
                trust_remote_code=True,
                attn_implementation=self.attn_implementation,
                quantization_config=nf4_config,
                torch_dtype=torch.bfloat16 if bf16 else torch.float32,
                device_map=device_map,
            )

            # gpt oss
            if Version(transformers.__version__) >= Version("4.56.2"):
                from transformers import GptOssConfig

                if isinstance(self.model.config, GptOssConfig):
                    # patch attention with Unsloth's flex attn
                    from skyrl_train.patches.gptoss.patch_transformers import (
                        custom_attention,
                        custom_attention_mask,
                        patch_GptOssAttention,
                    )
                    from transformers import AttentionInterface, AttentionMaskInterface

                    AttentionInterface.register("custom_flex", custom_attention)
                    AttentionMaskInterface.register("custom_flex", custom_attention_mask)
                    # set attention implementation to be `custom_flex`
                    self.model.set_attn_implementation("custom_flex")
                    self.attn_implementation = "custom_flex"
<<<<<<< HEAD
                    sequence_parallel_rank = None
                    if self.sequence_parallel_size > 1:
                        sequence_parallel_rank = get_ulysses_sequence_parallel_rank()
                    patch_GptOssAttention(
                        sequence_parallel_rank=sequence_parallel_rank,
                        sequence_parallel_size=self.sequence_parallel_size,
                    )
=======
                    # NOTE: Even though we set a custom attn implementation, we
                    # also patch the full attention function for GPT OSS
                    patch_GptOssAttention()
>>>>>>> 3c585f10

            # LoRA
            if lora_rank > 0:
                # https://github.com/huggingface/peft/issues/137
                self.model.enable_input_require_grads()
                lora_config = LoraConfig(
                    task_type=TaskType.CAUSAL_LM,
                    r=lora_rank,
                    lora_alpha=lora_alpha,
                    target_modules=target_modules,
                    exclude_modules=exclude_modules,
                    lora_dropout=lora_dropout,
                    bias="none",
                )
                self.model = get_peft_model(self.model, lora_config)

                if load_in_4bit:
                    for name, module in self.model.named_modules():
                        if isinstance(module, LoraLayer):
                            module = module.to(torch.bfloat16)
                        if "norm" in name:
                            module = module.to(torch.float32)
                        if "lm_head" in name or "embed_tokens" in name:
                            if hasattr(module, "weight"):
                                module = module.to(torch.bfloat16)

            # MoE - balancing loss
            model_config = self.model.config.to_dict()
            if "output_router_logits" in model_config:
                logger.info("[MoE] set output_router_logits as True")
                self.model.config.output_router_logits = True

            # https://github.com/huggingface/transformers/issues/26877
            # Use `model.generate(use_cache=True)` instead.`
            self.model.config.use_cache = False
        else:
            self.model = pretrain_or_model

        # TODO (sumanthrh): do the same for `logprobs_from_logits` and test.
        # Credits: https://www.tylerromero.com/posts/2025-02-selective-log-softmax/#efficient-solution
        self.chunked_entropy_from_logits_fn = (
            torch.compile(chunked_entropy_from_logits, dynamic=True)
            if use_torch_compile
            else chunked_entropy_from_logits
        )

    @torch.no_grad()
    def generate(self, input_ids: torch.Tensor, **kwargs) -> Union[
        Tuple[torch.LongTensor, torch.LongTensor],
        Tuple[torch.LongTensor, torch.LongTensor, torch.BoolTensor],
    ]:
        generate_args = {
            "input_ids": input_ids,
            "top_k": kwargs.get("top_k", None),
            "top_p": kwargs.get("top_p", None),
            "min_p": kwargs.get("min_p", None),
            "do_sample": kwargs.get("do_sample", True),
            "early_stopping": kwargs.get("num_beams", 1) > 1,
            "temperature": kwargs.get("temperature", 1),
            "use_cache": True,
            "num_beams": kwargs.get("num_beams", 1),
            "attention_mask": kwargs.get("attention_mask"),
            "eos_token_id": kwargs.get("eos_token_id"),
            "pad_token_id": kwargs.get("pad_token_id"),
            "min_new_tokens": kwargs.get("min_new_tokens", 1),
        }

        if kwargs.get("max_new_tokens", None):
            generate_args["max_new_tokens"] = kwargs.get("max_new_tokens")
        if kwargs.get("max_length", None):
            generate_args["max_length"] = kwargs.get("max_length")

        # Call generate
        sequences = self.model.generate(**generate_args)

        # Prepare mask tensor
        eos_token_id = generate_args["eos_token_id"]
        pad_token_id = generate_args["pad_token_id"]

        return self.process_sequences(sequences, input_ids.size(1), eos_token_id, pad_token_id)

    def process_sequences(self, sequences: torch.Tensor, input_len, eos_token_id, pad_token_id):
        """
        Process generated sequences to create attention masks and action masks.

        Args:
            sequences (torch.Tensor): Generated sequence tensor
            input_len (int): Length of the input sequence
            eos_token_id (int): Token ID for the end-of-sequence token
            pad_token_id (int): Token ID for the padding token

        Returns:
            tuple: A tuple containing three elements:
                - sequences: Original sequence
                - attention_mask: Attention mask indicating valid token positions
                - action_mask: Action mask indicating valid action token positions
        """
        # Create initial attention mask by marking positions that are neither EOS nor padding tokens
        attention_mask = (sequences.ne(eos_token_id) & sequences.ne(pad_token_id)).to(dtype=torch.long)
        seq_length = attention_mask.size(1)

        # Find the position of the last valid token in each sequence
        eos_indices = seq_length - attention_mask.long().fliplr().argmax(dim=1, keepdim=True).clamp(min=1)

        # Handle cases where EOS tokens might appear in the middle of the prompt (for Llama3 and Qwen2 models)
        # Find the position of the first valid token in each sequence
        first_token_indices = attention_mask.long().argmax(dim=1, keepdim=True)
        # Create position mask
        mask = torch.arange(seq_length).unsqueeze(0).expand(sequences.size(0), -1).to(device=sequences.device)
        # Generate final attention mask, keeping only positions between first and last valid tokens
        attention_mask = (mask >= first_token_indices) & (mask <= eos_indices).to(dtype=torch.long)

        # In reinforcement learning, the state transition is represented as:
        # state_i (current token) + action_i (next token) -> state_i+1 (next token)
        # Generate state sequence from input_len-1 to second-to-last token
        state_seq = sequences[:, input_len - 1 : -1]
        # Generate action mask indicating valid action token positions
        action_mask = state_seq.ne(eos_token_id) & state_seq.ne(pad_token_id)
        action_mask[:, 0] = 1

        return sequences, attention_mask, action_mask

    def forward(
        self,
        sequences: torch.LongTensor,
        num_actions: Union[int, list[int]],
        attention_mask: Optional[torch.Tensor] = None,
        temperature: float = 1.0,
        return_output=False,
        compute_entropy=False,
    ) -> torch.Tensor:
        """Returns action log probs"""
        position_ids = attention_mask.long().cumsum(-1) - 1
        position_ids.masked_fill_(attention_mask == 0, 1)

        sequences_fwd = sequences
        position_ids_fwd = position_ids
        attention_mask_fwd = attention_mask
        if self.use_sample_packing:
            with torch.no_grad():
                # Removes padding to get a packed tensor. `unpad_input` expects 3 dimensional tensor so we unsqueeze first
                sequences_fwd, nnz_indices, _, _, _ = unpad_input(
                    sequences.unsqueeze(-1), attention_mask=attention_mask
                )
                # (nnz, 1) -> (1, nnz)
                sequences_fwd = sequences_fwd.transpose(0, 1)
                position_ids_fwd, _, _, _, _ = unpad_input(position_ids.unsqueeze(-1), attention_mask)
                # (nnz, 1) -> (1, nnz)
                position_ids_fwd = position_ids_fwd.transpose(0, 1)
                attention_mask_fwd = None  # no attention mask with FA 2

        sequences_rolled = torch.roll(sequences_fwd, shifts=-1, dims=1)
        if self.sequence_parallel_size > 1:
            # NOTE: don't pass any attn mask with sample packing
            attention_mask_fwd = None if self.use_sample_packing else attention_mask_fwd

            # slice for sequence parallelism
            # (bsz, seqlen) -> (bsz, seqlen//sp_size)
            sequences_fwd, position_ids_fwd, attention_mask_fwd, pad_size = ulysses_pad_and_slice_inputs(
                sequences_fwd, position_ids_fwd, attention_mask_fwd, self.sequence_parallel_size
            )
            sequences_rolled, _, _, _ = ulysses_pad_and_slice_inputs(
                sequences_rolled, None, None, self.sequence_parallel_size
            )

        # NOTE (sumanthrh): Once we have position_ids, we don't need attention mask with flash attention.
        if self.use_sample_packing and self.attn_implementation == "flash_attention_2":
            # NOTE (sumanthrh): Don't use attention mask. position_ids is enough.
            # Not using attention mask leads to higher perf since flash attention varlen func is enabled
            output = self.model(sequences_fwd, attention_mask=None, position_ids=position_ids_fwd)
        else:
            print("FWD: came here", flush=True)
            output = self.model(sequences_fwd, attention_mask=attention_mask_fwd, position_ids=position_ids_fwd)

        logits_BSV = output["logits"]
        logits_BSV.div_(temperature)

        # NOTE: this is slightly inaccurate with sample packing because last token from nth seq -> first token of n+1th seq loss is added.
        log_probs = logprobs_from_logits(
            logits_BSV,
            sequences_rolled,
            inplace_backward=True,
        )

        # gather output if sp > 1
        if self.sequence_parallel_size > 1:
            dim = log_probs.ndim - 1
            log_probs = gather_outputs_and_unpad(
                log_probs, gather_dim=dim, unpad_dim=dim, padding_size=pad_size
            )  # shape can be (1, nnz) - with packing or (B, S) - without packing

        if self.use_sample_packing:
            # add padding back - postprocess logprobs to be compatible with original tensor
            batch_size, seqlen = attention_mask.shape
            # (1, nnz-1) -> (batch_size, seqlen). Pad token ID used by flash attention is 0.
            log_probs = pad_input(
                log_probs.transpose(0, 1), indices=nnz_indices, batch=batch_size, seqlen=seqlen
            ).squeeze(-1)

        if compute_entropy:
            # entropy calculation as a metric - we use no grad
            # For sample packing: entropy is calculated on unpacked data, so no attention mask needed
            # For non-sample packing: pass the attention mask to exclude padding tokens
            entropy_mask = None
            if not self.use_sample_packing:
                # Non-sample packing: pass attention mask to handle padding
                # Use attention_mask_fwd which may be sliced (if sequence_parallel_size > 1) or full
                entropy_mask = attention_mask_fwd

            entropy_BS = self.chunked_entropy_from_logits_fn(
                logits_BSV, requires_grad=False, attention_mask=entropy_mask
            )

            if self.sequence_parallel_size > 1:
                dim = entropy_BS.ndim - 1
                entropy_BS = gather_outputs_and_unpad(
                    entropy_BS, gather_dim=dim, unpad_dim=dim, padding_size=pad_size
                )  # shape can be (1, nnz) - with packing or (B,S) - without packing
            if self.use_sample_packing:
                entropy_BS = pad_input(
                    entropy_BS.transpose(0, 1), indices=nnz_indices, batch=batch_size, seqlen=seqlen
                ).squeeze(
                    -1
                )  # (1, nnz) -> (B, S)

            output["entropy"] = entropy_BS

        if isinstance(num_actions, list):
            if len(num_actions) == 1:
                num_actions = num_actions[0]
            else:
                num_actions = np.array(num_actions)
        action_log_probs = log_probs[:, -num_actions - 1 : -1]

        if return_output:
            return (action_log_probs, output)
        else:
            return action_log_probs

    def gradient_checkpointing_enable(self, gradient_checkpointing_kwargs={"use_reentrant": False}):
        self.model.gradient_checkpointing_enable(gradient_checkpointing_kwargs=gradient_checkpointing_kwargs)

    def gradient_checkpointing_disable(self):
        self.model.gradient_checkpointing_disable()

    def print_trainable_parameters(self):
        self.model.print_trainable_parameters()


def reset_position_ids(attention_mask):
    position_ids = torch.zeros_like(attention_mask, dtype=torch.long)
    for i in range(attention_mask.size(0)):
        mask = attention_mask[i]
        seq_num = mask.max().item()
        for index in range(1, seq_num + 1):
            sample_mask = mask == index
            sample_length = sample_mask.sum().item()
            position_ids[i, sample_mask] = torch.arange(sample_length, device=mask.device)
    return position_ids


def _get_critic_model(
    base_pretrained_model,
    base_llm_model,
    value_head_prefix="value_head",
    sequence_parallel_size=1,
    use_sample_packing: bool = False,
):
    class CriticModel(base_pretrained_model):
        supports_gradient_checkpointing = True

        def __init__(self, config: AutoConfig):
            super().__init__(config)
            setattr(self, self.base_model_prefix, base_llm_model(config))

            self.value_head_prefix = value_head_prefix
            setattr(self, value_head_prefix, nn.Linear(config.hidden_size, 1, bias=False))

            self.sequence_parallel_size = sequence_parallel_size
            self.use_sample_packing = use_sample_packing
            if use_sample_packing:
                assert (
                    config._attn_implementation == "flash_attention_2"
                ), "Flash attention must be used with sample packing"

            if self.sequence_parallel_size > 1:
                logger.info("Critic model using sequence parallelism with size: ", self.sequence_parallel_size)

        def forward(
            self,
            input_ids: torch.LongTensor = None,
            num_actions: Optional[Union[int, list[int]]] = None,
            attention_mask: Optional[torch.Tensor] = None,
            return_output=False,
        ) -> torch.Tensor:
            position_ids = attention_mask.long().cumsum(-1) - 1
            position_ids.masked_fill_(attention_mask == 0, 1)
            input_ids_fwd = input_ids
            position_ids_fwd = position_ids
            attention_mask_fwd = attention_mask

            if self.use_sample_packing:
                with torch.no_grad():
                    # remove padding. `unpad_input` expects 3 dimensional tensor
                    input_ids_fwd, nnz_indices, _, _, _ = unpad_input(
                        input_ids.unsqueeze(-1), attention_mask=attention_mask
                    )
                    # (nnz, 1) -> (1, nnz)
                    input_ids_fwd = input_ids_fwd.transpose(0, 1)
                    position_ids_fwd, _, _, _, _ = unpad_input(
                        position_ids.unsqueeze(-1), attention_mask=attention_mask
                    )
                    # (nnz, 1) -> (1, nnz)
                    position_ids_fwd = position_ids_fwd.transpose(0, 1)
                    # don't use attention mask with FA2
                    attention_mask_fwd = None

            if self.sequence_parallel_size > 1:
                assert self.use_sample_packing, "sample packing must be true for sequence parallelism"
                # don't pass any attention mask for flash attention 2. this will save an all gather.
                attention_mask_fwd = None if self.config._attn_implementation == "flash_attention_2" else attention_mask
                # slice for sequence parallelism
                # (bsz, seqlen) -> (bsz, seqlen//sp_size)
                input_ids_fwd, position_ids_fwd, attention_mask_fwd, pad_size = ulysses_pad_and_slice_inputs(
                    input_ids_fwd, position_ids_fwd, attention_mask_fwd, self.sequence_parallel_size
                )

            if self.sequence_parallel_size > 1 and self.config._attn_implementation == "flash_attention_2":
                outputs = getattr(self, self.base_model_prefix)(input_ids_fwd, position_ids=position_ids_fwd)
            else:
                outputs = getattr(self, self.base_model_prefix)(
                    input_ids_fwd, attention_mask=attention_mask_fwd, position_ids=position_ids_fwd
                )
            last_hidden_states_BSH = outputs["last_hidden_state"]

            if self.sequence_parallel_size > 1:
                last_hidden_states_SH = last_hidden_states_BSH.squeeze(0)
                # (seqlen*bsz//sp_size, 1) -> (seqlen*bsz, 1)
                last_hidden_states_SH = gather_outputs_and_unpad(
                    last_hidden_states_SH, gather_dim=0, unpad_dim=0, padding_size=pad_size
                )
                last_hidden_states_BSH = last_hidden_states_SH.unsqueeze(0)

            values_BSH = getattr(self, self.value_head_prefix)(last_hidden_states_BSH)

            if self.use_sample_packing:
                # add padding back - postprocess logits to be compatible with original tensors
                batch_size, seqlen = attention_mask.shape
                # (1, nnz, 1) -> (nnz, 1) -> (batch_size, seqlen, 1)
                values_BSH = pad_input(values_BSH.squeeze(0), indices=nnz_indices, batch=batch_size, seqlen=seqlen)

            values = values_BSH.squeeze(-1)[:, :-1]

            if num_actions is None:
                assert return_output
                return outputs

            action_values = values[:, -num_actions:]

            if return_output:
                return (action_values, outputs)
            else:
                return action_values

    return CriticModel


# Construct transformer with a value head for sequence classification.
# https://github.com/huggingface/transformers/blob/405b56269812056d9593869e22b7b264d806cb1e/src/transformers/models/llama/modeling_llama.py#L1254
def get_llm_for_sequence_regression(
    model_name_or_path: str,
    model_type: str,
    *,
    bf16=True,
    load_in_4bit=False,
    lora_rank=0,
    lora_alpha=16,
    target_modules=None,
    exclude_modules=None,
    lora_dropout=0,
    use_flash_attention_2=False,
    ds_config: dict = None,
    init_value_head: bool = False,
    value_head_prefix="value_head",
    device_map=None,
    sequence_parallel_size=1,
    use_sample_packing: bool = False,
    **kwargs,
) -> nn.Module:
    """Get transformer with a sequence classification head on top (linear layer).

    Args:
        model_name_or_path (str): Path to pretrained model.
        model_type (str): Type of sequence classification model. Only `critic` is supported.
        bf16 (bool, optional): Whether enable bfloat16. Defaults to True.
        use_flash_attention_2 (bool, optional): Whether use Flash Attention 2.0. Defaults to False.
        ds_config (dict, optional): Deepspeed config, used to automatically splitting the model onto
            multiple gpus during from_pretrained when ZeRO-3 enabled. Defaults to None.

    Returns:
        nn.Module: pretrained transformer model.
    """
    assert model_type == "critic", f"Only model_type critic is supported, got: {model_type}."

    config = AutoConfig.from_pretrained(model_name_or_path, trust_remote_code=True)
    config._attn_implementation = "flash_attention_2" if use_flash_attention_2 else "eager"

    base_class = AutoModel._model_mapping[type(config)]
    base_pretrained_class = base_class.__base__
    cls_class = _get_critic_model(
        base_pretrained_class,
        base_class,
        value_head_prefix,
        sequence_parallel_size=sequence_parallel_size,
        use_sample_packing=use_sample_packing,
    )

    # Note: dschf is defined in function scope to avoid global effects
    # https://huggingface.co/docs/transformers/main_classes/deepspeed#nontrainer-deepspeed-integration
    if ds_config is not None and ds_config["zero_optimization"]["stage"] == 3:
        dschf = HfDeepSpeedConfig(ds_config)
    else:
        dschf = None

    if load_in_4bit:
        assert bf16, "we only support bnb_4bit_compute_dtype = bf16"
        nf4_config = BitsAndBytesConfig(
            load_in_4bit=True,
            bnb_4bit_quant_type="nf4",
            bnb_4bit_use_double_quant=True,
            bnb_4bit_compute_dtype=torch.bfloat16,
        )
    else:
        nf4_config = None

    model = cls_class.from_pretrained(
        model_name_or_path,
        config=config,
        trust_remote_code=True,
        torch_dtype=torch.bfloat16 if bf16 else torch.float32,
        quantization_config=nf4_config,
        device_map=device_map,
        **kwargs,
    )

    # LoRA
    if lora_rank > 0:
        model.enable_input_require_grads()
        lora_config = LoraConfig(
            task_type=TaskType.CAUSAL_LM,
            r=lora_rank,
            lora_alpha=lora_alpha,
            target_modules=target_modules,
            exclude_modules=exclude_modules,
            lora_dropout=lora_dropout,
            bias="none",
        )
        model = get_peft_model(model, lora_config)

        if load_in_4bit:
            for name, module in model.named_modules():
                if isinstance(module, LoraLayer):
                    module = module.to(torch.bfloat16)
                if "norm" in name:
                    module = module.to(torch.float32)
                if value_head_prefix in name or "embed_tokens" in name:
                    if hasattr(module, "weight"):
                        module = module.to(torch.bfloat16)

    # MoE - balancing loss
    model_config = model.config.to_dict()
    if "output_router_logits" in model_config:
        logger.info("[MoE] set output_router_logits as True")
        model.config.output_router_logits = True

    # https://github.com/huggingface/transformers/issues/26877
    model.config.use_cache = False

    # NOTE: For reward model training only, intialize value_head manually
    # because deepspeed.zero.Init() will not intialize them.
    # TODO: Find a better way to clarify reward model training.
    if init_value_head:
        value_head = getattr(model, value_head_prefix)
        if dschf is not None:
            logger.info("initialize value_head for ZeRO-3 reward model training.")
            import deepspeed

            with deepspeed.zero.GatheredParameters([value_head.weight], modifier_rank=0):
                if torch.distributed.get_rank() == 0:
                    value_head.weight.data.normal_(mean=0.0, std=1 / (config.hidden_size + 1))
        else:
            value_head.weight.data.normal_(mean=0.0, std=1 / (config.hidden_size + 1))

    return model<|MERGE_RESOLUTION|>--- conflicted
+++ resolved
@@ -140,19 +140,15 @@
                     # set attention implementation to be `custom_flex`
                     self.model.set_attn_implementation("custom_flex")
                     self.attn_implementation = "custom_flex"
-<<<<<<< HEAD
                     sequence_parallel_rank = None
                     if self.sequence_parallel_size > 1:
                         sequence_parallel_rank = get_ulysses_sequence_parallel_rank()
+                    # NOTE: Even though we set a custom attn implementation, we
+                    # also patch the full attention function for GPT OSS
                     patch_GptOssAttention(
                         sequence_parallel_rank=sequence_parallel_rank,
                         sequence_parallel_size=self.sequence_parallel_size,
                     )
-=======
-                    # NOTE: Even though we set a custom attn implementation, we
-                    # also patch the full attention function for GPT OSS
-                    patch_GptOssAttention()
->>>>>>> 3c585f10
 
             # LoRA
             if lora_rank > 0:
