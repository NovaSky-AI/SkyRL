--- conflicted
+++ resolved
@@ -106,38 +106,6 @@
         self.reward_kl_controller: Optional[Union[FixedKLController, AdaptiveKLController]] = None
         configure_ray_worker_logging()
 
-<<<<<<< HEAD
-    def build_dataloader(self, dataset: PromptDataset, is_train=True):
-        """
-        Build the dataloader for the training or evaluation dataset
-        """
-        # prepare dataloader
-        batch_size = self.cfg.trainer.train_batch_size if is_train else self.cfg.trainer.eval_batch_size
-
-        # Seed the dataloader for reproducibility.
-        seeded_generator = torch.Generator()
-        seeded_generator.manual_seed(self.cfg.trainer.seed)
-
-        dataloader = StatefulDataLoader(
-            dataset,
-            batch_size=batch_size,
-            shuffle=True if is_train else False,
-            collate_fn=dataset.collate_fn,
-            # TODO(Charlie): debug why inference http endpoint is slow when num_workers is 8
-            num_workers=0 if self.cfg.generator.enable_http_endpoint else 8,
-            drop_last=True if is_train else False,
-            generator=seeded_generator,
-        )
-        if is_train:
-            self.total_training_steps = len(dataloader) * self.cfg.trainer.epochs
-            logger.info(f"Total steps: {self.total_training_steps}")
-        else:
-            logger.info(f"Validation set size: {len(dataloader)}")
-
-        return dataloader
-
-=======
->>>>>>> 8ae7d2f6
     @torch.no_grad()
     async def eval(self) -> Dict[str, float]:
         """
@@ -149,48 +117,12 @@
         Returns:
             A dictionary of evaluation metrics.
         """
-<<<<<<< HEAD
-
-        # 0. Make a copy of self.all_metrics (will restore at the end)
-        # eval() might accidentally mutate `self.all_metrics` since it is mutated in
-        # methods like `self.generate()`.
-        all_metrics_copy = self.all_metrics.copy()
-
-        # 1. Get all generator outputs
-        generator_outputs: List[GeneratorOutput] = []
-        concat_all_envs: List[str] = []
-        concat_env_extras: List[Dict[str, Any]] = []
-        concat_uids: List[str] = []
-        sampling_params = self.cfg.generator.eval_sampling_params
-        pbar = tqdm(total=len(self.eval_dataloader), initial=0, desc="Evaluation Progress")
-        for _, prompts in enumerate(self.eval_dataloader):
-            pbar.update(1)
-            generator_input, uids = self._prepare_generator_input(
-                self.cfg.generator.eval_n_samples_per_prompt, prompts, sampling_params, "eval"
-            )
-            generator_output: GeneratorOutput = await self.generate(generator_input)
-            generator_outputs.append(generator_output)
-            concat_all_envs.extend(generator_input["env_classes"])
-            concat_env_extras.extend(generator_input["env_extras"])
-            concat_uids.extend(uids)
-        concat_generator_outputs: GeneratorOutput = concatenate_generator_outputs(generator_outputs)
-
-        # Extract data_sources from env_extras
-        concat_data_sources = [env_extra.get("data_source") for env_extra in concat_env_extras]
-        vis = self.tokenizer.decode(generator_output["response_ids"][0])
-        logger.info("Eval output example: ", vis)
-
-        # 2. Group data by data source and calculate per-dataset metrics
-        eval_metrics = calculate_per_dataset_metrics(
-            concat_generator_outputs, concat_uids, concat_data_sources, self.cfg.generator.eval_n_samples_per_prompt
-=======
         eval_metrics = await evaluate(
             eval_dataloader=self.eval_dataloader,
             generator=self.generator,
             cfg=self.cfg,
             global_step=self.global_step,
             tokenizer=self.tokenizer,
->>>>>>> 8ae7d2f6
         )
         return eval_metrics
 
