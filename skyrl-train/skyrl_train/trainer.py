--- conflicted
+++ resolved
@@ -176,17 +176,9 @@
 
         # Eval before training
         if self.cfg.trainer.eval_interval > 0 and self.cfg.trainer.eval_before_train:
-<<<<<<< HEAD
-            async with self.eval_weights_manager:
-                with Timer("eval", self.all_timings):
-                    eval_metrics = await self.eval()
-                    self.tracker.log(eval_metrics, step=self.global_step, commit=True)
-            inference_engine_is_active = True
-=======
             with Timer("eval", self.all_timings):
                 eval_metrics = asyncio.run(self.eval())
                 self.tracker.log(eval_metrics, step=self.global_step, commit=True)
->>>>>>> 8e132edc
 
         # initialize kl controller
         if self.cfg.trainer.algorithm.use_kl_in_reward:
@@ -229,57 +221,21 @@
                             pbar.update(1)
                             continue
 
-<<<<<<< HEAD
-                    # NOTE: Policy model is on GPU at the beginning of each training step, unless eval was run prior to the step
-                    # in which case the inference engine is active and the policy model is on CPU.
-                    # After exiting the context manager, the policy model is on CPU with `colocate_all` enabled
-                    # Policy model stays on cpu because the training loop will carefully backload different models depending on colocation strategy
-                    async with weights_manager:
-                        # 1.1 generation phase
-                        with Timer("generate", self.all_timings):
-                            generator_output: GeneratorOutput = await self.generate(generator_input)
-
-                        # dynamic sampling
-                        if self.cfg.trainer.algorithm.dynamic_sampling.type is not None:
-                            generator_output, uids, keep_sampling = self.handle_dynamic_sampling(generator_output, uids)
-                            # update weights manager condition to ensure we trigger sleep only when we are not continuing sampling
-                            weights_manager.update_condition(condition=not keep_sampling)
-                            inference_engine_is_active = keep_sampling
-                            if keep_sampling:  # continue sampling
-                                # update progress bar for current batch (but not global step)
-                                pbar.update(1)
-                                continue
-
-                        # if we are not continuing sampling, we trigger sleep and mark inference engine as inactive
-                        weights_manager.update_condition(True)
-                        inference_engine_is_active = False
-=======
                     if self.colocate_all:
                         # if we are not continuing sampling, we sleep the inference engine
                         asyncio.run(self.inference_engine_client.sleep())
->>>>>>> 8e132edc
 
                     # 1.2 postprocess rewards
                     with Timer("postprocess_generator_output", self.all_timings):
                         generator_output = self.postprocess_generator_output(generator_output, uids)
 
                     # 2. print example just for debugging
-<<<<<<< HEAD
-                    vis_prompt = self.tokenizer.decode(generator_output["prompt_token_ids"][0])
-                    vis_response = self.tokenizer.decode(generator_output["response_ids"][0])
-                    logger.info(
-                        f"Example:\n"
-                        f"  Prompt: {generator_input['prompts'][0]}\n"
-                        f"  Input decoded: {vis_prompt}\n"
-                        f"  Output decoded: {vis_response}"
-=======
                     vis = self.tokenizer.decode(generator_output["response_ids"][0])
                     log_example(
                         logger,
                         prompt=generator_input["prompts"][0],
                         response=vis,
                         reward=generator_output["rewards"][0],
->>>>>>> 8e132edc
                     )
 
                     with Timer("convert_to_training_input", self.all_timings):
@@ -356,17 +312,9 @@
                     self.global_step % self.cfg.trainer.eval_interval == 0
                     or self.global_step == self.total_training_steps
                 ):
-<<<<<<< HEAD
-                    async with self.eval_weights_manager:
-                        with Timer("eval", self.all_timings):
-                            eval_metrics = await self.eval()
-                            self.all_metrics.update(eval_metrics)
-                    inference_engine_is_active = True
-=======
                     with Timer("eval", self.all_timings):
                         eval_metrics = asyncio.run(self.eval())
                         self.all_metrics.update(eval_metrics)
->>>>>>> 8e132edc
 
                 log_payload = {
                     **self.all_metrics,
@@ -383,18 +331,6 @@
 
                 del training_input, generator_output
 
-<<<<<<< HEAD
-            # Ensure that the policy model is on GPU at the end of every epoch
-            if inference_engine_is_active and self.cfg.trainer.placement.colocate_all:
-                await self.inference_engine_client.sleep()
-                self.policy_model.backload_to_gpu()
-                inference_engine_is_active = False
-            if self.cfg.trainer.update_ref_every_epoch and self.ref_model is not None:
-                with Timer("update_ref_with_policy", self.all_timings):
-                    self.update_ref_with_policy()
-
-=======
->>>>>>> 8e132edc
         pbar.close()
         if self.colocate_all:
             asyncio.run(self.inference_engine_client.sleep())
