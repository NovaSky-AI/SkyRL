import asyncio
import math
import os
import shutil
from typing import Any, List, Optional, Dict, Tuple
from jaxtyping import Float
from pathlib import Path
import ray
import uuid
import torch
from loguru import logger
from omegaconf import DictConfig
from ray.util.placement_group import PlacementGroup
from torchdata.stateful_dataloader import StatefulDataLoader
from tqdm import tqdm
from transformers import AutoTokenizer

from skyrl_train.dataset import PromptDataset
from skyrl_train.utils.tracking import Tracking
from skyrl_train.utils.trainer_utils import ResumeMode
from skyrl_train.training_batch import TrainingInputBatch, TrainingOutputBatch
from skyrl_train.generators.base import (
    GeneratorInput,
    GeneratorOutput,
    GeneratorInterface,
)
from skyrl_train.generators.utils import concatenate_generator_outputs, get_metrics_from_generator_output
from skyrl_train.dataset.preprocess import (
    convert_prompts_responses_to_batch_tensors,
)
from skyrl_train.utils import (
    Timer,
    compute_approx_kl,
    compute_advantages_and_returns,
    masked_mean,
    normalize_advantages_dict,
)
from skyrl_train.distributed.dispatch import MeshRank, concatenate_outputs_after_mesh_dispatch, ActorInfo

from ray.util.placement_group import placement_group

from skyrl_train.workers.worker import PPORayActorGroup
from skyrl_train.weights_manager import InferenceWeightsManager
from skyrl_train.inference_engines.inference_engine_client import InferenceEngineClient
from skyrl_train.inference_engines.utils import get_sampling_params_for_backend
from skyrl_train.utils import get_ray_pg_ready_with_timeout
from skyrl_train.utils.trainer_utils import (
    cleanup_old_checkpoints,
    run_on_each_node,
    get_node_ids,
    extract_step_from_path,
    validate_consistency_for_latest_checkpoint,
    calculate_per_dataset_metrics,
    dump_per_dataset_eval_results,
    GLOBAL_STEP_PREFIX,
)


class RayPPOTrainer:
    def __init__(
        self,
        cfg: DictConfig,
        tracker: Tracking,
        tokenizer: AutoTokenizer,
        train_dataset: PromptDataset,
        inference_engine_client: InferenceEngineClient,
        generator: GeneratorInterface,
        colocate_pg: Optional[PlacementGroup] = None,
        eval_dataset: Optional[PromptDataset] = None,
    ):
        self.cfg = cfg
        self.tracker = tracker
        self.tokenizer = tokenizer
        self.train_dataset = train_dataset
        self.eval_dataset = eval_dataset
        self.inference_engine_client = inference_engine_client
        self.generator = generator
        self.train_dataloader = self.build_dataloader(train_dataset, is_train=True)
        self.eval_dataloader = self.build_dataloader(eval_dataset, is_train=False) if eval_dataset is not None else None
        self.colocate_pg = colocate_pg

        self.resume_mode = ResumeMode(cfg.trainer.resume_mode)

        self.all_metrics = {}
        self.all_timings = {}

        # initialized in `build_models`
        self.policy_model: PPORayActorGroup = None
        self.critic_model: Optional[PPORayActorGroup] = None
        self.ref_model: Optional[PPORayActorGroup] = None
        self.reward_model: Optional[PPORayActorGroup] = None
        # used for checkpoint cleanup
        self._node_ids: Optional[List[str]] = None

        self.weights_manager: InferenceWeightsManager = None
        self.eval_weights_manager: InferenceWeightsManager = None

    def build_dataloader(self, dataset: PromptDataset, is_train=True):
        """
        Build the dataloader for the training or evaluation dataset
        """
        # prepare dataloader
        batch_size = self.cfg.trainer.train_batch_size if is_train else self.cfg.trainer.eval_batch_size
        dataloader = StatefulDataLoader(
            dataset,
            batch_size=batch_size,
            shuffle=True if is_train else False,
            collate_fn=dataset.collate_fn,
            num_workers=8,
            drop_last=True if is_train else False,
        )
        if is_train:
            self.total_training_steps = len(dataloader) * self.cfg.trainer.epochs
            print(f"Total steps: {self.total_training_steps}")
        else:
            print(f"Validation set size: {len(dataloader)}")

        return dataloader

    @torch.no_grad()
    async def eval(self) -> Dict[str, float]:
        """
        Run generation and scoring on the evaluation dataset.

        The eval metrics are recorded after having finished training `self.global_step` steps.
        Metrics recorded in global_step 0 corresponds to evaluations before training.

        Returns:
            A dictionary of evaluation metrics.
        """
        # 0. Make a copy of self.all_metrics (will restore at the end)
        # eval() might accidentally mutate `self.all_metrics` since it is mutated in
        # methods like `self.generate()`.
        all_metrics_copy = self.all_metrics.copy()

        # 1. Get all generator outputs
        generator_outputs: List[GeneratorOutput] = []
        concat_all_envs: List[str] = []
        concat_env_extras: List[Dict[str, Any]] = []
        concat_uids: List[str] = []
        sampling_params = self.cfg.generator.eval_sampling_params
<<<<<<< HEAD
        pbar = tqdm(total=len(self.eval_dataloader), initial=0, desc="Evaluation Progress")
        with Timer("generate"):
            for _, prompts in enumerate(self.eval_dataloader):
                pbar.update(1)
                prompts = self._remove_tail_data(prompts)
                generator_input, uids = self._prepare_generator_input(
                    self.cfg.generator.eval_n_samples_per_prompt, prompts, sampling_params
                )
                generator_output: GeneratorOutput = await self.generate(generator_input)
                generator_outputs.append(generator_output)
                concat_all_envs.extend(generator_input["env_classes"])
                concat_env_extras.extend(generator_input["env_extras"])
                concat_uids.extend(uids)
=======
        for _, prompts in enumerate(self.eval_dataloader):
            prompts = self._remove_tail_data(prompts)
            generator_input, uids = self._prepare_generator_input(
                self.cfg.generator.eval_n_samples_per_prompt, prompts, sampling_params
            )
            generator_output: GeneratorOutput = await self.generate(generator_input)
            generator_outputs.append(generator_output)
            concat_all_envs.extend(generator_input["env_classes"])
            concat_env_extras.extend(generator_input["env_extras"])
            concat_uids.extend(uids)
>>>>>>> d1dc9499
        concat_generator_outputs: GeneratorOutput = concatenate_generator_outputs(generator_outputs)

        # Extract data_sources from env_extras
        concat_data_sources = [env_extra.get("data_source") for env_extra in concat_env_extras]

        # 2. Group data by data source and calculate per-dataset metrics
        eval_metrics = calculate_per_dataset_metrics(
            concat_generator_outputs, concat_uids, concat_data_sources, self.cfg.generator.eval_n_samples_per_prompt
        )

        # 3. Calculate overall metrics across all datasets
        overall_avg_score, overall_pass_at_n = get_metrics_from_generator_output(concat_generator_outputs, concat_uids)
        eval_metrics.update(
            {
                "eval/all/avg_score": overall_avg_score,
                f"eval/all/pass_at_{self.cfg.generator.eval_n_samples_per_prompt}": overall_pass_at_n,
            }
        )

        # 4. Prepare dumping data
        if self.cfg.trainer.dump_eval_results:
            with Timer("dump_eval_results"):
                data_save_dir = (
                    Path(self.cfg.trainer.export_path) / "dumped_evals" / f"global_step_{self.global_step}_evals"
                )
                data_save_dir.mkdir(parents=True, exist_ok=True)
                dump_per_dataset_eval_results(
                    data_save_dir,
                    self.tokenizer,
                    concat_generator_outputs,
                    concat_data_sources,
                    concat_all_envs,
                    concat_env_extras,
                    eval_metrics,
                )

        # 5. Restore self.all_metrics
        self.all_metrics = all_metrics_copy

        return eval_metrics

    def train(self):
        """
        Main training loop for PPO
        """

        self.global_step = 0
        self.weights_manager = InferenceWeightsManager(
            self.policy_model, self.inference_engine_client, self.cfg.trainer.placement.colocate_all
        )
        self.eval_weights_manager = InferenceWeightsManager(
            self.policy_model, self.inference_engine_client, self.cfg.trainer.placement.colocate_all, no_sync=True
        )

        # Load checkpoint state if resumption is enabled
        if self.resume_mode != ResumeMode.NONE:
            with Timer("load_checkpoints"):
                self.load_checkpoints()
                logger.info(f"Resumed training from global_step {self.global_step}")

        # create rank0 policy model and inference_engines groups, then broadcast weights to inference_engines
        with Timer("setup_policy_and_generator"):
            self.setup_policy_and_generator()
            if self.cfg.trainer.placement.colocate_all:
                self.policy_model.backload_to_gpu()

        # Eval before training
        if self.cfg.trainer.eval_interval > 0 and self.cfg.trainer.eval_before_train:
            with self.eval_weights_manager:
                with Timer("eval", self.all_timings):
                    eval_metrics = asyncio.run(self.eval())
                    self.tracker.log(eval_metrics, step=self.global_step)
            # Policy model is backloaded to GPU after eval
            if self.cfg.trainer.placement.colocate_all:
                self.policy_model.backload_to_gpu()

        # main training loop
        pbar = tqdm(total=self.total_training_steps, initial=self.global_step, desc="Training Step Progress")
        self.global_step += 1  # start training at global_step 1
        for epoch in range(self.cfg.trainer.epochs):
            for iter, rand_prompts in enumerate(self.train_dataloader):
                with Timer("step", self.all_timings):

                    # 0. truncate data to have even shards
                    rand_prompts = self._remove_tail_data(rand_prompts)
                    generator_input, uids = self._prepare_generator_input(
                        self.cfg.generator.n_samples_per_prompt, rand_prompts
                    )

                    # NOTE: Policy model is on GPU at the beginning of each training step
                    # After exiting the context manager, policy model is on CPU with `colocate_all` enabled.
                    # Policy model stays on cpu because the training loop will carefully backload different models depending on colocation strategy
                    with self.weights_manager:
                        # 1.1 generation phase
                        with Timer("generate", self.all_timings):
                            generator_output: GeneratorOutput = asyncio.run(self.generate(generator_input))

                    # 1.2 postprocess rewards
                    with Timer("postprocess_generator_output", self.all_timings):
                        generator_output = self.postprocess_generator_output(generator_output, uids)

                    # 2. print example just for debugging
                    vis = self.tokenizer.decode(generator_output["response_ids"][0])
                    print("example: ", vis)

                    with Timer("convert_to_training_input", self.all_timings):
                        training_input: TrainingInputBatch = self.convert_to_training_input(generator_output, uids)
                        logger.info(f"Number of sequences: {len(training_input['sequences'])}")

                    # 1.4 inference and calculate values, log probs, rewards, kl divergence
                    with Timer("fwd_logprobs_values_reward", self.all_timings):
                        training_input = self.fwd_logprobs_values_reward(training_input)

                    # 1.5 apply kl divergence penalty to rewards
                    if self.cfg.trainer.algorithm.use_kl_in_reward:
                        with Timer("apply_reward_kl_penalty", self.all_timings):
                            training_input = self.apply_reward_kl_penalty(training_input)

                    # 3. calculate advantages and returns / along with tensorboard logging
                    with Timer("compute_advantages_and_returns", self.all_timings):
                        training_input = self.compute_advantages_and_returns(training_input)
                        # remove some unwanted keys
                        for key in ["custom_rewards", "rm_rewards"]:
                            training_input.pop(key)
                        training_input.metadata.pop("uids")

                        if self.cfg.trainer.algorithm.advantage_batch_normalize:
                            training_input = normalize_advantages_dict(training_input)

                    if self.cfg.trainer.dump_data_batch:
                        # dump data to file
                        with Timer("dump_data_batch"):
                            self.dump_data(training_input, file_name=f"global_step_{self.global_step}_training_input")

                    # 4. train policy/critic model
                    # Policy model is backloaded to GPU during training
                    with Timer("train_critic_and_policy", self.all_timings):
                        status = self.train_critic_and_policy(training_input)

                # 5. set logs
                logger.info(status)
                # log epoch info
                self.all_metrics.update({"trainer/epoch": epoch, "trainer/global_step": self.global_step})
                if self.cfg.trainer.eval_interval > 0 and (
                    self.global_step % self.cfg.trainer.eval_interval == 0
                    or self.global_step == self.total_training_steps
                ):
                    with self.eval_weights_manager:
                        with Timer("eval", self.all_timings):
                            eval_metrics = asyncio.run(self.eval())
                            self.all_metrics.update(eval_metrics)
                    # Policy model is backloaded to GPU after eval
                    if self.cfg.trainer.placement.colocate_all:
                        self.policy_model.backload_to_gpu()

                self.tracker.log(self.all_metrics, step=self.global_step)
                self.all_metrics = {}

                if self.cfg.trainer.ckpt_interval > 0 and self.global_step % self.cfg.trainer.ckpt_interval == 0:
                    with Timer("save_checkpoints", self.all_timings):
                        self.save_checkpoints()
                if self.cfg.trainer.hf_save_interval > 0 and self.global_step % self.cfg.trainer.hf_save_interval == 0:
                    with Timer("save_hf_model", self.all_timings):
                        self.save_models()

                self.tracker.log({"timing/" + k: v for k, v in self.all_timings.items()}, step=self.global_step)
                self.all_timings = {}

                # update progress bar after logging
                pbar.update(1)

                self.global_step += 1

                del training_input, generator_output

            if self.cfg.trainer.update_ref_every_epoch and self.ref_model is not None:
                with Timer("update_ref_with_policy", self.all_timings):
                    self.update_ref_with_policy()

        pbar.close()
        if self.cfg.trainer.ckpt_interval > 0:
            with Timer("save_checkpoints", self.all_timings):
                self.save_checkpoints()
                logger.info("Saved final checkpoint.")
        if self.cfg.trainer.hf_save_interval > 0:
            with Timer("save_hf_model", self.all_timings):
                self.save_models()
                logger.info("Saved final model.")
        logger.info("Training done!")

    def _remove_tail_data(self, entries: List[Any]) -> List[Any]:
        """Remove tail data to have even shards"""
        dp_size = self.policy_model.actor_infos[0].rank.dp_size
        if self.critic_model is not None:
            dp_size = math.lcm(dp_size, self.critic_model.actor_infos[0].rank.dp_size)
        if self.ref_model is not None:
            dp_size = math.lcm(dp_size, self.ref_model.actor_infos[0].rank.dp_size)
        if self.reward_model is not None:
            dp_size = math.lcm(dp_size, self.reward_model.actor_infos[0].rank.dp_size)
        return entries[: (len(entries) // dp_size) * dp_size]

    def _prepare_generator_input(
        self, n_samples_per_prompt: int, rand_prompts: List[Any], sampling_params: Optional[Dict[str, Any]] = None
    ) -> Tuple[GeneratorInput, List[str]]:
        """
        Replicate prompts if needed and generate uids.
        """
        all_prompts = sum([[prompt["prompt"]] * n_samples_per_prompt for prompt in rand_prompts], [])

        all_envs = sum(
            [
                [prompt["env_class"] if prompt["env_class"] is not None else self.cfg.environment.env_class]
                * self.cfg.generator.n_samples_per_prompt
                for prompt in rand_prompts
            ],
            [],
        )

        # all the other columns are env_extras
        env_extras = sum(
            [[prompt["env_extras"]] * n_samples_per_prompt for prompt in rand_prompts],
            [],
        )
        request_sampling_params = (
            get_sampling_params_for_backend(self.cfg.generator.backend, sampling_params)
            if sampling_params is not None
            else None
        )
        generator_input: GeneratorInput = {
            "prompts": all_prompts,
            "env_classes": all_envs,
            "env_extras": env_extras,
            "sampling_params": request_sampling_params,
        }

        # uids for each sample - NOTE: we assume that generate returns samples in the same order as passed in
        uids = sum([[str(uuid.uuid4())] * n_samples_per_prompt for _ in rand_prompts], [])
        return generator_input, uids

    def build_models(self, PolicyWorker, CriticWorker, RefWorker, RewardWorker=None):
        """
        Initialize the actors for training, and handle colocation logic
        """
        cfg = self.cfg
        pg = None

        if RewardWorker is not None and cfg.trainer.reward.model.path:
            raise NotImplementedError("reward models are not supported yet")

        use_ref_model = cfg.trainer.algorithm.use_kl_loss or cfg.trainer.algorithm.use_kl_in_reward

        if cfg.trainer.placement.colocate_all:
            num_policy_gpus = cfg.trainer.placement.policy_num_gpus_per_node * cfg.trainer.placement.policy_num_nodes
            num_critic_gpus = cfg.trainer.placement.critic_num_gpus_per_node * cfg.trainer.placement.critic_num_nodes
            num_ref_gpus = cfg.trainer.placement.ref_num_gpus_per_node * cfg.trainer.placement.ref_num_nodes
            num_rollout_gpus = cfg.generator.num_inference_engines * cfg.generator.inference_engine_tensor_parallel_size
            assert (
                num_policy_gpus == num_rollout_gpus
            ), "num_policy_gpus and num_rollout_gpus must be the same when colocating all models"
            pg = self.colocate_pg

            policy_model = PPORayActorGroup(
                cfg,
                cfg.trainer.placement.policy_num_nodes,
                cfg.trainer.placement.policy_num_gpus_per_node,
                PolicyWorker,
                pg=pg,
                num_gpus_per_actor=0.2 if pg else 1,
                colocate_all=True,
                sequence_parallel_size=cfg.trainer.policy.sequence_parallel_size,
                record_memory=cfg.trainer.policy.record_memory,
            )
            if use_ref_model:
                assert (
                    num_policy_gpus == num_ref_gpus
                ), "num_policy_gpus and num_ref_gpus must be the same when colocating policy and ref model"
                ref_model = PPORayActorGroup(
                    cfg,
                    cfg.trainer.placement.ref_num_nodes,
                    cfg.trainer.placement.ref_num_gpus_per_node,
                    RefWorker,
                    pg=pg,
                    num_gpus_per_actor=0.2 if pg else 1,
                    colocate_all=True,
                    sequence_parallel_size=cfg.trainer.ref.sequence_parallel_size,
                )
            else:
                ref_model = None

            if cfg.trainer.critic.model.path:
                assert (
                    num_policy_gpus == num_critic_gpus
                ), "num_policy_gpus and num_critic_gpus must be the same when colocating policy and critic model"
                critic_model = PPORayActorGroup(
                    cfg,
                    cfg.trainer.placement.critic_num_nodes,
                    cfg.trainer.placement.critic_num_gpus_per_node,
                    CriticWorker,
                    pg=pg,
                    num_gpus_per_actor=0.2,
                    colocate_all=True,
                    sequence_parallel_size=cfg.trainer.critic.sequence_parallel_size,
                )
            else:
                critic_model = None

            # reward model
            if RewardWorker is not None and cfg.trainer.reward.model.path:
                reward_model = PPORayActorGroup(
                    cfg,
                    cfg.trainer.placement.reward_num_nodes,
                    cfg.trainer.placement.reward_num_gpus_per_node,
                    RewardWorker,
                    pg=pg,
                    num_gpus_per_actor=0.2,
                    colocate_all=True,
                    sequence_parallel_size=cfg.trainer.reward.sequence_parallel_size,
                )
            else:
                reward_model = None

        else:
            if cfg.trainer.placement.colocate_policy_ref and use_ref_model:
                assert (
                    cfg.trainer.placement.policy_num_nodes == cfg.trainer.placement.ref_num_nodes
                    and cfg.trainer.placement.policy_num_gpus_per_node == cfg.trainer.placement.ref_num_gpus_per_node
                ), "num_nodes and num_gpus_per_node must be the same when colocate policy and ref model."

                bundles = [
                    {
                        "GPU": cfg.trainer.placement.policy_num_gpus_per_node,
                        "CPU": cfg.trainer.placement.policy_num_gpus_per_node,
                    }
                    for _ in range(cfg.trainer.placement.policy_num_nodes)
                ]
                pg = placement_group(bundles, strategy="PACK")
                get_ray_pg_ready_with_timeout(pg, timeout=30)

            policy_model = PPORayActorGroup(
                cfg,
                cfg.trainer.placement.policy_num_nodes,
                cfg.trainer.placement.policy_num_gpus_per_node,
                PolicyWorker,
                pg=pg,
                num_gpus_per_actor=0.75 if pg else 1,
                colocate_all=False,
                sequence_parallel_size=cfg.trainer.policy.sequence_parallel_size,
            )
            if use_ref_model:
                ref_model = PPORayActorGroup(
                    cfg,
                    cfg.trainer.placement.ref_num_nodes,
                    cfg.trainer.placement.ref_num_gpus_per_node,
                    RefWorker,
                    pg=pg,
                    num_gpus_per_actor=0.25 if pg else 1,
                    colocate_all=False,
                    sequence_parallel_size=cfg.trainer.ref.sequence_parallel_size,
                )
            else:
                ref_model = None

            # if colocated, create placement group for critic and reward model explicitly.
            pg = None
            if cfg.trainer.placement.colocate_critic_reward:
                assert (
                    cfg.trainer.placement.critic_num_nodes == cfg.trainer.placement.reward_num_nodes
                    and cfg.trainer.placement.critic_num_gpus_per_node == cfg.trainer.placement.reward_num_gpus_per_node
                ), "num_nodes and num_gpus_per_node must be the same when colocate critic and reward model."

                bundles = [
                    {
                        "GPU": cfg.trainer.placement.critic_num_gpus_per_node,
                        "CPU": cfg.trainer.placement.critic_num_gpus_per_node,
                    }
                    for _ in range(cfg.trainer.placement.critic_num_nodes)
                ]
                pg = placement_group(bundles, strategy="PACK")
                get_ray_pg_ready_with_timeout(pg, timeout=30)

            if cfg.trainer.critic.model.path:
                critic_model = PPORayActorGroup(
                    cfg,
                    cfg.trainer.placement.critic_num_nodes,
                    cfg.trainer.placement.critic_num_gpus_per_node,
                    CriticWorker,
                    pg=pg,
                    num_gpus_per_actor=0.75 if pg else 1,
                    colocate_all=False,
                    sequence_parallel_size=cfg.trainer.critic.sequence_parallel_size,
                )
            else:
                critic_model = None

            # reward model
            if RewardWorker is not None and cfg.trainer.reward.model.path:
                reward_model = PPORayActorGroup(
                    cfg,
                    cfg.trainer.placement.reward_num_nodes,
                    cfg.trainer.placement.reward_num_gpus_per_node,
                    RewardWorker,
                    pg=pg,
                    num_gpus_per_actor=0.25 if pg else 1,
                    colocate_all=False,
                    sequence_parallel_size=cfg.trainer.reward.sequence_parallel_size,
                )
            else:
                reward_model = None

        if not cfg.trainer.placement.colocate_all:
            refs = []
            if ref_model is not None:
                refs.extend(ref_model.async_init_model(cfg.trainer.policy.model.path))
            refs.extend(policy_model.async_init_model(cfg.trainer.policy.model.path))
            if cfg.trainer.critic.model.path:
                refs.extend(critic_model.async_init_model(cfg.trainer.critic.model.path))
            if cfg.trainer.reward.model.path:
                refs.extend(reward_model.async_init_model(cfg.trainer.reward.model.path))
            ray.get(refs)
            ray.get(policy_model.async_run_ray_method("pass_through", "_set_pad_token_id", self.tokenizer.pad_token_id))
        else:
            if ref_model is not None:
                ray.get(ref_model.async_init_model(cfg.trainer.policy.model.path))
                ref_model.offload_to_cpu()
            ray.get(policy_model.async_init_model(cfg.trainer.policy.model.path))
            ray.get(policy_model.async_run_ray_method("pass_through", "_set_pad_token_id", self.tokenizer.pad_token_id))
            policy_model.offload_to_cpu()
            if cfg.trainer.critic.model.path:
                ray.get(critic_model.async_init_model(cfg.trainer.critic.model.path))
                critic_model.offload_to_cpu()
            if cfg.trainer.reward.model.path:
                ray.get(reward_model.async_init_model(cfg.trainer.reward.model.path))
                reward_model.offload_to_cpu()

        self.policy_model: PPORayActorGroup = policy_model
        self.critic_model: Optional[PPORayActorGroup] = critic_model
        self.ref_model: Optional[PPORayActorGroup] = ref_model
        self.reward_model: Optional[PPORayActorGroup] = reward_model

        logger.info("init policy/ref/critic/reward models done")

    def setup_policy_and_generator(self):
        """
        Setup the connection between policy model and inference engine for weight syncing.
        """
        ray.get(
            self.policy_model.async_run_ray_method(
                "pass_through", "init_weight_sync_state", self.inference_engine_client
            )
        )
        logger.info("Initialized weight sync state for policy model and inference engines.")

    def convert_to_training_input(self, generator_output: GeneratorOutput, uids: List[str]) -> TrainingInputBatch:
        """Converts lists to a padded batch of tensors for training"""
        prompt_ids: List[List[int]] = generator_output["prompt_token_ids"]
        response_ids: List[List[int]] = generator_output["response_ids"]
        custom_rewards: List[List[int]] = generator_output["rewards"]
        loss_masks: List[List[int]] = generator_output["loss_masks"]

        (
            ret_sequences,
            ret_attention_masks,
            response_masks,
            ret_custom_rewards,
            ret_loss_masks,
        ) = convert_prompts_responses_to_batch_tensors(
            self.tokenizer,
            prompt_ids,
            response_ids,
            custom_rewards,
            loss_masks,
        )
        training_input = TrainingInputBatch(
            {
                "sequences": ret_sequences,
                "attention_mask": ret_attention_masks,
                "response_mask": response_masks,
                "custom_rewards": ret_custom_rewards,
                "loss_mask": ret_loss_masks,
            },
        )
        training_input.metadata = {
            "uids": uids,
        }
        # padded response length
        training_input.metadata["response_length"] = response_masks.shape[1]
        training_input.metadata["avg_response_length"] = sum(
            len(sample_response_ids) for sample_response_ids in response_ids
        ) / len(response_ids)
        return training_input

    @torch.no_grad()
    async def generate(
        self,
        input_batch: GeneratorInput,
    ) -> GeneratorOutput:
        """
        Generate rollouts.

        If colocate_all is enabled:
        - before calling this method, the policy model should be on CPU and inference engine should
            be awake (i.e. on GPU).
        - after calling this method, the same model placement still holds.
        """
        generator_output: GeneratorOutput = await self.generator.generate(input_batch)

        # add rollout metrics to self.all_metrics
        if generator_output["rollout_metrics"] is not None:
            self.all_metrics.update(generator_output["rollout_metrics"])

        if len(generator_output["response_ids"]) <= 0:
            raise RuntimeError("No outputs generated")

        assert len(input_batch["prompts"]) == len(
            generator_output["response_ids"]
        ), f"generate objects number must be equal to all inputs number, got {len(input_batch['prompts'])} and {len(generator_output['response_ids'])}"

        return generator_output

    @torch.no_grad()
    def postprocess_generator_output(self, generator_output: GeneratorOutput, uids: List[str]) -> GeneratorOutput:
        """
        Converts to per token rewards and computes pass@N.

        In the future algorithm specific reward or loss mask post processing should be done here.
        """
        # TODO (tgriggs): This assumes response-level rewards. Should support per-token rewards from generator
        mean_raw_reward, pass_at_n = get_metrics_from_generator_output(
            generator_output,
            uids,
        )

        rewards: List[float] = generator_output["rewards"]
        responses: List[List[int]] = generator_output["response_ids"]
        per_token_rewards: List[List[float]] = []
        for reward, response in zip(rewards, responses):
            per_token_reward = [0] * len(response)
            per_token_reward[-1] = float(reward)
            per_token_rewards.append(per_token_reward)

        n_samples_per_prompt = self.cfg.generator.n_samples_per_prompt

        reward_metrics = {
            f"reward/avg_pass_at_{n_samples_per_prompt}": pass_at_n,
            "reward/avg_raw_reward": mean_raw_reward,
        }
        self.all_metrics.update(reward_metrics)
        logger.info(f"reward/avg_pass_at_{n_samples_per_prompt}: {pass_at_n}, reward/avg_raw_reward: {mean_raw_reward}")

        # re-assign reward but now it's per token rewards
        generator_output["rewards"] = per_token_rewards
        return generator_output

    @torch.no_grad()
    def compute_advantages_and_returns(self, data: TrainingInputBatch) -> TrainingInputBatch:
        """Calculate advantages and returns for the data batch.

        Expects:
            - `["sequences"]`: Integer[torch.Tensor, "batch_size seqlen"]
            - `["response_mask"]`: Integer[torch.Tensor, "batch_size seqlen"]
            - `["loss_mask"]`: Integer[torch.Tensor, "batch_size seqlen"]
            - `["values"]`: Float[torch.Tensor, "batch_size"]
            - `["rm_rewards"]`: Float[torch.Tensor, "batch_size"]
            - `["custom_rewards"]`: Float[torch.Tensor, "batch_size seqlen"]
            - `.metadata["uids"]`: List[str]

        Adds:
            - `["advantages"]`: Float[torch.Tensor, "batch_size seqlen"]
            - `["returns"]`: Float[torch.Tensor, "batch_size seqlen"]
        """
        # TODO (erictang000): we are just supporting custom rewards for now
        token_level_rewards = data["custom_rewards"]

        advantages, returns = compute_advantages_and_returns(
            token_level_rewards=token_level_rewards,
            response_mask=data["response_mask"],
            index=data.metadata["uids"],
            adv_estimator=self.cfg.trainer.algorithm.advantage_estimator,
            values=data["values"],
            gamma=self.cfg.trainer.algorithm.gamma,
            lambd=self.cfg.trainer.algorithm.lambd,
        )
        data["returns"] = returns
        data["advantages"] = advantages

        return_sums = token_level_rewards.sum(dim=-1)
        avg_rewards: float = return_sums.mean().item()

        avg_response_length = data.metadata["avg_response_length"]
        data = data.to("cpu")

        valid_advantages = torch.masked_select(data["advantages"], data["response_mask"].bool())
        avg_advantages: float = valid_advantages.mean().item()
        avg_advantages_abs: float = valid_advantages.abs().mean().item()

        if "metrics" not in data.metadata:
            data.metadata["metrics"] = {}
        data.metadata["metrics"].update(
            {
                "avg_rewards": avg_rewards,
                "avg_response_length": avg_response_length,
                "avg_advantages": avg_advantages,
                "avg_advantages_abs": avg_advantages_abs,
            }
        )

        logger.info(f"avg_raw_rewards: {avg_rewards}, avg_response_length: {avg_response_length}")
        self.all_metrics.update(
            {
                "loss/avg_raw_rewards": avg_rewards,
                "loss/avg_raw_advantages": avg_advantages,
                "loss/avg_raw_advantages_abs": avg_advantages_abs,
            }
        )
        return data

    def dump_data(self, data: TrainingInputBatch, file_name: str):
        """
        Dump data to pickle file
        """
        data_save_dir = Path(self.cfg.trainer.export_path) / "dumped_data"
        data_save_dir.mkdir(parents=True, exist_ok=True)
        data.save(data_save_dir / f"{file_name}.pkl")

    @torch.no_grad()
    def fwd_logprobs_values_reward(
        self,
        training_input: TrainingInputBatch,
    ):
        """
        Calculate values from the critic, log probs from the policy and ref model, and rewards from the reward model
        and then calculate the kl divergence between the action log probs and the base action log probs.

        Expects:
            - `["sequences"]`: Integer[torch.Tensor, "batch_size seqlen"]
            - `["attention_mask"]`: Integer[torch.Tensor, "batch_size seqlen"]
            - `.metadata["response_length"]`: Int

        Adds:
            - `["base_action_log_probs"]`: Float[torch.Tensor, "batch_size seqlen"]
            - `["action_log_probs"]`: Float[torch.Tensor, "batch_size seqlen"]
            - `["values"]`: Float[torch.Tensor, "batch_size"]
            - `["rm_rewards"]`: Float[torch.Tensor, "batch_size"]
        """
        data_fwd_pass = training_input.select(keys=["sequences", "attention_mask"], metadata_keys=["response_length"])

        def collect_results(actor_infos, results, key):
            ret_outputs: TrainingOutputBatch = concatenate_outputs_after_mesh_dispatch(actor_infos, results)
            return ret_outputs[key]

        base_log_probs = None
        action_log_probs = None
        values = None

        # calculate critic values
        if self.cfg.trainer.placement.colocate_all and self.critic_model is not None:
            self.critic_model.backload_to_gpu()

        if self.critic_model is not None:
            value_refs = self.critic_model.async_run_ray_method("mesh", "forward", data=data_fwd_pass)
            if self.cfg.trainer.placement.colocate_all:
                all_rank_values = ray.get(value_refs)
                values = collect_results(self.critic_model.actor_infos, all_rank_values, key="output")
                self.critic_model.offload_to_cpu()

        # calculate ref log probs
        if self.ref_model is not None:
            if self.cfg.trainer.placement.colocate_policy_ref or self.cfg.trainer.placement.colocate_all:
                self.ref_model.backload_to_gpu()

            base_action_log_probs_refs = self.ref_model.async_run_ray_method("mesh", "forward", data=data_fwd_pass)

        # handle colocate critic and reward model
        if (
            self.cfg.trainer.placement.colocate_critic_reward
            and not self.cfg.trainer.placement.colocate_all
            and self.critic_model is not None
        ):
            all_rank_values = ray.get(value_refs)
            values = collect_results(self.critic_model.actor_infos, all_rank_values, key="output")
            ray.get(self.critic_model.async_run_ray_method("pass_through", "empty_cache"))

        if self.ref_model is not None:
            # handle colocate policy and ref model
            if self.cfg.trainer.placement.colocate_policy_ref or self.cfg.trainer.placement.colocate_all:
                all_rank_base_log_probs: List[TrainingOutputBatch] = ray.get(base_action_log_probs_refs)
                base_log_probs = collect_results(self.ref_model.actor_infos, all_rank_base_log_probs, key="output")
                self.ref_model.offload_to_cpu()
                ray.get(self.ref_model.async_run_ray_method("pass_through", "empty_cache"))
        else:
            base_log_probs = None

        # calculate rewards
        rewards = None
        if self.cfg.trainer.use_orm_score and self.reward_model:
            reward_refs = self.reward_model.async_run_ray_method("mesh", "forward")

            if self.cfg.trainer.placement.colocate_all:
                all_rank_rewards = ray.get(reward_refs)
                rewards = collect_results(self.reward_model.actor_infos, all_rank_rewards, key="output")

        # calculate action log probs
        if self.cfg.trainer.placement.colocate_all:
            self.policy_model.backload_to_gpu()

        action_log_probs_refs = self.policy_model.async_run_ray_method("mesh", "forward", data=data_fwd_pass)
        if self.cfg.trainer.placement.colocate_all:
            all_rank_action_log_probs: List[TrainingOutputBatch] = ray.get(action_log_probs_refs)
            action_log_probs = collect_results(self.policy_model.actor_infos, all_rank_action_log_probs, key="output")
            self.policy_model.offload_to_cpu()

        # wait all models done
        # if not colocate_policy_ref, then need to gather base_log_probs
        # if not colocate_critic_reward and self.critic_model is not None, then need to gather value
        # reward_refs is always handled at last
        if not self.cfg.trainer.placement.colocate_all:
            if not self.cfg.trainer.placement.colocate_policy_ref:
                if not self.cfg.trainer.placement.colocate_critic_reward and self.critic_model is not None:
                    all_rank_values = ray.get(value_refs)
                    values = collect_results(self.critic_model.actor_infos, all_rank_values, key="output")

                if self.ref_model is not None:
                    all_rank_base_log_probs: List[TrainingOutputBatch] = ray.get(base_action_log_probs_refs)
                    base_log_probs = collect_results(self.ref_model.actor_infos, all_rank_base_log_probs, key="output")
                else:
                    base_log_probs = None

            elif not self.cfg.trainer.placement.colocate_critic_reward and self.critic_model is not None:
                all_rank_values = ray.get(value_refs)
                values = collect_results(self.critic_model.actor_infos, all_rank_values, key="output")

            all_rank_action_log_probs: List[TrainingOutputBatch] = ray.get(action_log_probs_refs)
            action_log_probs = collect_results(self.policy_model.actor_infos, all_rank_action_log_probs, key="output")

            if self.cfg.trainer.use_orm_score and self.reward_model:
                all_rank_rewards: List[TrainingOutputBatch] = ray.get(reward_refs)
                rewards = collect_results(self.reward_model.actor_infos, all_rank_rewards, key="output")

        if not self.cfg.trainer.placement.colocate_all:
            empty_cache_refs = self.policy_model.async_run_ray_method("pass_through", "empty_cache")
            if self.ref_model is not None:
                empty_cache_refs.extend(self.ref_model.async_run_ray_method("pass_through", "empty_cache"))
            if self.critic_model is not None:
                empty_cache_refs.extend(self.critic_model.async_run_ray_method("pass_through", "empty_cache"))
            if self.reward_model is not None:
                empty_cache_refs.extend(self.reward_model.async_run_ray_method("pass_through", "empty_cache"))
            ray.get(empty_cache_refs)

        sequences_all: torch.Tensor = training_input["sequences"]
        # NOTE (sumanthrh): The slicing is needed to make sure that the batch dimension doesn't change for the tensordict.
        rewards = rewards[: len(sequences_all)] if rewards is not None else None
        base_log_probs = base_log_probs[: len(sequences_all)] if base_log_probs is not None else None
        action_log_probs = action_log_probs[: len(sequences_all)]
        values = values[: len(sequences_all)] if values is not None else None

        training_input["base_action_log_probs"] = base_log_probs
        training_input["action_log_probs"] = action_log_probs
        training_input["values"] = values
        # rewards from the reward model
        training_input["rm_rewards"] = rewards  # `None` or torch.Tensor
        return training_input

    def apply_reward_kl_penalty(
        self,
        data: TrainingInputBatch,
    ) -> TrainingInputBatch:
        """Applies a penalty for KL divergence between the policy log probs and the base model log probs to the rewards."""
        loss_masks_all: torch.Tensor = data["loss_mask"]
        custom_rewards: torch.Tensor = data["custom_rewards"]
        base_action_log_probs: torch.Tensor = data["base_action_log_probs"]
        action_log_probs: torch.Tensor = data["action_log_probs"]

        # single batched computation
        kl: Float[torch.Tensor, "batch_size seqlen"] = compute_approx_kl(  # type: ignore
            action_log_probs,
            base_action_log_probs,
            loss_mask=loss_masks_all,
            use_kl_estimator_k3=self.cfg.trainer.algorithm.use_kl_estimator_k3,
            use_abs_kl=self.cfg.trainer.algorithm.use_abs_kl,
        )
        kl_max: Float[torch.Tensor, "batch_size"] = torch.max(kl.abs(), dim=-1)[0]  # noqa: F821
        kl_mean: Float[torch.Tensor, "batch_size"] = masked_mean(kl, loss_masks_all, dim=-1)  # noqa: F821

        # NOTE (erictang000): only supporting custom rewards currently
        custom_rewards = custom_rewards - kl * max(0, self.cfg.trainer.algorithm.kl_loss_coef)
        data["custom_rewards"] = custom_rewards

        avg_kl: float = kl_mean.mean().item()
        avg_kl_max: float = kl_max.mean().item()
        if "metrics" not in data.metadata:
            data.metadata["metrics"] = {}

        data.metadata["metrics"].update(
            {
                "avg_kl": avg_kl,
                "avg_kl_max": avg_kl_max,
            }
        )

        self.all_metrics.update(
            {
                "loss/avg_kl": avg_kl,
                "loss/avg_kl_max": avg_kl_max,
            }
        )

        return data

    def train_critic_and_policy(self, data: TrainingInputBatch):
        """
        Run the training step for the policy and critic models (this is overlapped if colocate_all is False).
        """
        data.metadata["global_step"] = self.global_step
        if self.cfg.trainer.placement.colocate_all:
            if self.critic_model is not None:
                with Timer("critic_train", self.all_timings):
                    self.critic_model.backload_to_gpu()
                    critic_statuses = ray.get(self.critic_model.async_run_ray_method("mesh", "ppo_train", data))
                    self.critic_model.offload_to_cpu()
            with Timer("policy_train", self.all_timings):
                self.policy_model.backload_to_gpu()
                policy_statuses = ray.get(self.policy_model.async_run_ray_method("mesh", "ppo_train", data))
        else:
            if self.critic_model is not None:
                with Timer("policy_critic_overlap_train", self.all_timings):
                    policy_refs = self.policy_model.async_run_ray_method("mesh", "ppo_train", data)
                    critic_refs = self.critic_model.async_run_ray_method("mesh", "ppo_train", data)
                    policy_statuses = ray.get(policy_refs)
                    critic_statuses = ray.get(critic_refs)
            else:
                with Timer("policy_train", self.all_timings):
                    policy_statuses = ray.get(self.policy_model.async_run_ray_method("mesh", "ppo_train", data))

        empty_cache_refs = []
        if self.critic_model is not None:
            critic_status = critic_statuses[0].metadata["train_status"]
            for k, v in critic_status.items():
                self.all_metrics.update({f"critic/{k}": v})
            empty_cache_refs += self.critic_model.async_run_ray_method("pass_through", "empty_cache")

        policy_status = policy_statuses[0].metadata["train_status"]
        for k, v in policy_status.items():
            self.all_metrics.update({f"policy/{k}": v})
        empty_cache_refs += self.policy_model.async_run_ray_method("pass_through", "empty_cache")
        ray.get(empty_cache_refs)

        return policy_status

    def _get_dp_group_models(self, rank: int, model_type: str = ""):
        model = getattr(self, model_type)
        if model_type == "reward_model":
            model = model[0]
        return model._actor_handlers[rank]

    def _get_mesh_rank(self, rank: int, model_type: str = "") -> MeshRank:
        model: PPORayActorGroup = getattr(self, model_type)
        actor_info: ActorInfo = model.actor_infos[rank]
        return actor_info.rank

    def save_checkpoints(self):
        """
        Save the model, optimizer, and training states to disk.
        """
        # Create global step folder structure
        global_step_folder = os.path.join(self.cfg.trainer.ckpt_path, f"global_step_{self.global_step}")
        policy_save_dir = os.path.join(global_step_folder, "policy")
        critic_save_dir = os.path.join(global_step_folder, "critic")
        # TODO(tgriggs): Add reward model checkpointing.

        os.makedirs(global_step_folder, exist_ok=True)

        # Save policy checkpoint
        ray.get(
            self.policy_model.async_run_ray_method(
                "pass_through",
                "save_ckpt",
                global_step=self.global_step,
                ckpt_dir=policy_save_dir,
            )
        )

        # Save critic checkpoint (if it exists)
        if self.critic_model is not None:
            if self.cfg.trainer.placement.colocate_all:
                self.policy_model.offload_to_cpu()
                self.critic_model.backload_to_gpu()

            ray.get(
                self.critic_model.async_run_ray_method(
                    "pass_through",
                    "save_ckpt",
                    global_step=self.global_step,
                    ckpt_dir=critic_save_dir,
                )
            )

            if self.cfg.trainer.placement.colocate_all:
                self.critic_model.offload_to_cpu()
                self.policy_model.backload_to_gpu()

        # Save dataloader state
        dataloader_save_path = os.path.join(global_step_folder, "data.pt")
        try:
            dataloader_state_dict = self.train_dataloader.state_dict()
            torch.save(dataloader_state_dict, dataloader_save_path)
            logger.info(f"Saved dataloader state to {dataloader_save_path}")
        except Exception as e:
            logger.warning(f"Failed to save dataloader state: {e}")

        # Save additional trainer state
        trainer_state = {
            "global_step": self.global_step,
            "config": self.cfg,
        }
        trainer_state_path = os.path.join(global_step_folder, "trainer_state.pt")
        torch.save(trainer_state, trainer_state_path)
        logger.info(f"Saved trainer state to {trainer_state_path}")

        # Atomic tracking - write this last after all saves succeed
        latest_checkpoint_file = os.path.join(self.cfg.trainer.ckpt_path, "latest_ckpt_global_step.txt")
        with open(latest_checkpoint_file, "w") as f:
            f.write(str(self.global_step))

        logger.info(f"Successfully saved checkpoint for global_step_{self.global_step} to: {global_step_folder}")

        # Clean up old checkpoints after successful save
        with Timer("cleanup_old_checkpoints", self.all_timings):
            self._cleanup_old_checkpoints()

    def _cleanup_old_checkpoints(self):
        if not self._node_ids:
            self._node_ids = get_node_ids(self.policy_model, self.critic_model, self.ref_model)
        run_on_each_node(
            self._node_ids,
            cleanup_old_checkpoints,
            self.cfg.trainer.ckpt_path,
            self.cfg.trainer.max_ckpts_to_keep,
            self.global_step,
        )
        # run on driver as well
        # NOTE (sumanthrh): the function will get called twice on the node with driver process, but it's ok because it's idempotent
        cleanup_old_checkpoints(self.cfg.trainer.ckpt_path, self.cfg.trainer.max_ckpts_to_keep, self.global_step)

    def load_checkpoints(self) -> int:
        """
        Load complete checkpoint state and return the global_step to resume from.
        Returns 0 if no checkpoint is loaded.
        """
        checkpoint_path = None
        # Check if resumption is enabled
        if self.resume_mode == ResumeMode.NONE:
            logger.info("Checkpoint resumption disabled, starting training from scratch")
            return 0
        # first, let's get resume_path
        elif self.resume_mode == ResumeMode.LATEST:
            latest_checkpoint_file = Path(self.cfg.trainer.ckpt_path) / "latest_ckpt_global_step.txt"
            if not latest_checkpoint_file.exists():
                logger.info("No checkpoint found, starting training from scratch")
                return 0
            with open(latest_checkpoint_file, "r") as f:
                ckpt_iteration = int(f.read())
            checkpoint_path = Path(self.cfg.trainer.ckpt_path) / f"{GLOBAL_STEP_PREFIX}{ckpt_iteration}"
            # Run validation: Make sure ckpt folder is consistent with latest_ckpt_global_step.txt
            validate_consistency_for_latest_checkpoint(
                self.cfg.trainer.ckpt_path,
                ckpt_iteration,
                checkpoint_path,
                latest_checkpoint_file,
                self.cfg.trainer.ckpt_interval,
            )
        else:
            # Get and validate resume path
            checkpoint_path = Path(self.cfg.trainer.resume_path)
            if not checkpoint_path:
                raise ValueError("`trainer.resume_path` must be specified when resume_mode is 'from_path'")

            # Validate that it's a global_step directory
            if GLOBAL_STEP_PREFIX not in checkpoint_path.name:
                raise ValueError(
                    f"`trainer.resume_path` must point to a directory whose name starting with {GLOBAL_STEP_PREFIX}, got: {checkpoint_path}"
                )

        # Validate that the path exists
        if not checkpoint_path.exists():
            raise FileNotFoundError(f"Checkpoint path not found: {checkpoint_path}")

        logger.info(f"Loading checkpoint from: {checkpoint_path}")

        # Make path absolute if it's relative
        checkpoint_path = checkpoint_path.resolve()

        # Extract global step from checkpoint path
        global_step = extract_step_from_path(checkpoint_path)
        if global_step == -1:
            raise ValueError(f"Checkpoint path {checkpoint_path} is not a valid checkpoint path")
        self.global_step = global_step
        logger.info(f"Resuming from global_step: {global_step}")

        # Define paths for different checkpoint components
        policy_ckpt_dir = checkpoint_path / "policy"
        critic_ckpt_dir = checkpoint_path / "critic"
        trainer_state_path = checkpoint_path / "trainer_state.pt"
        dataloader_state_path = checkpoint_path / "data.pt"

        # Validate that required checkpoint files exist
        if not trainer_state_path.exists():
            raise FileNotFoundError(f"Trainer state file not found: {trainer_state_path}")

        # 1. Load and validate trainer state
        trainer_state = torch.load(trainer_state_path, map_location="cpu", weights_only=False)
        saved_global_step = trainer_state.get("global_step", global_step)
        logger.info("Successfully loaded trainer state")
        if saved_global_step != global_step:
            logger.warning(f"Global step mismatch: path={global_step}, saved={saved_global_step}. Using path value.")

        # 2. Load dataloader state if available
        if dataloader_state_path.exists():
            try:
                dataloader_state = torch.load(dataloader_state_path, map_location="cpu", weights_only=False)
                self.train_dataloader.load_state_dict(dataloader_state)
                logger.info("Successfully loaded dataloader state")
            except Exception as e:
                logger.warning(f"Failed to load dataloader state: {e}. Dataloader will start from beginning.")
        else:
            logger.warning(
                f"No dataloader state found at {dataloader_state_path}. Dataloader will start from beginning."
            )

        # 3. Load policy checkpoint
        logger.info(f"Loading policy checkpoint from {policy_ckpt_dir}")
        _ = ray.get(
            self.policy_model.async_run_ray_method(
                "pass_through",
                "load_ckpt",
                ckpt_dir=policy_ckpt_dir,
                load_optimizer_states=True,
                load_lr_scheduler_states=True,
            )
        )
        logger.info("Successfully loaded policy checkpoint")

        # 4. Load critic checkpoint if it exists and we have a critic model
        if self.critic_model is not None:
            logger.info(f"Loading critic checkpoint from {critic_ckpt_dir}")
            _ = ray.get(
                self.critic_model.async_run_ray_method(
                    "pass_through",
                    "load_ckpt",
                    ckpt_dir=critic_ckpt_dir,
                    load_optimizer_states=True,
                    load_lr_scheduler_states=True,
                )
            )
            logger.info("Successfully loaded critic checkpoint")

        logger.info(f"Successfully loaded complete checkpoint state from global_step_{global_step}")
        return global_step

    def save_models(self):
        """
        Save the model parameters in HF format at `cfg.trainer.export_path`.
        """
        policy_export_dir = os.path.join(self.cfg.trainer.export_path, f"global_step_{self.global_step}", "policy")
        ray.get(
            self.policy_model.async_run_ray_method("pass_through", "save_hf_model", policy_export_dir, self.tokenizer)
        )
        if self.critic_model is not None:
            critic_export_dir = os.path.join(self.cfg.trainer.export_path, f"global_step_{self.global_step}", "critic")
            ray.get(
                self.critic_model.async_run_ray_method(
                    "pass_through", "save_hf_model", critic_export_dir, self.tokenizer
                )
            )
        logger.info("Successfully saved model weights.")

    def update_ref_with_policy(self):
        """
        Update the reference model with the policy model weights (required by some algorithms)

        If colocate_all is enabled:
        - before calling this method, the policy model should be on GPU, and inference engine should be asleep / on CPU.
        - after calling this method, the same model placement still holds.
        """
        # TODO(tgriggs): Make policy-to-ref sync faster.
        policy_export_dir = os.path.join(self.cfg.trainer.export_path, f"global_step_{self.global_step}", "policy")
        ray.get(
            self.policy_model.async_run_ray_method("pass_through", "save_hf_model", policy_export_dir, self.tokenizer)
        )
        # NOTE (sumanthrh): This is for the memory efficient case where we can't keep policy and ref model state on GPU together
        # We thus offload the policy model to CPU and then load the ref model from the policy model checkpoint, and then backload the policy model to GPU
        if self.cfg.trainer.placement.colocate_all:
            self.policy_model.offload_to_cpu()
        ray.get(self.ref_model.async_init_model(policy_export_dir))
        if self.cfg.trainer.placement.colocate_all:
            self.ref_model.offload_to_cpu()
            self.policy_model.backload_to_gpu()

        # Clean up temporary saved model files
        try:
            shutil.rmtree(policy_export_dir)
            logger.info(f"Cleaned up temporary policy export directory: {policy_export_dir}")
        except Exception as e:
            logger.warning(f"Failed to clean up temporary policy export directory {policy_export_dir}: {e}")

        logger.info("Successfully update ref model with policy model, training continue.")<|MERGE_RESOLUTION|>--- conflicted
+++ resolved
@@ -139,22 +139,9 @@
         concat_env_extras: List[Dict[str, Any]] = []
         concat_uids: List[str] = []
         sampling_params = self.cfg.generator.eval_sampling_params
-<<<<<<< HEAD
         pbar = tqdm(total=len(self.eval_dataloader), initial=0, desc="Evaluation Progress")
-        with Timer("generate"):
-            for _, prompts in enumerate(self.eval_dataloader):
-                pbar.update(1)
-                prompts = self._remove_tail_data(prompts)
-                generator_input, uids = self._prepare_generator_input(
-                    self.cfg.generator.eval_n_samples_per_prompt, prompts, sampling_params
-                )
-                generator_output: GeneratorOutput = await self.generate(generator_input)
-                generator_outputs.append(generator_output)
-                concat_all_envs.extend(generator_input["env_classes"])
-                concat_env_extras.extend(generator_input["env_extras"])
-                concat_uids.extend(uids)
-=======
         for _, prompts in enumerate(self.eval_dataloader):
+            pbar.update(1)
             prompts = self._remove_tail_data(prompts)
             generator_input, uids = self._prepare_generator_input(
                 self.cfg.generator.eval_n_samples_per_prompt, prompts, sampling_params
@@ -164,7 +151,6 @@
             concat_all_envs.extend(generator_input["env_classes"])
             concat_env_extras.extend(generator_input["env_extras"])
             concat_uids.extend(uids)
->>>>>>> d1dc9499
         concat_generator_outputs: GeneratorOutput = concatenate_generator_outputs(generator_outputs)
 
         # Extract data_sources from env_extras
