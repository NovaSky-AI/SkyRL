import asyncio
import math
import os
import shutil
from typing import Any, List, Optional, Dict, Tuple, Union
from jaxtyping import Float
from pathlib import Path
import ray
import torch
from loguru import logger
from omegaconf import DictConfig
from ray.util.placement_group import PlacementGroup, placement_group
from torchdata.stateful_dataloader import StatefulDataLoader
from tqdm import tqdm
from transformers import AutoTokenizer

from skyrl_train.dataset import PromptDataset
from skyrl_train.utils.tracking import Tracking
from skyrl_train.training_batch import TrainingInputBatch, TrainingOutputBatch
from skyrl_train.generators.base import (
    GeneratorInput,
    GeneratorOutput,
    GeneratorInterface,
    TrajectoryID,
)
from skyrl_train.generators.utils import concatenate_generator_outputs, get_metrics_from_generator_output
from skyrl_train.dataset.preprocess import (
    convert_prompts_responses_to_batch_tensors,
)
from skyrl_train.utils import ppo_utils
from skyrl_train.utils import trainer_utils, io
from skyrl_train.utils import Timer, get_ray_pg_ready_with_timeout
from skyrl_train.utils.constants import SKYRL_RAY_PG_TIMEOUT_IN_S
from skyrl_train.utils.ppo_utils import (
    compute_approx_kl,
    masked_mean,
    get_kl_controller,
    FixedKLController,
    AdaptiveKLController,
    normalize_advantages_dict,
)
from skyrl_train.distributed.dispatch import MeshRank, concatenate_outputs_after_mesh_dispatch, ActorInfo
from skyrl_train.workers.worker import PPORayActorGroup
from skyrl_train.weights_manager import InferenceWeightsManager, ConditionalWeightsManager
from skyrl_train.inference_engines.inference_engine_client import InferenceEngineClient
from skyrl_train.inference_engines.utils import get_sampling_params_for_backend
from skyrl_train.utils.trainer_utils import (
    cleanup_old_checkpoints,
    run_on_each_node,
    get_node_ids,
    extract_step_from_path,
    validate_consistency_for_latest_checkpoint,
    calculate_per_dataset_metrics,
    dump_per_dataset_eval_results,
    validate_generator_output,
    GLOBAL_STEP_PREFIX,
    ResumeMode,
    DynamicSamplingState,
)
from skyrl_train.utils.utils import configure_ray_worker_logging


class RayPPOTrainer:
    def __init__(
        self,
        cfg: DictConfig,
        tracker: Tracking,
        tokenizer: AutoTokenizer,
        train_dataset: Optional[PromptDataset],
        inference_engine_client: InferenceEngineClient,
        generator: GeneratorInterface,
        colocate_pg: Optional[PlacementGroup] = None,
        eval_dataset: Optional[PromptDataset] = None,
    ):
        self.cfg = cfg
        self.tracker = tracker
        self.tokenizer = tokenizer
        self.train_dataset = train_dataset
        self.eval_dataset = eval_dataset
        self.inference_engine_client = inference_engine_client
        self.generator = generator
        self.train_dataloader = (
            self.build_dataloader(train_dataset, is_train=True) if train_dataset is not None else None
        )
        self.eval_dataloader = self.build_dataloader(eval_dataset, is_train=False) if eval_dataset is not None else None
        self.colocate_pg = colocate_pg

        self.resume_mode = ResumeMode(cfg.trainer.resume_mode)

        self.all_metrics = {}
        self.all_timings = {}

        # initialized in `build_models`
        self.policy_model: PPORayActorGroup = None
        self.critic_model: Optional[PPORayActorGroup] = None
        self.ref_model: Optional[PPORayActorGroup] = None
        self.reward_model: Optional[PPORayActorGroup] = None
        # used for checkpoint cleanup
        self._node_ids: Optional[List[str]] = None

        self.weights_manager: InferenceWeightsManager = None
        self.eval_weights_manager: InferenceWeightsManager = None

        self.dynamic_sampling_state: Optional[DynamicSamplingState] = None

        self.reward_kl_controller: Optional[Union[FixedKLController, AdaptiveKLController]] = None
        configure_ray_worker_logging()

    def build_dataloader(self, dataset: PromptDataset, is_train=True):
        """
        Build the dataloader for the training or evaluation dataset
        """
        # prepare dataloader
        batch_size = self.cfg.trainer.train_batch_size if is_train else self.cfg.trainer.eval_batch_size

        # Seed the dataloader for reproducibility.
        seeded_generator = torch.Generator()
        seeded_generator.manual_seed(self.cfg.trainer.seed)

        dataloader = StatefulDataLoader(
            dataset,
            batch_size=batch_size,
            shuffle=True if is_train else False,
            collate_fn=dataset.collate_fn,
            # TODO(Charlie): debug why inference http endpoint is slow when num_workers is 8
            num_workers=0 if self.cfg.generator.enable_http_endpoint else 8,
            drop_last=True if is_train else False,
            generator=seeded_generator,
        )
        if is_train:
            self.total_training_steps = len(dataloader) * self.cfg.trainer.epochs
            print(f"Total steps: {self.total_training_steps}")
        else:
            print(f"Validation set size: {len(dataloader)}")

        return dataloader

    @torch.no_grad()
    async def eval(self, eval_only: bool = False) -> Dict[str, float]:
        """
        Run generation and scoring on the evaluation dataset.

        The eval metrics are recorded after having finished training `self.tracker.global_step` steps.
        Metrics recorded in global_step 0 corresponds to evaluations before training.

        Args:
            eval_only: True for eval-only (ie, non-training) runs

        Returns:
            A dictionary of evaluation metrics.
        """
        # Update tracker state for eval mode
        self.tracker.training_phase = "eval"

        # 0. Make a copy of self.all_metrics (will restore at the end)
        # eval() might accidentally mutate `self.all_metrics` since it is mutated in
        # methods like `self.generate()`.
        all_metrics_copy = self.all_metrics.copy()

        # 1. Get all generator outputs
        generator_outputs: List[GeneratorOutput] = []
        concat_all_envs: List[str] = []
        concat_env_extras: List[Dict[str, Any]] = []
        concat_uids: List[str] = []
        sampling_params = self.cfg.generator.eval_sampling_params
        pbar = tqdm(total=len(self.eval_dataloader), initial=0, desc="Evaluation Progress")
        for _, prompts in enumerate(self.eval_dataloader):
            pbar.update(1)
            generator_input, uids = self._prepare_generator_input(
                self.cfg.generator.eval_n_samples_per_prompt, prompts, sampling_params
            )
            generator_output: GeneratorOutput = await self.generate(generator_input)
            generator_outputs.append(generator_output)
            concat_all_envs.extend(generator_input["env_classes"])
            concat_env_extras.extend(generator_input["env_extras"])
            concat_uids.extend(uids)
        concat_generator_outputs: GeneratorOutput = concatenate_generator_outputs(generator_outputs)

        # Extract data_sources from env_extras
        concat_data_sources = [env_extra.get("data_source") for env_extra in concat_env_extras]
        vis = self.tokenizer.decode(generator_output["response_ids"][0])
        print("Eval output example: ", vis)

        # 2. Group data by data source and calculate per-dataset metrics
        eval_metrics = calculate_per_dataset_metrics(
            concat_generator_outputs, concat_uids, concat_data_sources, self.cfg.generator.eval_n_samples_per_prompt
        )

        # 3. Calculate overall metrics across all datasets
        overall_avg_score, overall_pass_at_n = get_metrics_from_generator_output(concat_generator_outputs, concat_uids)
        eval_metrics.update(
            {
                "eval/all/avg_score": overall_avg_score,
                f"eval/all/pass_at_{self.cfg.generator.eval_n_samples_per_prompt}": overall_pass_at_n,
            }
        )

        # 4. Prepare dumping data
        # TODO[Ben] update this to be cloud-compatible
        if self.cfg.trainer.dump_eval_results:
            with Timer("dump_eval_results"):
                data_save_dir = (
                    Path(self.cfg.trainer.export_path)
                    / "dumped_evals"
                    / ("eval_only" if eval_only else f"global_step_{self.tracker.global_step}_evals")
                )
                data_save_dir.mkdir(parents=True, exist_ok=True)
                dump_per_dataset_eval_results(
                    data_save_dir,
                    self.tokenizer,
                    concat_generator_outputs,
                    concat_data_sources,
                    concat_all_envs,
                    concat_env_extras,
                    eval_metrics,
                )

        # 5. Restore self.all_metrics
        self.all_metrics = all_metrics_copy

        # Reset tracker to train mode
        self.tracker.training_phase = "train"

        return eval_metrics

    def train(self):
        """
        Main training loop for PPO
        """

        self.weights_manager = InferenceWeightsManager(
            self.policy_model, self.inference_engine_client, self.cfg.trainer.placement.colocate_all
        )
        # NOTE(Charlie): sglang's engine needs to sync weights after wake up. see https://github.com/sgl-project/sglang/issues/7939
        # Change it to True after sglang fixes the issue.
        sync_before_eval = self.cfg.trainer.placement.colocate_all and self.cfg.generator.backend == "sglang"
        self.eval_weights_manager = InferenceWeightsManager(
            self.policy_model,
            self.inference_engine_client,
            self.cfg.trainer.placement.colocate_all,
            no_sync=not sync_before_eval,
        )

        # Load checkpoint state if resumption is enabled
        if self.resume_mode != ResumeMode.NONE:
            with Timer("load_checkpoints"):
                self.load_checkpoints()
                logger.info(f"Resumed training from global_step {self.tracker.global_step}")

        # create rank0 policy model and inference_engines groups, then broadcast weights to inference_engines
        with Timer("setup_policy_and_generator"):
            self.setup_policy_and_generator()
            if self.cfg.trainer.placement.colocate_all:
                self.policy_model.backload_to_gpu()

        # Eval before training
        if self.cfg.trainer.eval_interval > 0 and self.cfg.trainer.eval_before_train:
            with self.eval_weights_manager:
                with Timer("eval", self.all_timings):
                    eval_metrics = asyncio.run(self.eval())
<<<<<<< HEAD
                    self.tracker.log(eval_metrics, step=self.tracker.global_step)
=======
                    self.tracker.log(eval_metrics, step=self.global_step, commit=True)
>>>>>>> 50cc95db
            # Policy model is backloaded to GPU after eval
            if self.cfg.trainer.placement.colocate_all:
                self.policy_model.backload_to_gpu()

        # setup for dynamic sampling
        keep_sampling = False

        # initialize kl controller
        if self.cfg.trainer.algorithm.use_kl_in_reward:
            self.reward_kl_controller = get_kl_controller(self.cfg.trainer.algorithm)

        # main training loop
        pbar = tqdm(
            total=self.total_training_steps, initial=self.tracker.global_step, desc="Training Batches Processed"
        )
        # global_step is managed by tracker.global_step
        self.tracker.global_step += 1  # start training at global_step 1
        for epoch in range(self.cfg.trainer.epochs):
            for iter, rand_prompts in enumerate(self.train_dataloader):
                with Timer("step", self.all_timings):

                    # 0. truncate data to have even shards
                    rand_prompts = self._remove_tail_data(rand_prompts)
                    generator_input, uids = self._prepare_generator_input(
                        self.cfg.generator.n_samples_per_prompt, rand_prompts, self.cfg.generator.sampling_params
                    )

                    # if we are continuing sampling, we don't want to trigger weight management
                    weights_manager = ConditionalWeightsManager(self.weights_manager, not keep_sampling)

                    # NOTE: Policy model is on GPU at the beginning of each training step
                    # After exiting the context manager, policy model is on CPU with `colocate_all` enabled.
                    # Policy model stays on cpu because the training loop will carefully backload different models depending on colocation strategy
                    with weights_manager:
                        # 1.1 generation phase
                        with Timer("generate", self.all_timings):
                            generator_output: GeneratorOutput = asyncio.run(self.generate(generator_input))

                        # dynamic sampling
                        if self.cfg.trainer.algorithm.dynamic_sampling.type is not None:
                            generator_output, uids, keep_sampling = self.handle_dynamic_sampling(generator_output, uids)
                            # update weights manager condition to ensure we trigger sleep only when we are not continuing sampling
                            weights_manager.update_condition(not keep_sampling)
                            if keep_sampling:  # continue sampling
                                # update progress bar for current batch (but not global step)
                                pbar.update(1)
                                continue

                    # 1.2 postprocess rewards
                    with Timer("postprocess_generator_output", self.all_timings):
                        generator_output = self.postprocess_generator_output(generator_output, uids)

                    # 2. print example just for debugging
                    vis = self.tokenizer.decode(generator_output["response_ids"][0])
                    logger.info(f"Example:\n" f"  Input: {generator_input['prompts'][0]}\n" f"  Output:\n{vis}")

                    with Timer("convert_to_training_input", self.all_timings):
                        training_input: TrainingInputBatch = self.convert_to_training_input(generator_output, uids)
                        logger.info(f"Number of sequences: {len(training_input['sequences'])}")

                    # 1.4 inference and calculate values, log probs, rewards, kl divergence
                    with Timer("fwd_logprobs_values_reward", self.all_timings):
                        training_input = self.fwd_logprobs_values_reward(training_input)

                    # 1.5 apply kl divergence penalty to rewards
                    if self.cfg.trainer.algorithm.use_kl_in_reward:
                        with Timer("apply_reward_kl_penalty", self.all_timings):
                            training_input = self.apply_reward_kl_penalty(training_input)

                    # 3. calculate advantages and returns
                    with Timer("compute_advantages_and_returns", self.all_timings):
                        training_input = self.compute_advantages_and_returns(training_input)
                        # remove some unwanted keys
                        for key in ["custom_rewards", "rm_rewards"]:
                            training_input.pop(key)
                        training_input.metadata.pop("uids")

                        if self.cfg.trainer.algorithm.advantage_batch_normalize:
                            training_input = normalize_advantages_dict(training_input)

                    if self.cfg.trainer.dump_data_batch:
                        # dump data to file
                        with Timer("dump_data_batch"):
                            self.dump_data(
                                training_input, file_name=f"global_step_{self.tracker.global_step}_training_input"
                            )

                    # 4. train policy/critic model
                    # Policy model is backloaded to GPU during training
                    with Timer("train_critic_and_policy", self.all_timings):
                        status = self.train_critic_and_policy(training_input)

                # 5. set logs
                logger.info(status)
                # log epoch info
                self.all_metrics.update({"trainer/epoch": epoch, "trainer/global_step": self.tracker.global_step})
                if self.cfg.trainer.eval_interval > 0 and (
                    self.tracker.global_step % self.cfg.trainer.eval_interval == 0
                    or self.tracker.global_step == self.total_training_steps
                ):
                    with self.eval_weights_manager:
                        with Timer("eval", self.all_timings):
                            eval_metrics = asyncio.run(self.eval())
                            self.all_metrics.update(eval_metrics)
                    # Policy model is backloaded to GPU after eval
                    if self.cfg.trainer.placement.colocate_all:
                        self.policy_model.backload_to_gpu()

<<<<<<< HEAD
                self.tracker.log(self.all_metrics, step=self.tracker.global_step)
                self.all_metrics = {}

                if (
                    self.cfg.trainer.ckpt_interval > 0
                    and self.tracker.global_step % self.cfg.trainer.ckpt_interval == 0
                ):
=======
                if self.cfg.trainer.ckpt_interval > 0 and self.global_step % self.cfg.trainer.ckpt_interval == 0:
>>>>>>> 50cc95db
                    with Timer("save_checkpoints", self.all_timings):
                        self.save_checkpoints()
                if (
                    self.cfg.trainer.hf_save_interval > 0
                    and self.tracker.global_step % self.cfg.trainer.hf_save_interval == 0
                ):
                    with Timer("save_hf_model", self.all_timings):
                        self.save_models()

<<<<<<< HEAD
                self.tracker.log({"timing/" + k: v for k, v in self.all_timings.items()}, step=self.tracker.global_step)
=======
                log_payload = {
                    **self.all_metrics,
                    **{f"timing/{k}": v for k, v in self.all_timings.items()},
                }
                self.tracker.log(log_payload, step=self.global_step, commit=True)
                self.all_metrics = {}
>>>>>>> 50cc95db
                self.all_timings = {}

                # update progress bar after logging
                pbar.update(1)

                self.tracker.global_step += 1

                del training_input, generator_output

            if self.cfg.trainer.update_ref_every_epoch and self.ref_model is not None:
                with Timer("update_ref_with_policy", self.all_timings):
                    self.update_ref_with_policy()

        pbar.close()
        if self.cfg.trainer.ckpt_interval > 0:
            with Timer("save_checkpoints", self.all_timings):
                self.save_checkpoints()
                logger.info("Saved final checkpoint.")
        if self.cfg.trainer.hf_save_interval > 0:
            with Timer("save_hf_model", self.all_timings):
                self.save_models()
                logger.info("Saved final model.")
        logger.info("Training done!")

    def _remove_tail_data(self, entries: List[Any]) -> List[Any]:
        """Remove tail data to have even shards"""
        dp_size = self.policy_model.actor_infos[0].rank.dp_size
        if self.critic_model is not None:
            dp_size = math.lcm(dp_size, self.critic_model.actor_infos[0].rank.dp_size)
        if self.ref_model is not None:
            dp_size = math.lcm(dp_size, self.ref_model.actor_infos[0].rank.dp_size)
        if self.reward_model is not None:
            dp_size = math.lcm(dp_size, self.reward_model.actor_infos[0].rank.dp_size)
        return entries[: (len(entries) // dp_size) * dp_size]

    def _prepare_generator_input(
        self, n_samples_per_prompt: int, rand_prompts: List[Any], sampling_params: Dict[str, Any]
    ) -> Tuple[GeneratorInput, List[str]]:
        """
        Replicate prompts if needed and generate uids.
        """
        all_prompts = sum([[prompt["prompt"]] * n_samples_per_prompt for prompt in rand_prompts], [])

        all_envs = sum(
            [
                [prompt["env_class"] if prompt["env_class"] is not None else self.cfg.environment.env_class]
                * self.cfg.generator.n_samples_per_prompt
                for prompt in rand_prompts
            ],
            [],
        )

        # all the other columns are env_extras
        env_extras = sum(
            [[prompt["env_extras"]] * n_samples_per_prompt for prompt in rand_prompts],
            [],
        )
        request_sampling_params = get_sampling_params_for_backend(self.cfg.generator.backend, sampling_params)

        # Create TrajectoryID objects - one UID per row, repetition_id for multiple samples
        trajectory_ids = []
        uids = []
        for prompt_idx, prompt in enumerate(rand_prompts):
            uid: str = prompt["uid"]

            # Create TrajectoryID for each repetition
            for repetition_id in range(n_samples_per_prompt):
                trajectory_ids.append(TrajectoryID(row_id=uid, repetition_id=repetition_id))
                uids.append(uid)

        generator_input: GeneratorInput = {
            "prompts": all_prompts,
            "env_classes": all_envs,
            "env_extras": env_extras,
            "sampling_params": request_sampling_params,
            "trajectory_ids": trajectory_ids,
        }

        return generator_input, uids

    def build_models(self, PolicyWorker, CriticWorker, RefWorker, RewardWorker=None):
        """
        Initialize the actors for training, and handle colocation logic
        """
        cfg = self.cfg
        pg = None

        if RewardWorker is not None and cfg.trainer.reward.model.path:
            raise NotImplementedError("reward models are not supported yet")

        use_ref_model = cfg.trainer.algorithm.use_kl_loss or cfg.trainer.algorithm.use_kl_in_reward

        if cfg.trainer.placement.colocate_all:
            num_policy_gpus = cfg.trainer.placement.policy_num_gpus_per_node * cfg.trainer.placement.policy_num_nodes
            num_critic_gpus = cfg.trainer.placement.critic_num_gpus_per_node * cfg.trainer.placement.critic_num_nodes
            num_ref_gpus = cfg.trainer.placement.ref_num_gpus_per_node * cfg.trainer.placement.ref_num_nodes
            num_rollout_gpus = (
                cfg.generator.num_inference_engines
                * cfg.generator.inference_engine_tensor_parallel_size
                * cfg.generator.inference_engine_data_parallel_size
            )
            assert (
                num_policy_gpus == num_rollout_gpus
            ), "num_policy_gpus and num_rollout_gpus must be the same when colocating all models"
            pg = self.colocate_pg

            policy_model = PPORayActorGroup(
                cfg,
                cfg.trainer.placement.policy_num_nodes,
                cfg.trainer.placement.policy_num_gpus_per_node,
                PolicyWorker,
                pg=pg,
                num_gpus_per_actor=0.2 if pg else 1,
                colocate_all=True,
                sequence_parallel_size=cfg.trainer.policy.sequence_parallel_size,
                record_memory=cfg.trainer.policy.record_memory,
            )
            if use_ref_model:
                assert (
                    num_policy_gpus == num_ref_gpus
                ), "num_policy_gpus and num_ref_gpus must be the same when colocating policy and ref model"
                ref_model = PPORayActorGroup(
                    cfg,
                    cfg.trainer.placement.ref_num_nodes,
                    cfg.trainer.placement.ref_num_gpus_per_node,
                    RefWorker,
                    pg=pg,
                    num_gpus_per_actor=0.2 if pg else 1,
                    colocate_all=True,
                    sequence_parallel_size=cfg.trainer.ref.sequence_parallel_size,
                )
            else:
                ref_model = None

            if cfg.trainer.critic.model.path:
                assert (
                    num_policy_gpus == num_critic_gpus
                ), "num_policy_gpus and num_critic_gpus must be the same when colocating policy and critic model"
                critic_model = PPORayActorGroup(
                    cfg,
                    cfg.trainer.placement.critic_num_nodes,
                    cfg.trainer.placement.critic_num_gpus_per_node,
                    CriticWorker,
                    pg=pg,
                    num_gpus_per_actor=0.2,
                    colocate_all=True,
                    sequence_parallel_size=cfg.trainer.critic.sequence_parallel_size,
                )
            else:
                critic_model = None

            # reward model
            if RewardWorker is not None and cfg.trainer.reward.model.path:
                reward_model = PPORayActorGroup(
                    cfg,
                    cfg.trainer.placement.reward_num_nodes,
                    cfg.trainer.placement.reward_num_gpus_per_node,
                    RewardWorker,
                    pg=pg,
                    num_gpus_per_actor=0.2,
                    colocate_all=True,
                    sequence_parallel_size=cfg.trainer.reward.sequence_parallel_size,
                )
            else:
                reward_model = None

        else:
            if cfg.trainer.placement.colocate_policy_ref and use_ref_model:
                assert (
                    cfg.trainer.placement.policy_num_nodes == cfg.trainer.placement.ref_num_nodes
                    and cfg.trainer.placement.policy_num_gpus_per_node == cfg.trainer.placement.ref_num_gpus_per_node
                ), "num_nodes and num_gpus_per_node must be the same when colocate policy and ref model."

                bundles = [
                    {
                        "GPU": cfg.trainer.placement.policy_num_gpus_per_node,
                        "CPU": cfg.trainer.placement.policy_num_gpus_per_node,
                    }
                    for _ in range(cfg.trainer.placement.policy_num_nodes)
                ]
                pg = placement_group(bundles, strategy="PACK")
                get_ray_pg_ready_with_timeout(pg, timeout=SKYRL_RAY_PG_TIMEOUT_IN_S)

            policy_model = PPORayActorGroup(
                cfg,
                cfg.trainer.placement.policy_num_nodes,
                cfg.trainer.placement.policy_num_gpus_per_node,
                PolicyWorker,
                pg=pg,
                num_gpus_per_actor=0.75 if pg else 1,
                colocate_all=False,
                sequence_parallel_size=cfg.trainer.policy.sequence_parallel_size,
            )
            if use_ref_model:
                ref_model = PPORayActorGroup(
                    cfg,
                    cfg.trainer.placement.ref_num_nodes,
                    cfg.trainer.placement.ref_num_gpus_per_node,
                    RefWorker,
                    pg=pg,
                    num_gpus_per_actor=0.25 if pg else 1,
                    colocate_all=False,
                    sequence_parallel_size=cfg.trainer.ref.sequence_parallel_size,
                )
            else:
                ref_model = None

            # if colocated, create placement group for critic and reward model explicitly.
            pg = None
            if cfg.trainer.placement.colocate_critic_reward:
                assert (
                    cfg.trainer.placement.critic_num_nodes == cfg.trainer.placement.reward_num_nodes
                    and cfg.trainer.placement.critic_num_gpus_per_node == cfg.trainer.placement.reward_num_gpus_per_node
                ), "num_nodes and num_gpus_per_node must be the same when colocate critic and reward model."

                bundles = [
                    {
                        "GPU": cfg.trainer.placement.critic_num_gpus_per_node,
                        "CPU": cfg.trainer.placement.critic_num_gpus_per_node,
                    }
                    for _ in range(cfg.trainer.placement.critic_num_nodes)
                ]
                pg = placement_group(bundles, strategy="PACK")
                get_ray_pg_ready_with_timeout(pg, timeout=SKYRL_RAY_PG_TIMEOUT_IN_S)

            if cfg.trainer.critic.model.path:
                critic_model = PPORayActorGroup(
                    cfg,
                    cfg.trainer.placement.critic_num_nodes,
                    cfg.trainer.placement.critic_num_gpus_per_node,
                    CriticWorker,
                    pg=pg,
                    num_gpus_per_actor=0.75 if pg else 1,
                    colocate_all=False,
                    sequence_parallel_size=cfg.trainer.critic.sequence_parallel_size,
                )
            else:
                critic_model = None

            # reward model
            if RewardWorker is not None and cfg.trainer.reward.model.path:
                reward_model = PPORayActorGroup(
                    cfg,
                    cfg.trainer.placement.reward_num_nodes,
                    cfg.trainer.placement.reward_num_gpus_per_node,
                    RewardWorker,
                    pg=pg,
                    num_gpus_per_actor=0.25 if pg else 1,
                    colocate_all=False,
                    sequence_parallel_size=cfg.trainer.reward.sequence_parallel_size,
                )
            else:
                reward_model = None

        if not cfg.trainer.placement.colocate_all:
            refs = []
            if ref_model is not None:
                refs.extend(ref_model.async_init_model(cfg.trainer.policy.model.path))
            refs.extend(
                policy_model.async_init_model(
                    cfg.trainer.policy.model.path,
                    num_training_steps=self.total_training_steps,
                )
            )
            if cfg.trainer.critic.model.path:
                refs.extend(
                    critic_model.async_init_model(
                        cfg.trainer.critic.model.path,
                        num_training_steps=self.total_training_steps,
                    )
                )
            if cfg.trainer.reward.model.path:
                refs.extend(reward_model.async_init_model(cfg.trainer.reward.model.path))
            ray.get(refs)
            ray.get(policy_model.async_run_ray_method("pass_through", "_set_pad_token_id", self.tokenizer.pad_token_id))
        else:
            if ref_model is not None:
                ray.get(ref_model.async_init_model(cfg.trainer.policy.model.path))
                ref_model.offload_to_cpu()
            ray.get(
                policy_model.async_init_model(
                    cfg.trainer.policy.model.path,
                    num_training_steps=self.total_training_steps,
                )
            )
            ray.get(policy_model.async_run_ray_method("pass_through", "_set_pad_token_id", self.tokenizer.pad_token_id))
            policy_model.offload_to_cpu()
            if cfg.trainer.critic.model.path:
                ray.get(
                    critic_model.async_init_model(
                        cfg.trainer.critic.model.path,
                        num_training_steps=self.total_training_steps,
                    )
                )
                critic_model.offload_to_cpu()
            if cfg.trainer.reward.model.path:
                ray.get(reward_model.async_init_model(cfg.trainer.reward.model.path))
                reward_model.offload_to_cpu()

        self.policy_model: PPORayActorGroup = policy_model
        self.critic_model: Optional[PPORayActorGroup] = critic_model
        self.ref_model: Optional[PPORayActorGroup] = ref_model
        self.reward_model: Optional[PPORayActorGroup] = reward_model

        logger.info("init policy/ref/critic/reward models done")

    def setup_policy_and_generator(self):
        """
        Setup the connection between policy model and inference engine for weight syncing.
        """
        ray.get(
            self.policy_model.async_run_ray_method(
                "pass_through", "init_weight_sync_state", self.inference_engine_client
            )
        )
        logger.info("Initialized weight sync state for policy model and inference engines.")

    def convert_to_training_input(self, generator_output: GeneratorOutput, uids: List[str]) -> TrainingInputBatch:
        """Converts lists to a padded batch of tensors for training"""
        prompt_ids: List[List[int]] = generator_output["prompt_token_ids"]
        response_ids: List[List[int]] = generator_output["response_ids"]
        custom_rewards: List[List[float]] = generator_output["rewards"]
        loss_masks: List[List[int]] = generator_output["loss_masks"]

        logprobs: Optional[List[List[float]]] = generator_output.get("rollout_logprobs", None)

        (
            sequences_tensor,
            attention_masks_tensor,
            response_masks_tensor,
            custom_rewards_tensor,
            loss_masks_tensor,
            rollout_logprobs_tensor,
        ) = convert_prompts_responses_to_batch_tensors(
            self.tokenizer,
            prompt_ids,
            response_ids,
            custom_rewards,
            loss_masks,
            logprobs,
        )
        # sanity check for tis
        if self.cfg.trainer.algorithm.use_tis:
            assert (
                rollout_logprobs_tensor is not None
            ), "expected non-null rollout logprobs tensor with  `trainer.algorithm.use_tis` as `True`"
            assert rollout_logprobs_tensor.shape == loss_masks_tensor.shape, "Logprobs should look like responses"
        training_input = TrainingInputBatch(
            {
                "sequences": sequences_tensor,  # Full trajectories (padded and concatenated prompts and responses)
                "attention_mask": attention_masks_tensor,
                "response_mask": response_masks_tensor,
                "custom_rewards": custom_rewards_tensor,
                "loss_mask": loss_masks_tensor,
                "rollout_logprobs": rollout_logprobs_tensor,
            },
        )
        training_input.metadata = {
            "uids": uids,
        }
        # padded response length
        training_input.metadata["response_length"] = response_masks_tensor.shape[1]
        training_input.metadata["avg_response_length"] = sum(
            len(sample_response_ids) for sample_response_ids in response_ids
        ) / len(response_ids)
        return training_input

    @torch.no_grad()
    async def generate(
        self,
        input_batch: GeneratorInput,
    ) -> GeneratorOutput:
        """
        Generate rollouts.

        If colocate_all is enabled:
        - before calling this method, the policy model should be on CPU and inference engine should
            be awake (i.e. on GPU).
        - after calling this method, the same model placement still holds.
        """
        generator_output: GeneratorOutput = await self.generator.generate(input_batch)

        # add rollout metrics to self.all_metrics
        if generator_output["rollout_metrics"] is not None:
            self.all_metrics.update(generator_output["rollout_metrics"])

        validate_generator_output(input_batch, generator_output)

        return generator_output

    @torch.no_grad()
    def postprocess_generator_output(self, generator_output: GeneratorOutput, uids: List[str]) -> GeneratorOutput:
        """
        Converts to per token rewards and computes pass@N.

        In the future algorithm specific reward or loss mask post processing should be done here.
        """
        mean_raw_reward, pass_at_n = get_metrics_from_generator_output(
            generator_output,
            uids,
        )

        rewards: Union[List[float], List[List[float]]] = generator_output["rewards"]
        responses: List[List[int]] = generator_output["response_ids"]
        per_token_rewards: List[List[float]] = []

        # Check if rewards are already token-level (List[List[float]]) or response-level (List[float])
        if rewards and isinstance(rewards[0], list):
            # Token-level rewards: rewards is List[List[float]]
            per_token_rewards = rewards
        else:
            # Response-level rewards: rewards is List[float], convert to per-token rewards
            for reward, response in zip(rewards, responses):
                per_token_reward = [0.0] * len(response)
                per_token_reward[-1] = float(reward)
                per_token_rewards.append(per_token_reward)

        n_samples_per_prompt = self.cfg.generator.n_samples_per_prompt

        reward_metrics = {
            f"reward/avg_pass_at_{n_samples_per_prompt}": pass_at_n,
            "reward/avg_raw_reward": mean_raw_reward,
        }
        self.all_metrics.update(reward_metrics)
        logger.info(f"reward/avg_pass_at_{n_samples_per_prompt}: {pass_at_n}, reward/avg_raw_reward: {mean_raw_reward}")

        # re-assign reward but now it's per token rewards
        generator_output["rewards"] = per_token_rewards
        return generator_output

    @torch.no_grad()
    def compute_advantages_and_returns(self, data: TrainingInputBatch) -> TrainingInputBatch:
        """Calculate advantages and returns for the data batch.

        Expects:
            - `["sequences"]`: Integer[torch.Tensor, "batch_size seqlen"]
            - `["response_mask"]`: Integer[torch.Tensor, "batch_size seqlen"]
            - `["loss_mask"]`: Integer[torch.Tensor, "batch_size seqlen"]
            - `["values"]`: Float[torch.Tensor, "batch_size"]
            - `["rm_rewards"]`: Float[torch.Tensor, "batch_size"]
            - `["custom_rewards"]`: Float[torch.Tensor, "batch_size seqlen"]
            - `.metadata["uids"]`: List[str]

        Adds:
            - `["advantages"]`: Float[torch.Tensor, "batch_size seqlen"]
            - `["returns"]`: Float[torch.Tensor, "batch_size seqlen"]
        """
        # TODO (erictang000): we are just supporting custom rewards for now
        token_level_rewards = data["custom_rewards"]

        advantages, returns = ppo_utils.compute_advantages_and_returns(
            token_level_rewards=token_level_rewards,
            response_mask=data["response_mask"],
            index=data.metadata["uids"],
            adv_estimator=self.cfg.trainer.algorithm.advantage_estimator,
            config=self.cfg.trainer.algorithm,
            values=data["values"],
            gamma=self.cfg.trainer.algorithm.gamma,
            lambd=self.cfg.trainer.algorithm.lambd,
            grpo_norm_by_std=self.cfg.trainer.algorithm.grpo_norm_by_std,
        )
        data["returns"] = returns
        data["advantages"] = advantages

        return_sums = token_level_rewards.sum(dim=-1)
        avg_rewards: float = return_sums.mean().item()

        avg_response_length = data.metadata["avg_response_length"]
        data = data.to("cpu")

        valid_advantages = torch.masked_select(data["advantages"], data["response_mask"].bool())
        avg_advantages: float = valid_advantages.mean().item()
        avg_advantages_abs: float = valid_advantages.abs().mean().item()

        if "metrics" not in data.metadata:
            data.metadata["metrics"] = {}
        data.metadata["metrics"].update(
            {
                "avg_rewards": avg_rewards,
                "avg_response_length": avg_response_length,
                "avg_advantages": avg_advantages,
                "avg_advantages_abs": avg_advantages_abs,
            }
        )

        logger.info(f"avg_raw_rewards: {avg_rewards}, avg_response_length: {avg_response_length}")
        self.all_metrics.update(
            {
                "loss/avg_raw_rewards": avg_rewards,
                "loss/avg_raw_advantages": avg_advantages,
                "loss/avg_raw_advantages_abs": avg_advantages_abs,
            }
        )
        return data

    def dump_data(self, data: TrainingInputBatch, file_name: str):
        """
        Dump data to pickle file
        """
        data_save_dir = Path(self.cfg.trainer.export_path) / "dumped_data"
        data_save_dir.mkdir(parents=True, exist_ok=True)
        data.save(data_save_dir / f"{file_name}.pkl")

    @torch.no_grad()
    def fwd_logprobs_values_reward(
        self,
        training_input: TrainingInputBatch,
    ):
        """
        Calculate values from the critic, log probs from the policy and ref model, and rewards from the reward model
        and then calculate the kl divergence between the action log probs and the base action log probs.

        Expects:
            - `["sequences"]`: Integer[torch.Tensor, "batch_size seqlen"]
            - `["attention_mask"]`: Integer[torch.Tensor, "batch_size seqlen"]
            - `.metadata["response_length"]`: Int

        Adds:
            - `["base_action_log_probs"]`: Float[torch.Tensor, "batch_size seqlen"]
            - `["action_log_probs"]`: Float[torch.Tensor, "batch_size seqlen"]
            - `["values"]`: Float[torch.Tensor, "batch_size"]
            - `["rm_rewards"]`: Float[torch.Tensor, "batch_size"]
        """
        data_fwd_pass = training_input.select(keys=["sequences", "attention_mask"], metadata_keys=["response_length"])

        def collect_results(actor_infos, results, key):
            ret_outputs: TrainingOutputBatch = concatenate_outputs_after_mesh_dispatch(actor_infos, results)
            return ret_outputs[key]

        base_log_probs = None
        action_log_probs = None
        values = None

        # calculate critic values
        if self.cfg.trainer.placement.colocate_all and self.critic_model is not None:
            self.critic_model.backload_to_gpu()

        if self.critic_model is not None:
            value_refs = self.critic_model.async_run_ray_method("mesh", "forward", data=data_fwd_pass)
            if self.cfg.trainer.placement.colocate_all:
                all_rank_values = ray.get(value_refs)
                values = collect_results(self.critic_model.actor_infos, all_rank_values, key="output")
                self.critic_model.offload_to_cpu()

        # calculate ref log probs
        if self.ref_model is not None:
            if self.cfg.trainer.placement.colocate_policy_ref or self.cfg.trainer.placement.colocate_all:
                self.ref_model.backload_to_gpu()

            base_action_log_probs_refs = self.ref_model.async_run_ray_method("mesh", "forward", data=data_fwd_pass)

        # handle colocate critic and reward model
        if (
            self.cfg.trainer.placement.colocate_critic_reward
            and not self.cfg.trainer.placement.colocate_all
            and self.critic_model is not None
        ):
            all_rank_values = ray.get(value_refs)
            values = collect_results(self.critic_model.actor_infos, all_rank_values, key="output")
            ray.get(self.critic_model.async_run_ray_method("pass_through", "empty_cache"))

        if self.ref_model is not None:
            # handle colocate policy and ref model
            if self.cfg.trainer.placement.colocate_policy_ref or self.cfg.trainer.placement.colocate_all:
                all_rank_base_log_probs: List[TrainingOutputBatch] = ray.get(base_action_log_probs_refs)
                base_log_probs = collect_results(self.ref_model.actor_infos, all_rank_base_log_probs, key="output")
                self.ref_model.offload_to_cpu()
                ray.get(self.ref_model.async_run_ray_method("pass_through", "empty_cache"))
        else:
            base_log_probs = None

        # calculate rewards
        rewards = None
        if self.cfg.trainer.use_orm_score and self.reward_model:
            reward_refs = self.reward_model.async_run_ray_method("mesh", "forward")

            if self.cfg.trainer.placement.colocate_all:
                all_rank_rewards = ray.get(reward_refs)
                rewards = collect_results(self.reward_model.actor_infos, all_rank_rewards, key="output")

        # calculate action log probs
        if self.cfg.trainer.placement.colocate_all:
            self.policy_model.backload_to_gpu()

        action_log_probs_refs = self.policy_model.async_run_ray_method("mesh", "forward", data=data_fwd_pass)
        if self.cfg.trainer.placement.colocate_all:
            all_rank_action_log_probs: List[TrainingOutputBatch] = ray.get(action_log_probs_refs)
            action_log_probs = collect_results(self.policy_model.actor_infos, all_rank_action_log_probs, key="output")
            self.policy_model.offload_to_cpu()

        # wait all models done
        # if not colocate_policy_ref, then need to gather base_log_probs
        # if not colocate_critic_reward and self.critic_model is not None, then need to gather value
        # reward_refs is always handled at last
        if not self.cfg.trainer.placement.colocate_all:
            if not self.cfg.trainer.placement.colocate_policy_ref:
                if not self.cfg.trainer.placement.colocate_critic_reward and self.critic_model is not None:
                    all_rank_values = ray.get(value_refs)
                    values = collect_results(self.critic_model.actor_infos, all_rank_values, key="output")

                if self.ref_model is not None:
                    all_rank_base_log_probs: List[TrainingOutputBatch] = ray.get(base_action_log_probs_refs)
                    base_log_probs = collect_results(self.ref_model.actor_infos, all_rank_base_log_probs, key="output")
                else:
                    base_log_probs = None

            elif not self.cfg.trainer.placement.colocate_critic_reward and self.critic_model is not None:
                all_rank_values = ray.get(value_refs)
                values = collect_results(self.critic_model.actor_infos, all_rank_values, key="output")

            all_rank_action_log_probs: List[TrainingOutputBatch] = ray.get(action_log_probs_refs)
            action_log_probs = collect_results(self.policy_model.actor_infos, all_rank_action_log_probs, key="output")

            if self.cfg.trainer.use_orm_score and self.reward_model:
                all_rank_rewards: List[TrainingOutputBatch] = ray.get(reward_refs)
                rewards = collect_results(self.reward_model.actor_infos, all_rank_rewards, key="output")

        if not self.cfg.trainer.placement.colocate_all:
            empty_cache_refs = self.policy_model.async_run_ray_method("pass_through", "empty_cache")
            if self.ref_model is not None:
                empty_cache_refs.extend(self.ref_model.async_run_ray_method("pass_through", "empty_cache"))
            if self.critic_model is not None:
                empty_cache_refs.extend(self.critic_model.async_run_ray_method("pass_through", "empty_cache"))
            if self.reward_model is not None:
                empty_cache_refs.extend(self.reward_model.async_run_ray_method("pass_through", "empty_cache"))
            ray.get(empty_cache_refs)

        sequences_all: torch.Tensor = training_input["sequences"]
        # NOTE (sumanthrh): The slicing is needed to make sure that the batch dimension doesn't change for the tensordict.
        rewards = rewards[: len(sequences_all)] if rewards is not None else None
        base_log_probs = base_log_probs[: len(sequences_all)] if base_log_probs is not None else None
        action_log_probs = action_log_probs[: len(sequences_all)]
        values = values[: len(sequences_all)] if values is not None else None

        training_input["base_action_log_probs"] = base_log_probs
        training_input["action_log_probs"] = action_log_probs
        training_input["values"] = values
        # rewards from the reward model
        training_input["rm_rewards"] = rewards  # `None` or torch.Tensor

        if self.cfg.generator.sampling_params.logprobs is not None:
            # calculates the difference in probs between inference and trainer components
            prob_diff = (training_input["rollout_logprobs"].exp() - action_log_probs.exp()).abs()
            prob_diff_mean = prob_diff.mean().item()
            prob_diff_std = prob_diff.std().item()
            self.all_metrics.update(
                {
                    "policy/rollout_train_prob_diff_mean": prob_diff_mean,
                    "policy/rollout_train_prob_diff_std": prob_diff_std,
                }
            )
        return training_input

    def apply_reward_kl_penalty(
        self,
        data: TrainingInputBatch,
    ) -> TrainingInputBatch:
        """Applies a penalty for KL divergence between the policy log probs and the base model log probs to the rewards."""
        loss_masks_all: torch.Tensor = data["loss_mask"]
        custom_rewards: torch.Tensor = data["custom_rewards"]
        base_action_log_probs: torch.Tensor = data["base_action_log_probs"]
        action_log_probs: torch.Tensor = data["action_log_probs"]

        # single batched computation
        kl: Float[torch.Tensor, "batch_size seqlen"] = compute_approx_kl(  # type: ignore
            action_log_probs,
            base_action_log_probs,
            loss_mask=loss_masks_all,
            kl_estimator_type=self.cfg.trainer.algorithm.kl_estimator_type,
        )
        kl_max: Float[torch.Tensor, "batch_size"] = torch.max(kl.abs(), dim=-1)[0]  # noqa: F821
        kl_mean: Float[torch.Tensor, "batch_size"] = masked_mean(kl, loss_masks_all, dim=-1)  # noqa: F821

        # NOTE (erictang000): only supporting custom rewards currently
        kl_loss_coef = (
            self.reward_kl_controller.value
            if self.reward_kl_controller is not None
            else self.cfg.trainer.algorithm.kl_loss_coef
        )
        custom_rewards = custom_rewards - kl * max(0, kl_loss_coef)
        data["custom_rewards"] = custom_rewards

        avg_kl: float = kl_mean.mean().item()
        avg_kl_max: float = kl_max.mean().item()

        # update the kl controller
        if self.reward_kl_controller is not None:
            self.reward_kl_controller.update(current=avg_kl, n_steps=kl.shape[0])  # n_steps is just the batch size
        if "metrics" not in data.metadata:
            data.metadata["metrics"] = {}

        data.metadata["metrics"].update(
            {
                "avg_kl": avg_kl,
                "avg_kl_max": avg_kl_max,
                "kl_loss_coef": kl_loss_coef,
            }
        )

        self.all_metrics.update(
            {
                "loss/avg_kl": avg_kl,
                "loss/avg_kl_max": avg_kl_max,
                "loss/kl_loss_coef": kl_loss_coef,
            }
        )

        return data

    def train_critic_and_policy(self, data: TrainingInputBatch):
        """
        Run the training step for the policy and critic models (this is overlapped if colocate_all is False).
        """
        data.metadata["global_step"] = self.tracker.global_step
        if self.cfg.trainer.placement.colocate_all:
            if self.critic_model is not None:
                with Timer("critic_train", self.all_timings):
                    self.critic_model.backload_to_gpu()
                    critic_statuses = ray.get(self.critic_model.async_run_ray_method("mesh", "ppo_train", data))
                    self.critic_model.offload_to_cpu()
            with Timer("policy_train", self.all_timings):
                self.policy_model.backload_to_gpu()
                policy_statuses = ray.get(self.policy_model.async_run_ray_method("mesh", "ppo_train", data))
        else:
            if self.critic_model is not None:
                with Timer("policy_critic_overlap_train", self.all_timings):
                    policy_refs = self.policy_model.async_run_ray_method("mesh", "ppo_train", data)
                    critic_refs = self.critic_model.async_run_ray_method("mesh", "ppo_train", data)
                    policy_statuses = ray.get(policy_refs)
                    critic_statuses = ray.get(critic_refs)
            else:
                with Timer("policy_train", self.all_timings):
                    policy_statuses = ray.get(self.policy_model.async_run_ray_method("mesh", "ppo_train", data))

        empty_cache_refs = []
        if self.critic_model is not None:
            critic_status = critic_statuses[0].metadata["train_status"]
            for k, v in critic_status.items():
                self.all_metrics.update({f"critic/{k}": v})
            empty_cache_refs += self.critic_model.async_run_ray_method("pass_through", "empty_cache")

        policy_status = policy_statuses[0].metadata["train_status"]
        for k, v in policy_status.items():
            self.all_metrics.update({f"policy/{k}": v})
        empty_cache_refs += self.policy_model.async_run_ray_method("pass_through", "empty_cache")
        ray.get(empty_cache_refs)

        return policy_status

    def handle_dynamic_sampling(
        self, generator_output: GeneratorOutput, uids: List[str]
    ) -> Tuple[GeneratorOutput, List[str], bool]:
        """
        Handle dynamic sampling for the current batch.

        Accumulates the generator output and UIDs across batches if we are sampling repeatedly
        and applies the dynamic sampling strategy (i.e. filter, replace) to the current batch.
        If we hit the limit of max sample batches, we raise an error.

        Args:
            generator_output: Current batch generator output
            uids: Current batch UIDs

        Returns:
            processed_output: Filtered generator output
            processed_uids: Filtered UIDs
            keep_sampling: Whether to keep sampling
        """
        # Prepare sampling configuration
        max_sample_batches = self.cfg.trainer.algorithm.dynamic_sampling.max_sample_batches
        dynamic_sampling_config = {
            "type": self.cfg.trainer.algorithm.dynamic_sampling.type,
            "max_sample_batches": max_sample_batches,
            "min_replace_ratio": self.cfg.trainer.algorithm.dynamic_sampling.min_replace_ratio,
            "train_batch_size": self.cfg.trainer.train_batch_size,
            "n_samples_per_prompt": self.cfg.generator.n_samples_per_prompt,
        }

        if self.dynamic_sampling_state is None:
            self.dynamic_sampling_state: DynamicSamplingState = {
                "sample_batch_count": 1,
            }
        else:
            self.dynamic_sampling_state["sample_batch_count"] += 1

        # Handle dynamic sampling using utilities
        processed_output, processed_uids, keep_sampling, updated_state = trainer_utils.handle_dynamic_sampling(
            generator_output, uids, dynamic_sampling_config, self.dynamic_sampling_state
        )

        # Check max resample limit, and if we hit it, raise an error
        if (
            keep_sampling
            and max_sample_batches > 0
            and self.dynamic_sampling_state["sample_batch_count"] >= max_sample_batches
        ):
            raise RuntimeError(
                f"Exiting training loop due to hitting dynamic sampling limit for "
                f"{self.cfg.trainer.algorithm.dynamic_sampling.type} strategy with "
                f"{self.cfg.trainer.algorithm.dynamic_sampling.max_sample_batches} max sample batches. "
                f"Please check your data difficulty distribution."
            )
        # Update state
        self.dynamic_sampling_state = updated_state

        if not keep_sampling:
            # Reset state when sampling is complete
            self.dynamic_sampling_state = None

        return processed_output, processed_uids, keep_sampling

    def _get_dp_group_models(self, rank: int, model_type: str = ""):
        model = getattr(self, model_type)
        if model_type == "reward_model":
            model = model[0]
        return model._actor_handlers[rank]

    def _get_mesh_rank(self, rank: int, model_type: str = "") -> MeshRank:
        model: PPORayActorGroup = getattr(self, model_type)
        actor_info: ActorInfo = model.actor_infos[rank]
        return actor_info.rank

    def save_checkpoints(self):
        """
        Save the model, optimizer, and training states to disk.
        """
        # Create global step folder structure
        global_step_folder = os.path.join(self.cfg.trainer.ckpt_path, f"global_step_{self.tracker.global_step}")
        policy_save_dir = os.path.join(global_step_folder, "policy")
        critic_save_dir = os.path.join(global_step_folder, "critic")
        # TODO(tgriggs): Add reward model checkpointing.

        io.makedirs(global_step_folder, exist_ok=True)

        # Save policy checkpoint
        ray.get(
            self.policy_model.async_run_ray_method(
                "pass_through",
                "save_ckpt",
                global_step=self.tracker.global_step,
                ckpt_dir=policy_save_dir,
                tokenizer=self.tokenizer,
            )
        )

        # Save critic checkpoint (if it exists)
        if self.critic_model is not None:
            if self.cfg.trainer.placement.colocate_all:
                self.policy_model.offload_to_cpu()
                self.critic_model.backload_to_gpu()

            ray.get(
                self.critic_model.async_run_ray_method(
                    "pass_through",
                    "save_ckpt",
                    global_step=self.tracker.global_step,
                    ckpt_dir=critic_save_dir,
                    tokenizer=self.tokenizer,
                )
            )

            if self.cfg.trainer.placement.colocate_all:
                self.critic_model.offload_to_cpu()
                self.policy_model.backload_to_gpu()

        # Save dataloader state
        dataloader_save_path = os.path.join(global_step_folder, "data.pt")
        try:
            dataloader_state_dict = self.train_dataloader.state_dict()
            with io.open_file(dataloader_save_path, "wb") as f:
                torch.save(dataloader_state_dict, f)
            logger.info(f"Saved dataloader state to {dataloader_save_path}")
        except Exception as e:
            logger.warning(f"Failed to save dataloader state: {e}")

        # Save additional trainer state
        trainer_state = {
            "global_step": self.tracker.global_step,
            "config": self.cfg,
        }
        trainer_state_path = os.path.join(global_step_folder, "trainer_state.pt")
        with io.open_file(trainer_state_path, "wb") as f:
            torch.save(trainer_state, f)
        logger.info(f"Saved trainer state to {trainer_state_path}")

        # Atomic tracking - write this last after all saves succeed
        latest_checkpoint_file = os.path.join(self.cfg.trainer.ckpt_path, "latest_ckpt_global_step.txt")
        with io.open_file(latest_checkpoint_file, "w") as f:
            f.write(str(self.tracker.global_step))

        logger.info(
            f"Successfully saved checkpoint for global_step_{self.tracker.global_step} to: {global_step_folder}"
        )

        # Clean up old checkpoints after successful save
        with Timer("cleanup_old_checkpoints", self.all_timings):
            self._cleanup_old_checkpoints()

    def _cleanup_old_checkpoints(self):
        if not self._node_ids:
            self._node_ids = get_node_ids(self.policy_model, self.critic_model, self.ref_model)
        run_on_each_node(
            self._node_ids,
            cleanup_old_checkpoints,
            self.cfg.trainer.ckpt_path,
            self.cfg.trainer.max_ckpts_to_keep,
        )
        # run on driver as well
        # NOTE (sumanthrh): the function will get called twice on the node with driver process, but it's ok because it's idempotent
        cleanup_old_checkpoints(self.cfg.trainer.ckpt_path, self.cfg.trainer.max_ckpts_to_keep)

    def load_checkpoints(self) -> int:
        """
        Load complete checkpoint state and return the global_step to resume from.
        Returns 0 if no checkpoint is loaded.
        """
        checkpoint_path = None
        # Check if resumption is enabled
        if self.resume_mode == ResumeMode.NONE:
            logger.info("Checkpoint resumption disabled, starting training from scratch")
            return 0
        # first, let's get resume_path
        elif self.resume_mode == ResumeMode.LATEST:
            latest_checkpoint_file = os.path.join(self.cfg.trainer.ckpt_path, "latest_ckpt_global_step.txt")
            if not io.exists(latest_checkpoint_file):
                logger.info("No checkpoint found, starting training from scratch")
                return 0
            with io.open_file(latest_checkpoint_file, "r") as f:
                ckpt_iteration = int(f.read().strip())
            checkpoint_path = os.path.join(self.cfg.trainer.ckpt_path, f"{GLOBAL_STEP_PREFIX}{ckpt_iteration}")
            # Run validation: Make sure ckpt folder is consistent with latest_ckpt_global_step.txt
            validate_consistency_for_latest_checkpoint(
                self.cfg.trainer.ckpt_path,
                ckpt_iteration,
                checkpoint_path,
                latest_checkpoint_file,
                self.cfg.trainer.ckpt_interval,
            )
        else:
            # Get and validate resume path
            checkpoint_path = Path(self.cfg.trainer.resume_path)
            if not checkpoint_path:
                raise ValueError("`trainer.resume_path` must be specified when resume_mode is 'from_path'")

            # Validate that it's a global_step directory
            if GLOBAL_STEP_PREFIX not in checkpoint_path.name:
                raise ValueError(
                    f"`trainer.resume_path` must point to a directory whose name starting with {GLOBAL_STEP_PREFIX}, got: {checkpoint_path}"
                )

        # Validate that the path exists
        if not io.exists(str(checkpoint_path)):
            raise FileNotFoundError(f"Checkpoint path not found: {checkpoint_path}")

        logger.info(f"Loading checkpoint from: {checkpoint_path}")

        # Extract global step from checkpoint path
        global_step = extract_step_from_path(Path(checkpoint_path))
        if global_step == -1:
            raise ValueError(f"Checkpoint path {checkpoint_path} is not a valid checkpoint path")
        # global_step is managed by tracker.global_step
        self.tracker.global_step = global_step
        logger.info(f"Resuming from global_step: {global_step}")

        # Define paths for different checkpoint components
        policy_ckpt_dir = os.path.join(checkpoint_path, "policy")
        critic_ckpt_dir = os.path.join(checkpoint_path, "critic")
        trainer_state_path = os.path.join(checkpoint_path, "trainer_state.pt")
        dataloader_state_path = os.path.join(checkpoint_path, "data.pt")

        # Validate that required checkpoint files exist
        if not io.exists(trainer_state_path):
            raise FileNotFoundError(f"Trainer state file not found: {trainer_state_path}")

        # 1. Load and validate trainer state
        with io.open_file(trainer_state_path, "rb") as f:
            trainer_state = torch.load(f, map_location="cpu", weights_only=False)
        saved_global_step = trainer_state.get("global_step", global_step)
        logger.info("Successfully loaded trainer state")
        if saved_global_step != global_step:
            logger.warning(f"Global step mismatch: path={global_step}, saved={saved_global_step}. Using path value.")

        # 2. Load dataloader state if available
        if io.exists(dataloader_state_path):
            try:
                with io.open_file(dataloader_state_path, "rb") as f:
                    dataloader_state = torch.load(f, map_location="cpu", weights_only=False)
                self.train_dataloader.load_state_dict(dataloader_state)
                logger.info("Successfully loaded dataloader state")
            except Exception as e:
                logger.warning(f"Failed to load dataloader state: {e}. Dataloader will start from beginning.")
        else:
            logger.warning(
                f"No dataloader state found at {dataloader_state_path}. Dataloader will start from beginning."
            )

        # 3. Load policy checkpoint
        logger.info(f"Loading policy checkpoint from {policy_ckpt_dir}")
        _ = ray.get(
            self.policy_model.async_run_ray_method(
                "pass_through",
                "load_ckpt",
                ckpt_dir=policy_ckpt_dir,
                load_optimizer_states=True,
                load_lr_scheduler_states=True,
            )
        )
        logger.info("Successfully loaded policy checkpoint")

        # 4. Load critic checkpoint if it exists and we have a critic model
        if self.critic_model is not None:
            logger.info(f"Loading critic checkpoint from {critic_ckpt_dir}")
            _ = ray.get(
                self.critic_model.async_run_ray_method(
                    "pass_through",
                    "load_ckpt",
                    ckpt_dir=critic_ckpt_dir,
                    load_optimizer_states=True,
                    load_lr_scheduler_states=True,
                )
            )
            logger.info("Successfully loaded critic checkpoint")

        logger.info(f"Successfully loaded complete checkpoint state from global_step_{global_step}")
        return global_step

    def save_models(self):
        """
        Save the model parameters in HF format at `cfg.trainer.export_path`.
        """
        policy_export_dir = os.path.join(
            self.cfg.trainer.export_path, f"global_step_{self.tracker.global_step}", "policy"
        )
        ray.get(
            self.policy_model.async_run_ray_method("pass_through", "save_hf_model", policy_export_dir, self.tokenizer)
        )
        if self.critic_model is not None:
            critic_export_dir = os.path.join(
                self.cfg.trainer.export_path, f"global_step_{self.tracker.global_step}", "critic"
            )
            ray.get(
                self.critic_model.async_run_ray_method(
                    "pass_through", "save_hf_model", critic_export_dir, self.tokenizer
                )
            )
        logger.info("Successfully saved model weights.")

    def update_ref_with_policy(self):
        """
        Update the reference model with the policy model weights (required by some algorithms)

        If colocate_all is enabled:
        - before calling this method, the policy model should be on GPU, and inference engine should be asleep / on CPU.
        - after calling this method, the same model placement still holds.
        """
        # TODO(tgriggs): Make policy-to-ref sync faster.
        policy_export_dir = os.path.join(
            self.cfg.trainer.export_path, f"global_step_{self.tracker.global_step}", "policy"
        )
        ray.get(
            self.policy_model.async_run_ray_method("pass_through", "save_hf_model", policy_export_dir, self.tokenizer)
        )
        # NOTE (sumanthrh): This is for the memory efficient case where we can't keep policy and ref model state on GPU together
        # We thus offload the policy model to CPU and then load the ref model from the policy model checkpoint, and then backload the policy model to GPU
        if self.cfg.trainer.placement.colocate_all:
            self.policy_model.offload_to_cpu()
        ray.get(self.ref_model.async_init_model(policy_export_dir))
        if self.cfg.trainer.placement.colocate_all:
            self.ref_model.offload_to_cpu()
            self.policy_model.backload_to_gpu()

        # Clean up temporary saved model files
        try:
            shutil.rmtree(policy_export_dir)
            logger.info(f"Cleaned up temporary policy export directory: {policy_export_dir}")
        except Exception as e:
            logger.warning(f"Failed to clean up temporary policy export directory {policy_export_dir}: {e}")

        logger.info("Successfully update ref model with policy model, training continue.")<|MERGE_RESOLUTION|>--- conflicted
+++ resolved
@@ -258,11 +258,7 @@
             with self.eval_weights_manager:
                 with Timer("eval", self.all_timings):
                     eval_metrics = asyncio.run(self.eval())
-<<<<<<< HEAD
-                    self.tracker.log(eval_metrics, step=self.tracker.global_step)
-=======
                     self.tracker.log(eval_metrics, step=self.global_step, commit=True)
->>>>>>> 50cc95db
             # Policy model is backloaded to GPU after eval
             if self.cfg.trainer.placement.colocate_all:
                 self.policy_model.backload_to_gpu()
@@ -371,17 +367,7 @@
                     if self.cfg.trainer.placement.colocate_all:
                         self.policy_model.backload_to_gpu()
 
-<<<<<<< HEAD
-                self.tracker.log(self.all_metrics, step=self.tracker.global_step)
-                self.all_metrics = {}
-
-                if (
-                    self.cfg.trainer.ckpt_interval > 0
-                    and self.tracker.global_step % self.cfg.trainer.ckpt_interval == 0
-                ):
-=======
                 if self.cfg.trainer.ckpt_interval > 0 and self.global_step % self.cfg.trainer.ckpt_interval == 0:
->>>>>>> 50cc95db
                     with Timer("save_checkpoints", self.all_timings):
                         self.save_checkpoints()
                 if (
@@ -391,16 +377,12 @@
                     with Timer("save_hf_model", self.all_timings):
                         self.save_models()
 
-<<<<<<< HEAD
-                self.tracker.log({"timing/" + k: v for k, v in self.all_timings.items()}, step=self.tracker.global_step)
-=======
                 log_payload = {
                     **self.all_metrics,
                     **{f"timing/{k}": v for k, v in self.all_timings.items()},
                 }
                 self.tracker.log(log_payload, step=self.global_step, commit=True)
                 self.all_metrics = {}
->>>>>>> 50cc95db
                 self.all_timings = {}
 
                 # update progress bar after logging
