import asyncio
import math
import os
import shutil
from typing import Any, List, Optional, Dict, Tuple, Union
from jaxtyping import Float
from pathlib import Path
import ray
from ray import ObjectRef
import torch
from loguru import logger
from omegaconf import DictConfig
from ray.util.placement_group import PlacementGroup, placement_group
from tqdm import tqdm
from transformers import AutoTokenizer

from skyrl_train.dataset import PromptDataset
from skyrl_train.utils.tracking import Tracking
from skyrl_train.training_batch import TrainingInputBatch, TrainingOutputBatch
from skyrl_train.generators.base import (
    GeneratorInput,
    GeneratorOutput,
    GeneratorInterface,
)
from skyrl_train.generators.utils import get_metrics_from_generator_output, prepare_generator_input
from skyrl_train.dataset.preprocess import (
    convert_prompts_responses_to_batch_tensors,
)
from skyrl_train.utils import ppo_utils
from skyrl_train.utils import trainer_utils, io
from skyrl_train.utils import Timer, get_ray_pg_ready_with_timeout
from skyrl_train.utils.constants import SKYRL_RAY_PG_TIMEOUT_IN_S
from skyrl_train.utils.ppo_utils import (
    compute_approx_kl,
    masked_mean,
    get_kl_controller,
    FixedKLController,
    AdaptiveKLController,
    normalize_advantages_dict,
)
from skyrl_train.distributed.dispatch import MeshRank, concatenate_outputs_after_mesh_dispatch, ActorInfo
from skyrl_train.workers.worker import PPORayActorGroup
from skyrl_train.inference_engines.inference_engine_client import InferenceEngineClient
from skyrl_train.inference_engines.utils import get_sampling_params_for_backend
from skyrl_train.utils.trainer_utils import (
    cleanup_old_checkpoints,
    run_on_each_node,
    get_node_ids,
    extract_step_from_path,
    validate_consistency_for_latest_checkpoint,
    validate_generator_output,
    GLOBAL_STEP_PREFIX,
    ResumeMode,
    DynamicSamplingState,
    build_dataloader,
)
from skyrl_train.utils.utils import configure_ray_worker_logging
from skyrl_train.evaluate import evaluate


class RayPPOTrainer:
    def __init__(
        self,
        cfg: DictConfig,
        tracker: Tracking,
        tokenizer: AutoTokenizer,
        train_dataset: Optional[PromptDataset],
        inference_engine_client: InferenceEngineClient,
        generator: GeneratorInterface,
        colocate_pg: Optional[PlacementGroup] = None,
        eval_dataset: Optional[PromptDataset] = None,
    ):
        self.cfg = cfg
        self.colocate_all = cfg.trainer.placement.colocate_all
        self.tracker = tracker
        self.tokenizer = tokenizer
        self.train_dataset = train_dataset
        self.eval_dataset = eval_dataset
        self.inference_engine_client = inference_engine_client
        self.generator = generator
        self.train_dataloader = build_dataloader(self.cfg, train_dataset, is_train=True)
        self.total_training_steps = len(self.train_dataloader) * self.cfg.trainer.epochs
        self.eval_dataloader = (
            build_dataloader(self.cfg, eval_dataset, is_train=False) if eval_dataset is not None else None
        )
        self.colocate_pg = colocate_pg

        self.resume_mode = ResumeMode(cfg.trainer.resume_mode)

        self.all_metrics = {}
        self.all_timings = {}
        self.global_step = 0

        # initialized in `build_models`
        self.policy_model: PPORayActorGroup = None
        self.critic_model: Optional[PPORayActorGroup] = None
        self.ref_model: Optional[PPORayActorGroup] = None
        # used for checkpoint cleanup
        self._node_ids: Optional[List[str]] = None

        self.dynamic_sampling_state: Optional[DynamicSamplingState] = None

        self.reward_kl_controller: Optional[Union[FixedKLController, AdaptiveKLController]] = None
        configure_ray_worker_logging()

    @torch.no_grad()
    async def eval(self) -> Dict[str, float]:
        """
        Run generation and scoring on the evaluation dataset.

        The eval metrics are recorded after having finished training `self.global_step` steps.
        Metrics recorded in global_step 0 corresponds to evaluations before training.

        Returns:
            A dictionary of evaluation metrics.
        """
        eval_metrics = await evaluate(
            eval_dataloader=self.eval_dataloader,
            generator=self.generator,
            cfg=self.cfg,
            global_step=self.global_step,
            tokenizer=self.tokenizer,
        )
        return eval_metrics

    def train(self):
        """
        Main training loop for PPO
        """
        # Initialize weight sync state between policy model and inference engines.
        with Timer("init_weight_sync_state"):
            self.init_weight_sync_state()

        # Load policy model to GPU before loading checkpoint.
        if self.colocate_all:
            self.policy_model.backload_to_gpu()

        # Load checkpoint state if resumption is enabled.
        if self.resume_mode != ResumeMode.NONE:
            with Timer("load_checkpoints"):
                self.global_step = self.load_checkpoints()

<<<<<<< HEAD
        if self.cfg.trainer.placement.colocate_all:
            self.policy_model.offload_to_cpu(offload_optimizer=True, offload_model=False)
=======
        if self.colocate_all:
>>>>>>> b63babcc
            asyncio.run(self.inference_engine_client.wake_up(tags=["weights"]))
        with Timer("sync_weights"):
            ray.get(self.sync_policy_weights_to_inference_engines())
        if self.colocate_all:
            with Timer("offload_policy_model_to_cpu"):
                self.policy_model.offload_to_cpu(offload_optimizer=False, offload_model=True)
            asyncio.run(self.inference_engine_client.wake_up(tags=["kv_cache"]))

        # Eval before training
        if self.cfg.trainer.eval_interval > 0 and self.cfg.trainer.eval_before_train:
            with Timer("eval", self.all_timings):
                eval_metrics = asyncio.run(self.eval())
                self.tracker.log(eval_metrics, step=self.global_step, commit=True)

        # initialize kl controller
        if self.cfg.trainer.algorithm.use_kl_in_reward:
            self.reward_kl_controller = get_kl_controller(self.cfg.trainer.algorithm)

        # main training loop
        pbar = tqdm(total=self.total_training_steps, initial=self.global_step, desc="Training Batches Processed")
        self.global_step += 1  # start training at global_step 1
        for epoch in range(self.cfg.trainer.epochs):
            for iter, rand_prompts in enumerate(self.train_dataloader):
                with Timer("step", self.all_timings):
                    # for colocate_all=true, inference engine is always on GPU when starting the training step

                    # 0. truncate data to have even shards
                    rand_prompts = self._remove_tail_data(rand_prompts)
                    generator_input, uids = prepare_generator_input(
                        rand_prompts,
                        self.cfg.generator.n_samples_per_prompt,
                        get_sampling_params_for_backend(self.cfg.generator.backend, self.cfg.generator.sampling_params),
                        self.cfg.environment.env_class,
                        "train",
                        self.global_step,
                    )

                    # 1.1 generation phase
                    with Timer("generate", self.all_timings):
                        generator_output: GeneratorOutput = asyncio.run(self.generate(generator_input))

                    # dynamic sampling
                    if self.cfg.trainer.algorithm.dynamic_sampling.type is not None:
                        generator_output, uids, keep_sampling = self.handle_dynamic_sampling(generator_output, uids)
                        if keep_sampling:  # continue sampling
                            # update progress bar for current batch (but not global step)
                            pbar.update(1)
                            continue

                    # if we are not continuing sampling, we sleep the inference engine
                    asyncio.run(self.inference_engine_client.sleep())

                    # 1.2 postprocess rewards
                    with Timer("postprocess_generator_output", self.all_timings):
                        generator_output = self.postprocess_generator_output(generator_output, uids)

                    # 2. print example just for debugging
                    vis = self.tokenizer.decode(generator_output["response_ids"][0])
                    logger.info(f"Example:\n" f"  Input: {generator_input['prompts'][0]}\n" f"  Output:\n{vis}")

                    with Timer("convert_to_training_input", self.all_timings):
                        training_input: TrainingInputBatch = self.convert_to_training_input(generator_output, uids)
                        logger.info(f"Number of sequences: {len(training_input['sequences'])}")

                    # 1.4 inference and calculate values, log probs, rewards, kl divergence
                    with Timer("fwd_logprobs_values_reward", self.all_timings):
                        training_input = self.fwd_logprobs_values_reward(training_input)

                    # 1.5 apply kl divergence penalty to rewards
                    if self.cfg.trainer.algorithm.use_kl_in_reward:
                        with Timer("apply_reward_kl_penalty", self.all_timings):
                            training_input = self.apply_reward_kl_penalty(training_input)

                    # 3. calculate advantages and returns
                    with Timer("compute_advantages_and_returns", self.all_timings):
                        training_input = self.compute_advantages_and_returns(training_input)
                        # remove some unwanted keys
                        for key in ["rewards"]:
                            training_input.pop(key)
                        training_input.metadata.pop("uids")

                        if self.cfg.trainer.algorithm.advantage_batch_normalize:
                            training_input = normalize_advantages_dict(training_input)

                    if self.cfg.trainer.dump_data_batch:
                        # dump data to file
                        with Timer("dump_data_batch"):
                            self.dump_data(training_input, file_name=f"global_step_{self.global_step}_training_input")

                    # 4. train policy/critic model
                    # Policy model is backloaded to GPU during training
                    with Timer("train_critic_and_policy", self.all_timings):
                        status = self.train_critic_and_policy(training_input)

                    # 5. conditionally save checkpoints and hf model
                    if self.cfg.trainer.ckpt_interval > 0 and self.global_step % self.cfg.trainer.ckpt_interval == 0:
                        with Timer("save_checkpoints", self.all_timings):
                            self.save_checkpoints()
                    if (
                        self.cfg.trainer.hf_save_interval > 0
                        and self.global_step % self.cfg.trainer.hf_save_interval == 0
                    ):
                        with Timer("save_hf_model", self.all_timings):
                            self.save_models()

                    # 6. conditionally sync policy and ref at the end of the epoch
                    if (
                        self.cfg.trainer.update_ref_every_epoch
                        and self.ref_model is not None
                        and iter == len(self.train_dataloader) - 1
                        and epoch != self.cfg.trainer.epochs - 1  # skip updating ref at the end of the last epoch
                    ):
                        with Timer("update_ref_with_policy", self.all_timings):
                            self.update_ref_with_policy()

                    # 7. sync weights to inference engines
<<<<<<< HEAD
                    if self.cfg.trainer.placement.colocate_all:
                        self.policy_model.offload_to_cpu(offload_optimizer=True, offload_model=False)
=======
                    if self.colocate_all:
>>>>>>> b63babcc
                        asyncio.run(self.inference_engine_client.wake_up(tags=["weights"]))
                    with Timer("sync_weights", self.all_timings):
                        ray.get(self.sync_policy_weights_to_inference_engines())
                    if self.colocate_all:
                        with Timer("offload_policy_model_to_cpu"):
                            self.policy_model.offload_to_cpu(offload_optimizer=False, offload_model=True)
                        asyncio.run(self.inference_engine_client.wake_up(tags=["kv_cache"]))

                # 8. set logs
                logger.info(status)
                # log epoch info
                self.all_metrics.update({"trainer/epoch": epoch, "trainer/global_step": self.global_step})
                if self.cfg.trainer.eval_interval > 0 and (
                    self.global_step % self.cfg.trainer.eval_interval == 0
                    or self.global_step == self.total_training_steps
                ):
                    with Timer("eval", self.all_timings):
                        eval_metrics = asyncio.run(self.eval())
                        self.all_metrics.update(eval_metrics)

                log_payload = {
                    **self.all_metrics,
                    **{f"timing/{k}": v for k, v in self.all_timings.items()},
                }
                self.tracker.log(log_payload, step=self.global_step, commit=True)
                self.all_metrics = {}
                self.all_timings = {}

                # update progress bar after logging
                pbar.update(1)

                self.global_step += 1

                del training_input, generator_output

        pbar.close()
        if self.colocate_all:
            asyncio.run(self.inference_engine_client.sleep())
            self.policy_model.backload_to_gpu()
        if self.cfg.trainer.ckpt_interval > 0:
            with Timer("save_checkpoints", self.all_timings):
                self.save_checkpoints()
                logger.info("Saved final checkpoint.")
        if self.cfg.trainer.hf_save_interval > 0:
            with Timer("save_hf_model", self.all_timings):
                self.save_models()
                logger.info("Saved final model.")
        logger.info("Training done!")

    def _remove_tail_data(self, entries: List[Any]) -> List[Any]:
        """Remove tail data to have even shards"""
        dp_size = self.policy_model.actor_infos[0].rank.dp_size
        if self.critic_model is not None:
            dp_size = math.lcm(dp_size, self.critic_model.actor_infos[0].rank.dp_size)
        if self.ref_model is not None:
            dp_size = math.lcm(dp_size, self.ref_model.actor_infos[0].rank.dp_size)
        return entries[: (len(entries) // dp_size) * dp_size]

    def build_models(self, PolicyWorker, CriticWorker, RefWorker):
        """
        Initialize the actors for training, and handle colocation logic
        """
        cfg = self.cfg
        pg = None

        use_ref_model = cfg.trainer.algorithm.use_kl_loss or cfg.trainer.algorithm.use_kl_in_reward

        if cfg.trainer.placement.colocate_all:
            num_policy_gpus = cfg.trainer.placement.policy_num_gpus_per_node * cfg.trainer.placement.policy_num_nodes
            num_critic_gpus = cfg.trainer.placement.critic_num_gpus_per_node * cfg.trainer.placement.critic_num_nodes
            num_ref_gpus = cfg.trainer.placement.ref_num_gpus_per_node * cfg.trainer.placement.ref_num_nodes
            num_rollout_gpus = (
                cfg.generator.num_inference_engines
                * cfg.generator.inference_engine_tensor_parallel_size
                * cfg.generator.inference_engine_data_parallel_size
            )
            assert (
                num_policy_gpus == num_rollout_gpus
            ), "num_policy_gpus and num_rollout_gpus must be the same when colocating all models"
            pg = self.colocate_pg

            policy_model = PPORayActorGroup(
                cfg,
                cfg.trainer.placement.policy_num_nodes,
                cfg.trainer.placement.policy_num_gpus_per_node,
                PolicyWorker,
                pg=pg,
                num_gpus_per_actor=0.2 if pg else 1,
                colocate_all=True,
                sequence_parallel_size=cfg.trainer.policy.sequence_parallel_size,
                record_memory=cfg.trainer.policy.record_memory,
            )
            if use_ref_model:
                assert (
                    num_policy_gpus == num_ref_gpus
                ), "num_policy_gpus and num_ref_gpus must be the same when colocating policy and ref model"
                ref_model = PPORayActorGroup(
                    cfg,
                    cfg.trainer.placement.ref_num_nodes,
                    cfg.trainer.placement.ref_num_gpus_per_node,
                    RefWorker,
                    pg=pg,
                    num_gpus_per_actor=0.2 if pg else 1,
                    colocate_all=True,
                    sequence_parallel_size=cfg.trainer.ref.sequence_parallel_size,
                )
            else:
                ref_model = None

            if cfg.trainer.critic.model.path:
                assert (
                    num_policy_gpus == num_critic_gpus
                ), "num_policy_gpus and num_critic_gpus must be the same when colocating policy and critic model"
                critic_model = PPORayActorGroup(
                    cfg,
                    cfg.trainer.placement.critic_num_nodes,
                    cfg.trainer.placement.critic_num_gpus_per_node,
                    CriticWorker,
                    pg=pg,
                    num_gpus_per_actor=0.2,
                    colocate_all=True,
                    sequence_parallel_size=cfg.trainer.critic.sequence_parallel_size,
                )
            else:
                critic_model = None

        else:
            if cfg.trainer.placement.colocate_policy_ref and use_ref_model:
                assert (
                    cfg.trainer.placement.policy_num_nodes == cfg.trainer.placement.ref_num_nodes
                    and cfg.trainer.placement.policy_num_gpus_per_node == cfg.trainer.placement.ref_num_gpus_per_node
                ), "num_nodes and num_gpus_per_node must be the same when colocate policy and ref model."

                bundles = [
                    {
                        "GPU": cfg.trainer.placement.policy_num_gpus_per_node,
                        "CPU": cfg.trainer.placement.policy_num_gpus_per_node,
                    }
                    for _ in range(cfg.trainer.placement.policy_num_nodes)
                ]
                pg = placement_group(bundles, strategy="PACK")
                get_ray_pg_ready_with_timeout(pg, timeout=SKYRL_RAY_PG_TIMEOUT_IN_S)

            policy_model = PPORayActorGroup(
                cfg,
                cfg.trainer.placement.policy_num_nodes,
                cfg.trainer.placement.policy_num_gpus_per_node,
                PolicyWorker,
                pg=pg,
                num_gpus_per_actor=0.75 if pg else 1,
                colocate_all=False,
                sequence_parallel_size=cfg.trainer.policy.sequence_parallel_size,
            )
            if use_ref_model:
                ref_model = PPORayActorGroup(
                    cfg,
                    cfg.trainer.placement.ref_num_nodes,
                    cfg.trainer.placement.ref_num_gpus_per_node,
                    RefWorker,
                    pg=pg,
                    num_gpus_per_actor=0.25 if pg else 1,
                    colocate_all=False,
                    sequence_parallel_size=cfg.trainer.ref.sequence_parallel_size,
                )
            else:
                ref_model = None

            if cfg.trainer.critic.model.path:
                critic_model = PPORayActorGroup(
                    cfg,
                    cfg.trainer.placement.critic_num_nodes,
                    cfg.trainer.placement.critic_num_gpus_per_node,
                    CriticWorker,
                    num_gpus_per_actor=1,
                    colocate_all=False,
                    sequence_parallel_size=cfg.trainer.critic.sequence_parallel_size,
                )
            else:
                critic_model = None

        if not cfg.trainer.placement.colocate_all:
            refs = []
            if ref_model is not None:
                refs.extend(ref_model.async_init_model(cfg.trainer.policy.model.path))
            refs.extend(
                policy_model.async_init_model(
                    cfg.trainer.policy.model.path,
                    num_training_steps=self.total_training_steps,
                )
            )
            if cfg.trainer.critic.model.path:
                refs.extend(
                    critic_model.async_init_model(
                        cfg.trainer.critic.model.path,
                        num_training_steps=self.total_training_steps,
                    )
                )
            ray.get(refs)
            ray.get(policy_model.async_run_ray_method("pass_through", "_set_pad_token_id", self.tokenizer.pad_token_id))
        else:
            if ref_model is not None:
                ray.get(ref_model.async_init_model(cfg.trainer.policy.model.path))
                ref_model.offload_to_cpu()
            ray.get(
                policy_model.async_init_model(
                    cfg.trainer.policy.model.path,
                    num_training_steps=self.total_training_steps,
                )
            )
            ray.get(policy_model.async_run_ray_method("pass_through", "_set_pad_token_id", self.tokenizer.pad_token_id))
            policy_model.offload_to_cpu()
            if cfg.trainer.critic.model.path:
                ray.get(
                    critic_model.async_init_model(
                        cfg.trainer.critic.model.path,
                        num_training_steps=self.total_training_steps,
                    )
                )
                critic_model.offload_to_cpu()

        self.policy_model: PPORayActorGroup = policy_model
        self.critic_model: Optional[PPORayActorGroup] = critic_model
        self.ref_model: Optional[PPORayActorGroup] = ref_model

        logger.info("init policy/ref/critic models done")

    def init_weight_sync_state(self):
        """
        Setup the connection between policy model and inference engine for weight syncing.
        """
        ray.get(
            self.policy_model.async_run_ray_method(
                "pass_through", "init_weight_sync_state", self.inference_engine_client
            )
        )
        logger.info("Initialized weight sync state for policy model and inference engines.")

    def convert_to_training_input(self, generator_output: GeneratorOutput, uids: List[str]) -> TrainingInputBatch:
        """Converts lists to a padded batch of tensors for training"""
        prompt_ids: List[List[int]] = generator_output["prompt_token_ids"]
        response_ids: List[List[int]] = generator_output["response_ids"]
        rewards: List[List[float]] = generator_output["rewards"]
        loss_masks: List[List[int]] = generator_output["loss_masks"]

        logprobs: Optional[List[List[float]]] = generator_output.get("rollout_logprobs", None)

        (
            sequences_tensor,
            attention_masks_tensor,
            response_masks_tensor,
            rewards_tensor,
            loss_masks_tensor,
            rollout_logprobs_tensor,
        ) = convert_prompts_responses_to_batch_tensors(
            self.tokenizer,
            prompt_ids,
            response_ids,
            rewards,
            loss_masks,
            logprobs,
        )
        # sanity check for tis
        if self.cfg.trainer.algorithm.use_tis:
            assert (
                rollout_logprobs_tensor is not None
            ), "expected non-null rollout logprobs tensor with  `trainer.algorithm.use_tis` as `True`"
            assert rollout_logprobs_tensor.shape == loss_masks_tensor.shape, "Logprobs should look like responses"
        training_input = TrainingInputBatch(
            {
                "sequences": sequences_tensor,  # Full trajectories (padded and concatenated prompts and responses)
                "attention_mask": attention_masks_tensor,
                "response_mask": response_masks_tensor,
                "rewards": rewards_tensor,
                "loss_mask": loss_masks_tensor,
                "rollout_logprobs": rollout_logprobs_tensor,
            },
        )
        training_input.metadata = {
            "uids": uids,
        }
        # padded response length
        training_input.metadata["response_length"] = response_masks_tensor.shape[1]
        training_input.metadata["avg_response_length"] = sum(
            len(sample_response_ids) for sample_response_ids in response_ids
        ) / len(response_ids)
        return training_input

    @torch.no_grad()
    async def generate(
        self,
        input_batch: GeneratorInput,
    ) -> GeneratorOutput:
        """
        Generate rollouts.

        If colocate_all is enabled:
        - before calling this method, the policy model should be on CPU and inference engine should
            be awake (i.e. on GPU).
        - after calling this method, the same model placement still holds.
        """
        # NOTE: we assume that .generate returns samples in the same order as passed in
        generator_output: GeneratorOutput = await self.generator.generate(input_batch)

        # add rollout metrics to self.all_metrics
        if generator_output["rollout_metrics"] is not None:
            self.all_metrics.update(generator_output["rollout_metrics"])

        validate_generator_output(input_batch, generator_output)

        return generator_output

    @torch.no_grad()
    def postprocess_generator_output(self, generator_output: GeneratorOutput, uids: List[str]) -> GeneratorOutput:
        """
        Converts to per token rewards and computes pass@N.

        In the future algorithm specific reward or loss mask post processing should be done here.
        """
        mean_raw_reward, pass_at_n = get_metrics_from_generator_output(
            generator_output,
            uids,
        )

        rewards: Union[List[float], List[List[float]]] = generator_output["rewards"]
        responses: List[List[int]] = generator_output["response_ids"]
        per_token_rewards: List[List[float]] = []

        # Check if rewards are already token-level (List[List[float]]) or response-level (List[float])
        if rewards and isinstance(rewards[0], list):
            # Token-level rewards: rewards is List[List[float]]
            per_token_rewards = rewards
        else:
            # Response-level rewards: rewards is List[float], convert to per-token rewards
            for reward, response in zip(rewards, responses):
                per_token_reward = [0.0] * len(response)
                per_token_reward[-1] = float(reward)
                per_token_rewards.append(per_token_reward)

        n_samples_per_prompt = self.cfg.generator.n_samples_per_prompt

        reward_metrics = {
            f"reward/avg_pass_at_{n_samples_per_prompt}": pass_at_n,
            "reward/avg_raw_reward": mean_raw_reward,
        }
        self.all_metrics.update(reward_metrics)
        logger.info(f"reward/avg_pass_at_{n_samples_per_prompt}: {pass_at_n}, reward/avg_raw_reward: {mean_raw_reward}")

        # re-assign reward but now it's per token rewards
        generator_output["rewards"] = per_token_rewards
        return generator_output

    @torch.no_grad()
    def compute_advantages_and_returns(self, data: TrainingInputBatch) -> TrainingInputBatch:
        """Calculate advantages and returns for the data batch.

        Expects:
            - `["sequences"]`: Integer[torch.Tensor, "batch_size seqlen"]
            - `["response_mask"]`: Integer[torch.Tensor, "batch_size seqlen"]
            - `["loss_mask"]`: Integer[torch.Tensor, "batch_size seqlen"]
            - `["values"]`: Float[torch.Tensor, "batch_size"]
            - `["rewards"]`: Float[torch.Tensor, "batch_size seqlen"]
            - `.metadata["uids"]`: List[str]

        Adds:
            - `["advantages"]`: Float[torch.Tensor, "batch_size seqlen"]
            - `["returns"]`: Float[torch.Tensor, "batch_size seqlen"]
        """
        token_level_rewards = data["rewards"]

        advantages, returns = ppo_utils.compute_advantages_and_returns(
            token_level_rewards=token_level_rewards,
            response_mask=data["response_mask"],
            index=data.metadata["uids"],
            adv_estimator=self.cfg.trainer.algorithm.advantage_estimator,
            config=self.cfg.trainer.algorithm,
            values=data["values"],
            gamma=self.cfg.trainer.algorithm.gamma,
            lambd=self.cfg.trainer.algorithm.lambd,
            grpo_norm_by_std=self.cfg.trainer.algorithm.grpo_norm_by_std,
        )
        data["returns"] = returns
        data["advantages"] = advantages

        return_sums = token_level_rewards.sum(dim=-1)
        avg_rewards: float = return_sums.mean().item()

        avg_response_length = data.metadata["avg_response_length"]
        data = data.to("cpu")

        valid_advantages = torch.masked_select(data["advantages"], data["response_mask"].bool())
        avg_advantages: float = valid_advantages.mean().item()
        avg_advantages_abs: float = valid_advantages.abs().mean().item()

        if "metrics" not in data.metadata:
            data.metadata["metrics"] = {}
        data.metadata["metrics"].update(
            {
                "avg_rewards": avg_rewards,
                "avg_response_length": avg_response_length,
                "avg_advantages": avg_advantages,
                "avg_advantages_abs": avg_advantages_abs,
            }
        )

        logger.info(f"avg_raw_rewards: {avg_rewards}, avg_response_length: {avg_response_length}")
        self.all_metrics.update(
            {
                "loss/avg_raw_rewards": avg_rewards,
                "loss/avg_raw_advantages": avg_advantages,
                "loss/avg_raw_advantages_abs": avg_advantages_abs,
            }
        )
        return data

    def dump_data(self, data: TrainingInputBatch, file_name: str):
        """
        Dump data to pickle file
        """
        data_save_dir = Path(self.cfg.trainer.export_path) / "dumped_data"
        data_save_dir.mkdir(parents=True, exist_ok=True)
        data.save(data_save_dir / f"{file_name}.pkl")

    @torch.no_grad()
    def fwd_logprobs_values_reward(
        self,
        training_input: TrainingInputBatch,
    ):
        """
        Calculate values from the critic, log probs from the policy and ref model, and rewards from the reward model
        and then calculate the kl divergence between the action log probs and the base action log probs.

        Expects:
            - `["sequences"]`: Integer[torch.Tensor, "batch_size seqlen"]
            - `["attention_mask"]`: Integer[torch.Tensor, "batch_size seqlen"]
            - `.metadata["response_length"]`: Int

        Adds:
            - `["base_action_log_probs"]`: Float[torch.Tensor, "batch_size seqlen"]
            - `["action_log_probs"]`: Float[torch.Tensor, "batch_size seqlen"]
            - `["values"]`: Float[torch.Tensor, "batch_size"]
        """
        data_fwd_pass = training_input.select(keys=["sequences", "attention_mask"], metadata_keys=["response_length"])

        def collect_results(actor_infos, results, key):
            ret_outputs: TrainingOutputBatch = concatenate_outputs_after_mesh_dispatch(actor_infos, results)
            return ret_outputs[key]

        base_log_probs = None
        action_log_probs = None
        values = None

        # calculate critic values
<<<<<<< HEAD
        if self.cfg.trainer.placement.colocate_all and self.critic_model is not None:
            self.critic_model.backload_to_gpu(backload_optimizer=False, backload_model=True)
=======
        if self.colocate_all and self.critic_model is not None:
            self.critic_model.backload_to_gpu()
>>>>>>> b63babcc

        if self.critic_model is not None:
            value_refs = self.critic_model.async_run_ray_method("mesh", "forward", data=data_fwd_pass)
            if self.colocate_all:
                all_rank_values = ray.get(value_refs)
                values = collect_results(self.critic_model.actor_infos, all_rank_values, key="output")
                self.critic_model.offload_to_cpu(offload_optimizer=False, offload_model=True)

        # calculate ref log probs
        if self.ref_model is not None:
            if self.cfg.trainer.placement.colocate_policy_ref or self.colocate_all:
                self.ref_model.backload_to_gpu()

            base_action_log_probs_refs = self.ref_model.async_run_ray_method("mesh", "forward", data=data_fwd_pass)

        if self.ref_model is not None:
            # handle colocate policy and ref model
            if self.cfg.trainer.placement.colocate_policy_ref or self.colocate_all:
                all_rank_base_log_probs: List[TrainingOutputBatch] = ray.get(base_action_log_probs_refs)
                base_log_probs = collect_results(self.ref_model.actor_infos, all_rank_base_log_probs, key="output")
                self.ref_model.offload_to_cpu()
                ray.get(self.ref_model.async_run_ray_method("pass_through", "empty_cache"))
        else:
            base_log_probs = None

        # calculate action log probs
<<<<<<< HEAD
        if self.cfg.trainer.placement.colocate_all:
            self.policy_model.backload_to_gpu(backload_optimizer=False, backload_model=True)
=======
        if self.colocate_all:
            self.policy_model.backload_to_gpu()
>>>>>>> b63babcc

        action_log_probs_refs = self.policy_model.async_run_ray_method("mesh", "forward", data=data_fwd_pass)
        if self.colocate_all:
            all_rank_action_log_probs: List[TrainingOutputBatch] = ray.get(action_log_probs_refs)
            action_log_probs = collect_results(self.policy_model.actor_infos, all_rank_action_log_probs, key="output")
            self.policy_model.offload_to_cpu(offload_optimizer=False, offload_model=True)

        # wait all models done
        # if not colocate_policy_ref, then need to gather base_log_probs
        # if self.critic_model is not None, then need to gather value
        if not self.colocate_all:
            if not self.cfg.trainer.placement.colocate_policy_ref:
                if self.critic_model is not None:
                    all_rank_values = ray.get(value_refs)
                    values = collect_results(self.critic_model.actor_infos, all_rank_values, key="output")

                if self.ref_model is not None:
                    all_rank_base_log_probs: List[TrainingOutputBatch] = ray.get(base_action_log_probs_refs)
                    base_log_probs = collect_results(self.ref_model.actor_infos, all_rank_base_log_probs, key="output")
                else:
                    base_log_probs = None

            elif self.critic_model is not None:
                all_rank_values = ray.get(value_refs)
                values = collect_results(self.critic_model.actor_infos, all_rank_values, key="output")

            all_rank_action_log_probs: List[TrainingOutputBatch] = ray.get(action_log_probs_refs)
            action_log_probs = collect_results(self.policy_model.actor_infos, all_rank_action_log_probs, key="output")

        if not self.colocate_all:
            empty_cache_refs = self.policy_model.async_run_ray_method("pass_through", "empty_cache")
            if self.ref_model is not None:
                empty_cache_refs.extend(self.ref_model.async_run_ray_method("pass_through", "empty_cache"))
            if self.critic_model is not None:
                empty_cache_refs.extend(self.critic_model.async_run_ray_method("pass_through", "empty_cache"))
            ray.get(empty_cache_refs)

        sequences_all: torch.Tensor = training_input["sequences"]
        # NOTE (sumanthrh): The slicing is needed to make sure that the batch dimension doesn't change for the tensordict.
        base_log_probs = base_log_probs[: len(sequences_all)] if base_log_probs is not None else None
        action_log_probs = action_log_probs[: len(sequences_all)]
        values = values[: len(sequences_all)] if values is not None else None

        training_input["base_action_log_probs"] = base_log_probs
        training_input["action_log_probs"] = action_log_probs
        training_input["values"] = values

        if self.cfg.generator.sampling_params.logprobs is not None:
            # calculates the difference in probs between inference and trainer components
            # only consider response tokens
            logprobs_diff = (
                training_input["rollout_logprobs"][training_input["loss_mask"] > 0]
                - action_log_probs[training_input["loss_mask"] > 0]
            )
            prob_diff = logprobs_diff.exp().abs()
            prob_diff_mean = prob_diff.mean().item()
            prob_diff_std = prob_diff.std().item()
            self.all_metrics.update(
                {
                    "policy/rollout_train_prob_diff_mean": prob_diff_mean,
                    "policy/rollout_train_prob_diff_std": prob_diff_std,
                }
            )
        return training_input

    def apply_reward_kl_penalty(
        self,
        data: TrainingInputBatch,
    ) -> TrainingInputBatch:
        """Applies a penalty for KL divergence between the policy log probs and the base model log probs to the rewards."""
        loss_masks_all: torch.Tensor = data["loss_mask"]
        rewards: torch.Tensor = data["rewards"]
        base_action_log_probs: torch.Tensor = data["base_action_log_probs"]
        action_log_probs: torch.Tensor = data["action_log_probs"]

        # single batched computation
        kl: Float[torch.Tensor, "batch_size seqlen"] = compute_approx_kl(  # type: ignore
            action_log_probs,
            base_action_log_probs,
            loss_mask=loss_masks_all,
            kl_estimator_type=self.cfg.trainer.algorithm.kl_estimator_type,
        )
        kl_max: Float[torch.Tensor, "batch_size"] = torch.max(kl.abs(), dim=-1)[0]  # noqa: F821
        kl_mean: Float[torch.Tensor, "batch_size"] = masked_mean(kl, loss_masks_all, dim=-1)  # noqa: F821

        # NOTE (erictang000): only supporting custom rewards currently
        kl_loss_coef = (
            self.reward_kl_controller.value
            if self.reward_kl_controller is not None
            else self.cfg.trainer.algorithm.kl_loss_coef
        )
        rewards = rewards - kl * max(0, kl_loss_coef)
        data["rewards"] = rewards

        avg_kl: float = kl_mean.mean().item()
        avg_kl_max: float = kl_max.mean().item()

        # update the kl controller
        if self.reward_kl_controller is not None:
            self.reward_kl_controller.update(current=avg_kl, n_steps=kl.shape[0])  # n_steps is just the batch size
        if "metrics" not in data.metadata:
            data.metadata["metrics"] = {}

        data.metadata["metrics"].update(
            {
                "avg_kl": avg_kl,
                "avg_kl_max": avg_kl_max,
                "kl_loss_coef": kl_loss_coef,
            }
        )

        self.all_metrics.update(
            {
                "loss/avg_kl": avg_kl,
                "loss/avg_kl_max": avg_kl_max,
                "loss/kl_loss_coef": kl_loss_coef,
            }
        )

        return data

    def sync_policy_weights_to_inference_engines(self) -> List[ObjectRef]:
        return self.policy_model.async_run_ray_method(
            "pass_through", "broadcast_to_inference_engines", self.inference_engine_client
        )

    def train_critic_and_policy(self, data: TrainingInputBatch):
        """
        Run the training step for the policy and critic models (this is overlapped if colocate_all is False).
        """
        data.metadata["global_step"] = self.global_step
        if self.colocate_all:
            if self.critic_model is not None:
                with Timer("critic_train", self.all_timings):
                    self.critic_model.backload_to_gpu()
                    critic_statuses = ray.get(self.critic_model.async_run_ray_method("mesh", "ppo_train", data))
                    self.critic_model.offload_to_cpu()
            with Timer("policy_train", self.all_timings):
                self.policy_model.backload_to_gpu()
                policy_statuses = ray.get(self.policy_model.async_run_ray_method("mesh", "ppo_train", data))
        else:
            if self.critic_model is not None:
                with Timer("policy_critic_overlap_train", self.all_timings):
                    policy_refs = self.policy_model.async_run_ray_method("mesh", "ppo_train", data)
                    critic_refs = self.critic_model.async_run_ray_method("mesh", "ppo_train", data)
                    policy_statuses = ray.get(policy_refs)
                    critic_statuses = ray.get(critic_refs)
            else:
                with Timer("policy_train", self.all_timings):
                    policy_statuses = ray.get(self.policy_model.async_run_ray_method("mesh", "ppo_train", data))

        empty_cache_refs = []
        if self.critic_model is not None:
            critic_status = critic_statuses[0].metadata["train_status"]
            for k, v in critic_status.items():
                self.all_metrics.update({f"critic/{k}": v})
            empty_cache_refs += self.critic_model.async_run_ray_method("pass_through", "empty_cache")

        policy_status = policy_statuses[0].metadata["train_status"]
        for k, v in policy_status.items():
            self.all_metrics.update({f"policy/{k}": v})
        empty_cache_refs += self.policy_model.async_run_ray_method("pass_through", "empty_cache")
        ray.get(empty_cache_refs)

        return policy_status

    def handle_dynamic_sampling(
        self, generator_output: GeneratorOutput, uids: List[str]
    ) -> Tuple[GeneratorOutput, List[str], bool]:
        """
        Handle dynamic sampling for the current batch.

        Accumulates the generator output and UIDs across batches if we are sampling repeatedly
        and applies the dynamic sampling strategy (i.e. filter, replace) to the current batch.
        If we hit the limit of max sample batches, we raise an error.

        Args:
            generator_output: Current batch generator output
            uids: Current batch UIDs

        Returns:
            processed_output: Filtered generator output
            processed_uids: Filtered UIDs
            keep_sampling: Whether to keep sampling
        """
        # Prepare sampling configuration
        max_sample_batches = self.cfg.trainer.algorithm.dynamic_sampling.max_sample_batches
        dynamic_sampling_config = {
            "type": self.cfg.trainer.algorithm.dynamic_sampling.type,
            "max_sample_batches": max_sample_batches,
            "min_replace_ratio": self.cfg.trainer.algorithm.dynamic_sampling.min_replace_ratio,
            "train_batch_size": self.cfg.trainer.train_batch_size,
            "n_samples_per_prompt": self.cfg.generator.n_samples_per_prompt,
        }

        if self.dynamic_sampling_state is None:
            self.dynamic_sampling_state: DynamicSamplingState = {
                "sample_batch_count": 1,
            }
        else:
            self.dynamic_sampling_state["sample_batch_count"] += 1

        # Handle dynamic sampling using utilities
        processed_output, processed_uids, keep_sampling, updated_state = trainer_utils.handle_dynamic_sampling(
            generator_output, uids, dynamic_sampling_config, self.dynamic_sampling_state
        )

        # Check max resample limit, and if we hit it, raise an error
        if (
            keep_sampling
            and max_sample_batches > 0
            and self.dynamic_sampling_state["sample_batch_count"] >= max_sample_batches
        ):
            raise RuntimeError(
                f"Exiting training loop due to hitting dynamic sampling limit for "
                f"{self.cfg.trainer.algorithm.dynamic_sampling.type} strategy with "
                f"{self.cfg.trainer.algorithm.dynamic_sampling.max_sample_batches} max sample batches. "
                f"Please check your data difficulty distribution."
            )
        # Update state
        self.dynamic_sampling_state = updated_state

        if not keep_sampling:
            # Reset state when sampling is complete
            self.dynamic_sampling_state = None

        return processed_output, processed_uids, keep_sampling

    def _get_dp_group_models(self, rank: int, model_type: str = ""):
        model = getattr(self, model_type)
        return model._actor_handlers[rank]

    def _get_mesh_rank(self, rank: int, model_type: str = "") -> MeshRank:
        model: PPORayActorGroup = getattr(self, model_type)
        actor_info: ActorInfo = model.actor_infos[rank]
        return actor_info.rank

    def save_checkpoints(self):
        """
        Save the model, optimizer, and training states to disk.

        If colocate_all is True, assumes that the policy model is currently on GPU.
        """
        # Create global step folder structure
        global_step_folder = os.path.join(self.cfg.trainer.ckpt_path, f"global_step_{self.global_step}")
        policy_save_dir = os.path.join(global_step_folder, "policy")
        critic_save_dir = os.path.join(global_step_folder, "critic")

        io.makedirs(global_step_folder, exist_ok=True)

        # Save policy checkpoint
        ray.get(
            self.policy_model.async_run_ray_method(
                "pass_through",
                "save_checkpoint",
                ckpt_dir=policy_save_dir,
                tokenizer=self.tokenizer,
            )
        )

        # Save critic checkpoint (if it exists)
        if self.critic_model is not None:
            if self.colocate_all:
                self.policy_model.offload_to_cpu()
                self.critic_model.backload_to_gpu()

            ray.get(
                self.critic_model.async_run_ray_method(
                    "pass_through",
                    "save_checkpoint",
                    ckpt_dir=critic_save_dir,
                    tokenizer=self.tokenizer,
                )
            )

            if self.colocate_all:
                self.critic_model.offload_to_cpu()
                self.policy_model.backload_to_gpu()

        # Save dataloader state
        dataloader_save_path = os.path.join(global_step_folder, "data.pt")
        try:
            dataloader_state_dict = self.train_dataloader.state_dict()
            with io.open_file(dataloader_save_path, "wb") as f:
                torch.save(dataloader_state_dict, f)
            logger.info(f"Saved dataloader state to {dataloader_save_path}")
        except Exception as e:
            logger.warning(f"Failed to save dataloader state: {e}")

        # Save additional trainer state
        trainer_state = {
            "global_step": self.global_step,
            "config": self.cfg,
        }
        trainer_state_path = os.path.join(global_step_folder, "trainer_state.pt")
        with io.open_file(trainer_state_path, "wb") as f:
            torch.save(trainer_state, f)
        logger.info(f"Saved trainer state to {trainer_state_path}")

        # Atomic tracking - write this last after all saves succeed
        latest_checkpoint_file = os.path.join(self.cfg.trainer.ckpt_path, "latest_ckpt_global_step.txt")
        with io.open_file(latest_checkpoint_file, "w") as f:
            f.write(str(self.global_step))

        logger.info(f"Successfully saved checkpoint for global_step_{self.global_step} to: {global_step_folder}")

        # Clean up old checkpoints after successful save
        with Timer("cleanup_old_checkpoints", self.all_timings):
            self._cleanup_old_checkpoints()

    def _cleanup_old_checkpoints(self):
        if not self._node_ids:
            self._node_ids = get_node_ids(self.policy_model, self.critic_model, self.ref_model)
        run_on_each_node(
            self._node_ids,
            cleanup_old_checkpoints,
            self.cfg.trainer.ckpt_path,
            self.cfg.trainer.max_ckpts_to_keep,
        )
        # run on driver as well
        # NOTE (sumanthrh): the function will get called twice on the node with driver process, but it's ok because it's idempotent
        cleanup_old_checkpoints(self.cfg.trainer.ckpt_path, self.cfg.trainer.max_ckpts_to_keep)

    def load_checkpoints(self) -> int:
        """
        Load complete checkpoint state and return the global_step to resume from.
        Returns 0 if no checkpoint is loaded.

        If colocate_all is True, assumes that the policy model is currently on GPU.
        """
        checkpoint_path = None
        # Check if resumption is enabled
        if self.resume_mode == ResumeMode.NONE:
            logger.info("Checkpoint resumption disabled, starting training from scratch")
            return 0
        # first, let's get resume_path
        elif self.resume_mode == ResumeMode.LATEST:
            latest_checkpoint_file = os.path.join(self.cfg.trainer.ckpt_path, "latest_ckpt_global_step.txt")
            if not io.exists(latest_checkpoint_file):
                logger.info("No checkpoint found, starting training from scratch")
                return 0
            with io.open_file(latest_checkpoint_file, "r") as f:
                ckpt_iteration = int(f.read().strip())
            checkpoint_path = os.path.join(self.cfg.trainer.ckpt_path, f"{GLOBAL_STEP_PREFIX}{ckpt_iteration}")
            # Run validation: Make sure ckpt folder is consistent with latest_ckpt_global_step.txt
            validate_consistency_for_latest_checkpoint(
                self.cfg.trainer.ckpt_path,
                ckpt_iteration,
                checkpoint_path,
                latest_checkpoint_file,
                self.cfg.trainer.ckpt_interval,
            )
        else:
            # Get and validate resume path
            checkpoint_path = Path(self.cfg.trainer.resume_path)
            if not checkpoint_path:
                raise ValueError("`trainer.resume_path` must be specified when resume_mode is 'from_path'")

            # Validate that it's a global_step directory
            if GLOBAL_STEP_PREFIX not in checkpoint_path.name:
                raise ValueError(
                    f"`trainer.resume_path` must point to a directory whose name starting with {GLOBAL_STEP_PREFIX}, got: {checkpoint_path}"
                )

        # Validate that the path exists
        if not io.exists(str(checkpoint_path)):
            raise FileNotFoundError(f"Checkpoint path not found: {checkpoint_path}")

        logger.info(f"Loading checkpoint from: {checkpoint_path}")

        # Extract global step from checkpoint path
        global_step = extract_step_from_path(Path(checkpoint_path))
        if global_step == -1:
            raise ValueError(f"Checkpoint path {checkpoint_path} is not a valid checkpoint path")
        logger.info(f"Resuming from global_step: {global_step}")

        # Define paths for different checkpoint components
        policy_ckpt_dir = os.path.join(checkpoint_path, "policy")
        critic_ckpt_dir = os.path.join(checkpoint_path, "critic")
        trainer_state_path = os.path.join(checkpoint_path, "trainer_state.pt")
        dataloader_state_path = os.path.join(checkpoint_path, "data.pt")

        # Validate that required checkpoint files exist
        if not io.exists(trainer_state_path):
            raise FileNotFoundError(f"Trainer state file not found: {trainer_state_path}")

        # 1. Load and validate trainer state
        with io.open_file(trainer_state_path, "rb") as f:
            trainer_state = torch.load(f, map_location="cpu", weights_only=False)
        saved_global_step = trainer_state.get("global_step", global_step)
        logger.info("Successfully loaded trainer state")
        if saved_global_step != global_step:
            logger.warning(f"Global step mismatch: path={global_step}, saved={saved_global_step}. Using path value.")

        # 2. Load dataloader state if available
        if io.exists(dataloader_state_path):
            try:
                with io.open_file(dataloader_state_path, "rb") as f:
                    dataloader_state = torch.load(f, map_location="cpu", weights_only=False)
                self.train_dataloader.load_state_dict(dataloader_state)
                logger.info("Successfully loaded dataloader state")
            except Exception as e:
                logger.warning(f"Failed to load dataloader state: {e}. Dataloader will start from beginning.")
        else:
            logger.warning(
                f"No dataloader state found at {dataloader_state_path}. Dataloader will start from beginning."
            )

        # 3. Load policy checkpoint
        logger.info(f"Loading policy checkpoint from {policy_ckpt_dir}")
        _ = ray.get(
            self.policy_model.async_run_ray_method(
                "pass_through",
                "load_checkpoint",
                ckpt_dir=policy_ckpt_dir,
                load_optimizer_states=True,
                load_lr_scheduler_states=True,
            )
        )
        logger.info("Successfully loaded policy checkpoint")

        # 4. Load critic checkpoint if it exists and we have a critic model
        if self.critic_model is not None:
            logger.info(f"Loading critic checkpoint from {critic_ckpt_dir}")
            _ = ray.get(
                self.critic_model.async_run_ray_method(
                    "pass_through",
                    "load_checkpoint",
                    ckpt_dir=critic_ckpt_dir,
                    load_optimizer_states=True,
                    load_lr_scheduler_states=True,
                )
            )
            logger.info("Successfully loaded critic checkpoint")

        logger.info(f"Successfully loaded complete checkpoint state from global_step_{global_step}")
        return global_step

    def save_models(self):
        """
        Save the model parameters in HF format at `cfg.trainer.export_path`.
        """
        policy_export_dir = os.path.join(self.cfg.trainer.export_path, f"global_step_{self.global_step}", "policy")
        ray.get(
            self.policy_model.async_run_ray_method("pass_through", "save_hf_model", policy_export_dir, self.tokenizer)
        )
        if self.critic_model is not None:
            critic_export_dir = os.path.join(self.cfg.trainer.export_path, f"global_step_{self.global_step}", "critic")
            ray.get(
                self.critic_model.async_run_ray_method(
                    "pass_through", "save_hf_model", critic_export_dir, self.tokenizer
                )
            )
        logger.info("Successfully saved model weights.")

    def update_ref_with_policy(self):
        """
        Update the reference model with the policy model weights (required by some algorithms)

        If colocate_all is enabled:
        - before calling this method, the policy model should be on GPU, and inference engine should be asleep / on CPU.
        - after calling this method, the same model placement still holds.
        """
        # TODO(tgriggs): Make policy-to-ref sync faster.
        policy_export_dir = os.path.join(self.cfg.trainer.export_path, f"global_step_{self.global_step}", "policy")
        ray.get(
            self.policy_model.async_run_ray_method("pass_through", "save_hf_model", policy_export_dir, self.tokenizer)
        )
        # NOTE (sumanthrh): This is for the memory efficient case where we can't keep policy and ref model state on GPU together
        # We thus offload the policy model to CPU and then load the ref model from the policy model checkpoint, and then backload the policy model to GPU
        if self.colocate_all:
            self.policy_model.offload_to_cpu()
        ray.get(self.ref_model.async_init_model(policy_export_dir))
        if self.colocate_all:
            self.ref_model.offload_to_cpu()
            self.policy_model.backload_to_gpu()

        # Clean up temporary saved model files
        try:
            shutil.rmtree(policy_export_dir)
            logger.info(f"Cleaned up temporary policy export directory: {policy_export_dir}")
        except Exception as e:
            logger.warning(f"Failed to clean up temporary policy export directory {policy_export_dir}: {e}")

        logger.info("Successfully update ref model with policy model, training continue.")<|MERGE_RESOLUTION|>--- conflicted
+++ resolved
@@ -140,12 +140,8 @@
             with Timer("load_checkpoints"):
                 self.global_step = self.load_checkpoints()
 
-<<<<<<< HEAD
-        if self.cfg.trainer.placement.colocate_all:
+        if self.colocate_all:
             self.policy_model.offload_to_cpu(offload_optimizer=True, offload_model=False)
-=======
-        if self.colocate_all:
->>>>>>> b63babcc
             asyncio.run(self.inference_engine_client.wake_up(tags=["weights"]))
         with Timer("sync_weights"):
             ray.get(self.sync_policy_weights_to_inference_engines())
@@ -262,12 +258,8 @@
                             self.update_ref_with_policy()
 
                     # 7. sync weights to inference engines
-<<<<<<< HEAD
-                    if self.cfg.trainer.placement.colocate_all:
+                    if self.colocate_all:
                         self.policy_model.offload_to_cpu(offload_optimizer=True, offload_model=False)
-=======
-                    if self.colocate_all:
->>>>>>> b63babcc
                         asyncio.run(self.inference_engine_client.wake_up(tags=["weights"]))
                     with Timer("sync_weights", self.all_timings):
                         ray.get(self.sync_policy_weights_to_inference_engines())
@@ -720,13 +712,8 @@
         values = None
 
         # calculate critic values
-<<<<<<< HEAD
-        if self.cfg.trainer.placement.colocate_all and self.critic_model is not None:
+        if self.colocate_all and self.critic_model is not None:
             self.critic_model.backload_to_gpu(backload_optimizer=False, backload_model=True)
-=======
-        if self.colocate_all and self.critic_model is not None:
-            self.critic_model.backload_to_gpu()
->>>>>>> b63babcc
 
         if self.critic_model is not None:
             value_refs = self.critic_model.async_run_ray_method("mesh", "forward", data=data_fwd_pass)
@@ -753,13 +740,8 @@
             base_log_probs = None
 
         # calculate action log probs
-<<<<<<< HEAD
-        if self.cfg.trainer.placement.colocate_all:
+        if self.colocate_all:
             self.policy_model.backload_to_gpu(backload_optimizer=False, backload_model=True)
-=======
-        if self.colocate_all:
-            self.policy_model.backload_to_gpu()
->>>>>>> b63babcc
 
         action_log_probs_refs = self.policy_model.async_run_ray_method("mesh", "forward", data=data_fwd_pass)
         if self.colocate_all:
