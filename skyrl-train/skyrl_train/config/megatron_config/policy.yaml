# @package megatron_config.policy
tensor_model_parallel_size: 1
pipeline_model_parallel_size: 1
context_parallel_size: 1
expert_model_parallel_size: 1
expert_tensor_parallel_size: null

# pass-through config to Megatron's `DistributedDataParallelConfig` object
# https://github.com/NVIDIA/Megatron-LM/blob/core_r0.13.0/megatron/core/distributed/distributed_data_parallel_config.py#L8
ddp_config:
  grad_reduce_in_fp32: true
  overlap_grad_reduce: false
  overlap_param_gather: false
  average_in_collective: true

# pass-through kwargs to the HuggingFace model config (i.e. for overriding vocab size, etc)
model_config_kwargs: {}

torch_profiler_config:
  enable: false
  ranks: []
  save_path: null

# pass-through kwargs to Megatron's `OptimizerConfig` object
# any overlapping arguments with those we attempt to resolve in trainer.policy.optimizer_config will be overridden by the values here
# https://github.com/NVIDIA/Megatron-LM/blob/core_r0.13.0/megatron/core/optimizer/optimizer_config.py#L12
optimizer_config_kwargs:
<<<<<<< HEAD
  overlap_cpu_optimizer_d2h_h2d: true
  use_precision_aware_optimizer: true
  optimizer_cpu_offload: true
  optimizer_offload_fraction: 1
=======
  # set these all to true (and optimizer_offload_fraction=1.0) for optimizer cpu offloading
  overlap_cpu_optimizer_d2h_h2d: false
  use_precision_aware_optimizer: false
  optimizer_cpu_offload: false
  optimizer_offload_fraction: 0.0
>>>>>>> 1b3cbf0a

# pass-through kwargs to the Megatron's `TransformerConfig` object
# https://github.com/NVIDIA/Megatron-LM/blob/core_r0.13.0/megatron/core/transformer/transformer_config.py#L33
transformer_config_kwargs:
  # Recompute config - used for gradient/activation checkpointing
  # for details see: https://github.com/NVIDIA/Megatron-LM/blob/core_r0.13.0/megatron/core/transformer/transformer_config.py#L33
  # for the most aggresive memory savings, set recompute_granularity to "full", recompute_method to "uniform", and recompute_num_layers to 1
  recompute_granularity: null
  recompute_modules: ["core_attn"]
  recompute_method: null
  recompute_num_layers: null<|MERGE_RESOLUTION|>--- conflicted
+++ resolved
@@ -25,18 +25,11 @@
 # any overlapping arguments with those we attempt to resolve in trainer.policy.optimizer_config will be overridden by the values here
 # https://github.com/NVIDIA/Megatron-LM/blob/core_r0.13.0/megatron/core/optimizer/optimizer_config.py#L12
 optimizer_config_kwargs:
-<<<<<<< HEAD
+  # set these all to true (and optimizer_offload_fraction=1.0) for optimizer cpu offloading
   overlap_cpu_optimizer_d2h_h2d: true
   use_precision_aware_optimizer: true
   optimizer_cpu_offload: true
-  optimizer_offload_fraction: 1
-=======
-  # set these all to true (and optimizer_offload_fraction=1.0) for optimizer cpu offloading
-  overlap_cpu_optimizer_d2h_h2d: false
-  use_precision_aware_optimizer: false
-  optimizer_cpu_offload: false
-  optimizer_offload_fraction: 0.0
->>>>>>> 1b3cbf0a
+  optimizer_offload_fraction: 1.0
 
 # pass-through kwargs to the Megatron's `TransformerConfig` object
 # https://github.com/NVIDIA/Megatron-LM/blob/core_r0.13.0/megatron/core/transformer/transformer_config.py#L33
