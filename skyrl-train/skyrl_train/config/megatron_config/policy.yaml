# @package megatron_config.policy
tensor_model_parallel_size: 1
pipeline_model_parallel_size: 1
context_parallel_size: 1
expert_model_parallel_size: 1
expert_tensor_parallel_size: null

# pass-through config to Megatron's `DistributedDataParallelConfig` object
# https://github.com/NVIDIA/Megatron-LM/blob/core_r0.13.0/megatron/core/distributed/distributed_data_parallel_config.py#L8
ddp_config:
  grad_reduce_in_fp32: true
  overlap_grad_reduce: false
  overlap_param_gather: false
  average_in_collective: true

# pass-through kwargs to the HuggingFace model config (i.e. for overriding vocab size, etc)
model_config_kwargs: {}

torch_profiler_config:
  enable: false
  ranks: []
  save_path: null

# pass-through kwargs to Megatron's `OptimizerConfig` object
# any overlapping arguments with those we attempt to resolve in trainer.policy.optimizer_config will be overridden by the values here
# https://github.com/NVIDIA/Megatron-LM/blob/core_r0.13.0/megatron/core/optimizer/optimizer_config.py#L12
optimizer_config_kwargs:
  # set these all to true (and optimizer_offload_fraction=1.0) for optimizer cpu offloading
  overlap_cpu_optimizer_d2h_h2d: false
<<<<<<< HEAD
  use_precision_aware_optimizer: true
=======
  # NOTE: `use_precision_aware_optimizer=true` can cause checkpointing to fail. 
  # See: https://github.com/nvidia/megatron-lm/issues/1820.
  # We recommend leaving this as `false`
  use_precision_aware_optimizer: false
>>>>>>> 098674df
  optimizer_cpu_offload: false
  optimizer_offload_fraction: 0.0

# pass-through kwargs to the Megatron's `TransformerConfig` object
# https://github.com/NVIDIA/Megatron-LM/blob/core_r0.13.0/megatron/core/transformer/transformer_config.py#L33
transformer_config_kwargs:
  # Recompute config - used for gradient/activation checkpointing
  # for details see: https://github.com/NVIDIA/Megatron-LM/blob/core_r0.13.0/megatron/core/transformer/transformer_config.py#L33
  # for the most aggresive memory savings, set recompute_granularity to "full", recompute_method to "uniform", and recompute_num_layers to 1
  recompute_granularity: null
  recompute_modules: ["core_attn"]
  recompute_method: null
  recompute_num_layers: null<|MERGE_RESOLUTION|>--- conflicted
+++ resolved
@@ -27,14 +27,10 @@
 optimizer_config_kwargs:
   # set these all to true (and optimizer_offload_fraction=1.0) for optimizer cpu offloading
   overlap_cpu_optimizer_d2h_h2d: false
-<<<<<<< HEAD
-  use_precision_aware_optimizer: true
-=======
   # NOTE: `use_precision_aware_optimizer=true` can cause checkpointing to fail. 
   # See: https://github.com/nvidia/megatron-lm/issues/1820.
   # We recommend leaving this as `false`
   use_precision_aware_optimizer: false
->>>>>>> 098674df
   optimizer_cpu_offload: false
   optimizer_offload_fraction: 0.0
 
