--- conflicted
+++ resolved
@@ -153,11 +153,8 @@
   flash_attn: true
   disable_fast_tokenizer: false
   target_modules: "all-linear"
-<<<<<<< HEAD
   exclude_modules: null
   use_orm_score: false
-=======
->>>>>>> d2226dad
   project_name: "skyrl"
   run_name: "test_run"
   logger: "wandb"
