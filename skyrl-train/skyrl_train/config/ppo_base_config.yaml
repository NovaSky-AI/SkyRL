defaults:
  - _self_
  - deepspeed_config@deepspeed_config.train: train
  - deepspeed_config@deepspeed_config.eval: eval
  # <folder_name>@<field_name>.<field_name>: <yaml_file_name>
  - megatron_config@trainer.policy.megatron_config: policy
  - megatron_config@trainer.ref.megatron_config: ref
  - skyrl_gym_config: default

data:
  train_data: ["${oc.env:HOME}/data/gsm8k/train.parquet"]
  val_data: ["${oc.env:HOME}/data/gsm8k/validation.parquet"]

trainer:
  placement:
    colocate_all: true
    colocate_policy_ref: true
    policy_num_nodes: 1
    policy_num_gpus_per_node: 4
    critic_num_nodes: 1
    critic_num_gpus_per_node: 4
    ref_num_nodes: 1
    ref_num_gpus_per_node: 4
  sequence_parallel_backend: "ulysses"
  strategy: fsdp2
  policy:
    model:
      path: "Qwen/Qwen2.5-1.5B-Instruct"
      lora:
          rank: 0
          alpha: 16
          dropout: 0
          lora_sync_path: "/tmp/skyrl_lora_sync"
    deepspeed_config: ${deepspeed_config.train}
    optimizer_config:
      lr: 1.0e-6
      adam_betas: [0.9, 0.999]
      weight_decay: 1e-2
      max_grad_norm: 1.0 # gradient clipping
      offload_after_step: true # offload optimizer state to cpu after each full training step. Applicable only when `colocate_all=true`
      num_warmup_steps: 0 # number of mini-batch steps to warmup the optimizer for
      scheduler: "constant_with_warmup"   
    fsdp_config:
      cpu_offload: false # offload params + optimizer state to cpu during fwd pass
      reshard_after_forward: true # fsdp2 only, [True, False, int between 1 and fsdp_size]
      fsdp_size: -1
    sequence_parallel_size: 1
    # uses torch compile with logits calculation
    use_torch_compile: false
    # saves memory snapshots to os.path.join(ckpt_path, "memory_snapshots") - can visualize by dragging pickle files to https://docs.pytorch.org/memory_viz
    record_memory: false
  ref:
    model:
      path: ${trainer.policy.model.path}
    sequence_parallel_size: 1
    deepspeed_config: ${deepspeed_config.eval}
    fsdp_config:
      cpu_offload: false
      reshard_after_forward: true
      fsdp_size: -1
  critic:
    model:
      path: null
      lora:
        rank: 0
        alpha: 16
        dropout: 0
    deepspeed_config: ${deepspeed_config.train}
    optimizer_config:
      lr: 5.0e-6
      adam_betas: [0.9, 0.999]
      weight_decay: 1e-2
      max_grad_norm: 1.0 # gradient clipping
      offload_after_step: true # offload optimizer state to cpu after each full training step. Applicable only when `colocate_all=true`
      num_warmup_steps: 0 # number of mini-batch steps to warmup the optimizer for
      scheduler: "constant_with_warmup"
    fsdp_config:
      cpu_offload: false
      reshard_after_forward: true
      fsdp_size: -1
    sequence_parallel_size: 1
  algorithm:
    advantage_estimator: "grpo"  # "grpo", "gae", "rloo", "reinforce++", or customizable with AdvantageEstimatorRegistry
    kl_ctrl: # only used if use_kl_in_reward is true (not applied in the case of use_kl_loss=true) - uses kl_loss_coef as the initial KL coefficient
      type: "fixed" # "fixed" or "adaptive"
      kl_target: 0.1 # target KL divergence for adaptive KL controller
      horizon: 10000 # controls the update rate of the adaptive KL controller
    kl_estimator_type: "k3" # "k1", "k2", "k3", "abs" - see http://joschu.net/blog/kl-approx.html for details
    use_kl_estimator_k3: false # to be deprecated, use kl_estimator_type="k3" instead
    use_abs_kl: false # to be deprecated, use kl_estimator_type="abs" instead
    # note: use_kl_in_reward and use_kl_loss should be mutually exclusive
    use_kl_in_reward: false # apply kl loss to rewards
    use_kl_loss: true # used in policy model
    kl_loss_coef: 0.001
    # entropy loss
    use_entropy_loss: false
    entropy_loss_coef: 0.01
    # this adds training batch level normalization to advantages
    advantage_batch_normalize: false
    value_head_prefix: "value_head"
    policy_loss_type: "regular" # "regular", "dual_clip", "gspo", "clip_cov", "kl_cov", or customizable with PolicyLossRegistry
    loss_reduction: "token_mean" # "token_mean", "sequence_mean", "seq_mean_token_sum_norm"
    grpo_norm_by_std: true # set to false to disable normalization by std in GRPO
    # GAE parameters
    lambd: 1.0
    gamma: 1.0
    # PPO parameters
    eps_clip_low: 0.2
    eps_clip_high: 0.2
    # dual clip parameters
    clip_ratio_c: 3.0
    # Truncated Importance Sampling as proposed in https://fengyao.notion.site/off-policy-rl 
    tis_imp_ratio_cap: -1.0
    use_tis: false
    
    # value loss parameters
    value_clip: 0.2
    dynamic_sampling:
      type: null # filter, replace, or null
      max_sample_batches: 30 # sample at most this many batches before stopping, -1 to sample forever
      min_replace_ratio: 0.3 # minimum proportion of good samples with which to replace bad samples (for replace strategy only)
    
    # clip-cov parameters (only used when policy_loss_type: "clip_cov"
    clip_cov:
      clip_ratio: 0.0002 # fraction of tokens to clip based on covariance
      clip_cov_lb: 1.0 # lower bound for covariance clipping
      clip_cov_ub: 5.0 # upper bound for covariance clipping
    
    # kl-cov parameters (only used when policy_loss_type: "kl_cov")
    kl_cov:
      kl_cov_frac: 0.2 # percentage of tokens to apply KL regularization to (20%)
      ppo_kl_coef: 1.0
    
    # cispo parameters (only used when policy_loss_type: "cispo")
    cispo: 
      cispo_eps_clip_low: 0  # offset for lower bound of importance sampling ratio clipping (as opposed to PPO token update clipping)
      cispo_eps_clip_high: 5 # offset for upper bound of importance sampling ratio clipping (as opposed to PPO token update clipping)
  
  # Fully async specific knobs. For more see http://skyrl.readthedocs.io/en/latest/tutorials/fully_async.html#step-2-config-knobs-to-tune-for-fully-async-training
  fully_async:
    # The maximum number of off-policy steps allowed. If a group of trajectory is scheduled at step i,
    # and it is used to train at step j, it is guaranteed that j - i <= max_staleness_steps.
    # The larger the max_staleness_steps, the more off-policy the training is, and the more throughput we get.
    max_staleness_steps: 4

    # The number of generation workers to spawn, where each worker works on a group of trajcetories,
    # being the same prompt repeated `generator.n_samples_per_prompt` times.
    # It should be >= policy_mini_batch_size to avoid wasted throughput, and <= policy_mini_batch_size * (max_staleness_steps + 1)
    # since it would be wasted due to capacity control.
    # The larger the number, the more throughput, and likely more staleness (and hence off-policy-ness).
    # Default value is: policy_mini_batch_size * (max_staleness_steps / 2 + 1) = 256 * (4 / 2 + 1) = 768
    num_parallel_generation_workers: 768

  gradient_checkpointing: true
  gradient_checkpointing_use_reentrant: false
  seed: 42
  resume_mode: latest # null/"none", "latest", "from_path"
  resume_path: null
  ckpt_path: "${oc.env:HOME}/ckpts/" # Path for resumable training checkpoints (model state, optimizer state, etc.)
  max_ckpts_to_keep: -1 # -1 to keep all checkpoints, N to keep the last N checkpoints
  ckpt_interval: 10  # Save full training checkpoint every `ckpt_interval` steps.
  hf_save_interval: -1  # Save HF format model(s)every `hf_save_interval` steps.
  export_path: "${oc.env:HOME}/exports/" # Path for exported artifacts (HF models, debug dumps, etc.)
  bf16: true
  epochs: 1  # Number of passes over the full dataset
  update_epochs_per_batch: 1  # Number of gradient update passes over each train batch
  train_batch_size: 1024  # See `utils/utils.py::validate_batch_sizes` for train, mini, and micro batch size constraints.
  policy_mini_batch_size: 256
  critic_mini_batch_size: 256
  micro_train_batch_size_per_gpu: 1
  micro_forward_batch_size_per_gpu: 1
  update_ref_every_epoch: false
  use_sample_packing: true
  eval_batch_size: 1024
  eval_before_train: true
  eval_interval: 5 # Set to -1 to disable evaluation.
  # max prompt length in training dataset
  max_prompt_length: 512
  flash_attn: true
  disable_fast_tokenizer: false
  target_modules: "all-linear"
  exclude_modules: null
  project_name: "skyrl"
  run_name: "test_run"
  logger: "wandb"
  dump_data_batch: false
  dump_eval_results: true

  # RoPE (Rotary Position Embedding) configuration
  rope_parameters: 
    rope_type: null # ['default', 'linear', 'dynamic', 'yarn', 'longrope', 'llama3']
    rope_theta: null
    factor: null
    original_max_position_embeddings: null
    attention_factor: null
    beta_fast: null
    beta_slow: null
    short_factor: null
    long_factor: null
    low_freq_factor: null
    high_freq_factor: null

  # Note: rope_scaling and rope_theta are deprecated, use rope_parameters instead. See https://huggingface.co/docs/transformers/main/en/internal/rope_utils for more details
  
  # rope_scaling: null
  # rope_theta: null
  # rope_scaling:
  #   rope_type: yarn
  #   factor: 1.0
  #   original_max_position_embeddings: 32768
<<<<<<< HEAD
  step_wise_training: false
=======

>>>>>>> 9746b631

generator:
  model_name: ${trainer.policy.model.path}
  model_dtype: "bfloat16" # should match dtype for inference engine
  run_engines_locally: true
  num_inference_engines: 1
  backend: "vllm"
  weight_sync_backend: "nccl"
  # if using cuda_ipc, we send in batches of this size in GB
  weight_transfer_threshold_cuda_ipc_GB: 1.0
  inference_engine_tensor_parallel_size: 4
  inference_engine_pipeline_parallel_size: 1
  inference_engine_expert_parallel_size: 1
  inference_engine_data_parallel_size: 1
  n_samples_per_prompt: 5
  async_engine: true
  batched: false
  max_input_length: ${trainer.max_prompt_length} # max generator input length used for multi-turn conversations - for single turn set equal to max_prompt_length
  # VLLM_ENABLE_V1_MULTIPROCESSING=0 for reproducibility
  vllm_v1_disable_multiproc: true
  enable_prefix_caching: true
  enable_chunked_prefill: true
  max_num_batched_tokens: 8192
  # Disable CUDA graphs by default for stability. Set to false for higher performance, but this may affect convergence for long-running and/or long context training jobs.
  enforce_eager: true
  fully_sharded_loras: false
  gpu_memory_utilization: 0.8
  max_num_seqs: 1024
  remote_inference_engine_urls: ["127.0.0.1:8001"]
  enable_http_endpoint: false
  http_endpoint_host: "127.0.0.1"
  http_endpoint_port: 8000
  max_turns: 1

  # chat template configuration
  chat_template:
    source: "name"  # "name" or "file"
    name_or_path: null  # e.g., "qwen3_with_thinking" or "/path/to/template.j2"
  
  # Chat templating kwargs to pass to `tokenizer.apply_chat_template`
  chat_template_kwargs: {}

  # Inference engine arguments. Arguments are passed directly to the vLLM or SGLang engine, so names must match
  # the engine's args. To specify an engine arg in the CLI override, use the format: +generator.engine_init_kwargs.arg_name=value
  engine_init_kwargs: {}
  
  override_existing_update_group: "auto" # "auto", "enable", "disable"
  # sampling params for generation phase
  sampling_params:
    max_generate_length: 1024
    repetition_penalty: 1.0
    temperature: 1.0
    top_p: 1.0
    min_p: 0.0
    top_k: -1
    logprobs: null
    stop: null

  # whether to use a conversation based format for multi-turn generations
  # if false, append multi-turn model responses and env observations to the original assistant response
  # if true, each multi-turn model response and env observations is stored in a separate assistant/user message respectively
  use_conversation_multi_turn: true

  # Used when use_conversation_multi_turn is true, and sampling_params.stop is not null.
  # If true, append tokenizer.eos_token_id to the end of the generation if the generation ends
  # with stop_reason "stop" and matched a stop string in sampling_params.stop.
  append_eos_token_after_stop_str_in_multi_turn: true

  # sampling params for evaluation
  eval_sampling_params:
    max_generate_length: ${generator.sampling_params.max_generate_length}
    repetition_penalty: 1.0
    temperature: 0.0
    top_p: 1.0
    min_p: 0.0
    top_k: -1
    logprobs: null
    stop: null

  # number of samples per prompt for evaluation
  eval_n_samples_per_prompt: 1

  # NOTE (sumanthrh): This flag sets the reward to 0 if the `stop_reason` is not `stop`.
  # This is useful in cases where the LLM generation was truncated or aborted.
  # Cases where this is useful: Often, we have format rewards for the LLM to follow,
  # but in cases where the LLM didn't finish the response, we typically don't want to reward it.
  # This is a general setting for all environments.
  # TODO (erictang000): Show clear ablations for benefits of this on GSM8K or SQL.
  zero_reward_on_non_stop: false

  # Whether to apply DAPO Overlong Filtering to the loss masks.
  # For each trajectory that exceeds the max length (i.e., truncated and does not end with an
  # EOS token), this masks out every token in the loss mask.
  apply_overlong_filtering: false

  # rope parameters, can be optionally different from the trainer , useful in some cases like with thinking models.
  rope_scaling: ${trainer.rope_scaling}
  rope_theta: ${trainer.rope_theta}
  rope_parameters: ${trainer.rope_parameters}


environment:
  env_class: "gsm8k"
  # NOTE: environment specific defaults for environment.skyrl_gym are set at the following path:
  # skyrl_gym: config/skyrl_gym_config/default.yaml<|MERGE_RESOLUTION|>--- conflicted
+++ resolved
@@ -208,11 +208,7 @@
   #   rope_type: yarn
   #   factor: 1.0
   #   original_max_position_embeddings: 32768
-<<<<<<< HEAD
   step_wise_training: false
-=======
-
->>>>>>> 9746b631
 
 generator:
   model_name: ${trainer.policy.model.path}
