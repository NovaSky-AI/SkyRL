--- conflicted
+++ resolved
@@ -180,10 +180,7 @@
   #   factor: 1.0
   #   original_max_position_embeddings: 32768
 
-<<<<<<< HEAD
   step_wise_training: false
-=======
->>>>>>> 098674df
 
 generator:
   model_name: ${trainer.policy.model.path}
