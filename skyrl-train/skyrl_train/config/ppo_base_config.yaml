--- conflicted
+++ resolved
@@ -27,17 +27,6 @@
     model:
       path: "Qwen/Qwen2.5-1.5B-Instruct"
       lora:
-<<<<<<< HEAD
-          rank: 0
-          alpha: 16
-          dropout: 0
-          lora_sync_path: "/tmp/skyrl_lora_sync"
-          target_modules: "all-linear"
-          exclude_modules: null
-          # see https://huggingface.co/docs/peft/v0.18.0/en/package_reference/lora#peft.LoraConfig.init_lora_weights for supported initialization methods for FSDP
-          # for megatron, this is used for `lora_A_init_method`, and "xavier", "normal", "kaiming", and "zero" are supported
-          init_method: "kaiming" 
-=======
         rank: 0
         alpha: 16
         dropout: 0
@@ -47,7 +36,6 @@
         # see https://huggingface.co/docs/peft/v0.18.0/en/package_reference/lora#peft.LoraConfig.init_lora_weights for supported initialization methods for FSDP
         # for megatron, this is used for `lora_A_init_method`, and "xavier", "normal", "kaiming", and "zero" are supported
         init_method: "kaiming"
->>>>>>> 351524c6
     deepspeed_config: ${deepspeed_config.train}
     optimizer_config:
       lr: 1.0e-6
