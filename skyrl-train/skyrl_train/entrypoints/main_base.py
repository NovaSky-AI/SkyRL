--- conflicted
+++ resolved
@@ -104,17 +104,11 @@
         Returns:
             PromptDataset: The training dataset.
         """
-<<<<<<< HEAD
-        prompts_dataset = EnvironmentDataset(
-            data_files=self.cfg.data.train_data,
-            cache_dir=self.cfg.data.cache_dir,
-=======
         prompts_dataset = PromptDataset(
             datasets=self.cfg.data.train_data,
             tokenizer=self.tokenizer,
             max_prompt_length=self.cfg.trainer.max_prompt_length,
             num_workers=8,
->>>>>>> 570dff79
         )
         # make sure the dataset is large enough to train on
         assert (
@@ -129,17 +123,11 @@
             PromptDataset: The evaluation dataset.
         """
         if self.cfg.trainer.eval_interval > 0 and self.cfg.data.val_data:
-<<<<<<< HEAD
-            prompts_dataset = EnvironmentDataset(
-                data_files=self.cfg.data.val_data,
-                cache_dir=self.cfg.data.cache_dir,
-=======
             prompts_dataset = PromptDataset(
                 datasets=self.cfg.data.val_data,
                 tokenizer=self.tokenizer,
                 max_prompt_length=self.cfg.trainer.max_prompt_length,
                 num_workers=8,
->>>>>>> 570dff79
             )
             return prompts_dataset
         return None
@@ -259,11 +247,7 @@
         else:
             inference_engines = create_remote_inference_engines_from_config(self.cfg, tokenizer)
 
-<<<<<<< HEAD
-        inference_engine_client = InferenceEngineClient(inference_engines, self.cfg.generator)
-=======
         inference_engine_client = InferenceEngineClient(inference_engines, tokenizer, self.cfg)
->>>>>>> 570dff79
 
         generator: GeneratorInterface = self.get_generator(self.cfg, tokenizer, inference_engine_client)
 
