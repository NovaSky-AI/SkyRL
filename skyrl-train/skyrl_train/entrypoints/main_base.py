--- conflicted
+++ resolved
@@ -69,12 +69,8 @@
         engine_backend=cfg.generator.backend,
         tokenizer=tokenizer,
         tensor_parallel_size=cfg.generator.inference_engine_tensor_parallel_size,
-<<<<<<< HEAD
         data_parallel_size=cfg.generator.inference_engine_data_parallel_size,
         expert_parallel_size=cfg.generator.inference_engine_expert_parallel_size,
-        sampling_params=get_sampling_params_for_backend(cfg.generator.backend, cfg.generator.sampling_params),
-=======
->>>>>>> 884fde61
     )
 
 
