--- conflicted
+++ resolved
@@ -4,12 +4,8 @@
 # follow the instructions in examples/search/README.md for setting up the dataset
 # and for starting the local search server
 # export WANDB_API_KEY=<your_key_here>
-<<<<<<< HEAD
-# bash examples/training_backends/megatron/run_search_megatron.sh
+# bash examples/megatron/run_search_megatron.sh
 # Runs on 4 nodes of 8xH100s
-=======
-# bash examples/megatron/run_search_megatron.sh
->>>>>>> fe7d747d
 
 # path for dataset (.parquet files) containing the prompts and metadata for each question
 MODEL_NAME="Qwen/Qwen3-30B-A3B"
