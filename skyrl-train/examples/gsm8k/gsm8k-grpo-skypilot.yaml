--- conflicted
+++ resolved
@@ -2,22 +2,13 @@
 resources:
   infra: aws # replace this with what cloud you want to launch on
   accelerators: L40S:4 # 4x 48 GB GPUs; adjust to the SKU that matches your quota
-<<<<<<< HEAD
-  memory: 64+ # every node has at least 64 GB memory
-  ports: 6479 # expose port for ray dashboard
-=======
   memory: 64+          # every node has at least 64 GB memory
   ports: 6479          # expose port for ray dashboard
->>>>>>> da55b985
 #  network_tier: best # when using multiple nodes, communication can become a bottleneck
 
 num_nodes: 2 # cluster size
 
-<<<<<<< HEAD
-# Set to a git repository
-=======
 # Set to a git repository 
->>>>>>> da55b985
 workdir:
   url: https://github.com/NovaSky-AI/SkyRL.git
   ref: main
@@ -30,11 +21,7 @@
   LOGGER: "wandb" # change to "console" to print to stdout
   INFERENCE_BACKEND: "vllm"
   # INFERENCE_BACKEND: "sglang"
-<<<<<<< HEAD
   NUM_EPOCHS: 20
-=======
-
->>>>>>> da55b985
 
 # Commands run on each node of the remote cluster to set up the environment (e.g., install dependencies). These are run directly inside Docker.
 setup: |
