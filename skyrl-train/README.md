--- conflicted
+++ resolved
@@ -87,30 +87,8 @@
 For detailed installation instructions, as well as more examples, please refer to our [documentation](https://skyrl.readthedocs.io/en/latest/).
 
 ## Reproducing SkyRL-SQL
-<<<<<<< HEAD
-We also provide a reproduction of our prior release [SkyRL-SQL](https://novasky-ai.notion.site/skyrl-sql), which enabled efficient Multi-Turn RL for Text2SQL. 
-
-To get started, first prepare your dataset and download DB files needed for environment interaction:
-
-```bash
-huggingface-cli download NovaSky-AI/SkyRL-SQL-653-data-newfmt --local-dir $HOME/data/sql --repo-type dataset
-huggingface-cli download seeklhy/OmniSQL-datasets data.zip --repo-type dataset --local-dir <path_to_file.zip>
-unzip <path_to_file.zip>
-```
-
-Then you can run the example script at:
-
-```bash
-export WANDB_API_KEY=your_wandb_api_key
-bash examples/text_to_sql/run_skyrl_sql.sh
-```
-
-For a detailed walk through of the reproduction, please refer to our [documentation](https://skyrl.readthedocs.io/en/latest/examples/multi_turn_text2sql.html).
-
-=======
 We also test SkyRL by reproducing our prior release [SkyRL-SQL](https://novasky-ai.notion.site/skyrl-sql), which enabled efficient Multi-Turn RL for Text2SQL. 
 You can find a link to the wandb report [here](https://wandb.ai/sky-posttraining-uc-berkeley/skyrl-sql/reports/SkyRL-SQL---VmlldzoxMzM0MTAyMw), and a detailed walk through of the reproduction in our [documentation](https://skyrl.readthedocs.io/en/latest/examples/multi_turn_text2sql.html).
->>>>>>> bafdbb5d
 
 # Acknowledgement
 
