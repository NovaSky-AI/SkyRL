"""
uv run --extra dev --isolated pytest tests/cpu/generators/test_skyrl_gym_generator_chat_templating.py
"""

import pytest
from typing import Dict, Any
from unittest.mock import AsyncMock, MagicMock
from skyrl_train.generators.skyrl_gym_generator import SkyRLGymGenerator
from skyrl_train.generators.base import GeneratorInput, GeneratorOutput

from skyrl_gym.envs.base_text_env import BaseTextEnv, BaseTextEnvStepOutput
from omegaconf import DictConfig
from transformers import AutoTokenizer
from skyrl_gym.envs import register
from skyrl_train.generators.utils import get_custom_chat_template


# Setup for formatting tests
class CPUTestEnv(BaseTextEnv):
    def __init__(self, env_config: DictConfig, extras: Dict[str, Any] = {}):
        super().__init__()
        self.max_turns = 3

    def init(self, prompt):
        return prompt, {}

    def step(self, action: str):
        self.turns += 1
        done = self.turns >= self.max_turns
        return BaseTextEnvStepOutput(
            observations=[{"role": "user", "content": f"{self.turns}"}] if not done else [],
            reward=0,
            done=done,
            metadata={},
        )


def _register_test_env_if_needed():
    """Register the test env only if it's not already registered."""
    try:
        register(
            id="cpu_test_env",
            entry_point="tests.cpu.generators.test_skyrl_gym_generator_chat_templating:CPUTestEnv",
        )
    except Exception:
        # Environment already registered, ignore
        pass


@pytest.mark.asyncio
@pytest.mark.parametrize(
    "model_name", ["Qwen/Qwen2.5-0.5B-Instruct", "unsloth/Llama-3.2-1B-Instruct", "Qwen/Qwen3-0.6B"]
)
async def test_skyrl_gym_generator_chat_templating_exact(model_name):
    _register_test_env_if_needed()  # Register only when needed
    tokenizer = AutoTokenizer.from_pretrained(model_name)
    mock_llm = MagicMock()

    # Mock the new generate method
    def mock_generate(input_batch):
        num_prompts = len(input_batch["prompts"]) if "prompts" in input_batch else len(input_batch["prompt_token_ids"])
        mock_llm_output_text = "b" + tokenizer.eos_token
        return {
            # no tokenizer.eos_token for responses because `skip_special_tokens` is True in sampling params
            "responses": ["b"] * num_prompts,
            "stop_reasons": ["stop"] * num_prompts,
            "response_logprobs": None,
            # add_special_tokens needs to be False, otherwise for instance Llama will always
            # add a `<|begin_of_text|>` before the assistant response.
            "response_ids": [tokenizer.encode(mock_llm_output_text, add_special_tokens=False)] * num_prompts,
        }

    mock_llm.generate = AsyncMock(side_effect=mock_generate)
    # Create a mock generator config

    chat_template_config = None
    if "Qwen3" in model_name:
        chat_template_config = {"source": "name", "name_or_path": "qwen3_without_thinking"}

    generator_cfg = DictConfig(
        {
            "sampling_params": {"max_generate_length": 200, "logprobs": None},
            "max_input_length": 200,
            "batched": False,
            "max_turns": 3,
            "zero_reward_on_non_stop": False,
            "apply_overlong_filtering": False,
            "use_conversation_multi_turn": True,
<<<<<<< HEAD
            "chat_template": chat_template_config,
            "append_eos_token_after_stop_str_in_multi_turn": True,

=======
            "append_eos_token_after_stop_str_in_multi_turn": True,
>>>>>>> 09bb54a5
        }
    )
    env_cfg = DictConfig(
        {
            "max_env_workers": 0,
            "env_class": "cpu_test_env",
        }
    )
    generator = SkyRLGymGenerator(
        generator_cfg=generator_cfg,
        skyrl_gym_cfg=env_cfg,
        inference_engine_client=mock_llm,
        tokenizer=tokenizer,
        model_name=model_name,
    )

    prompt = [[{"role": "user", "content": "a"}]]
    extras = [{"answer": "4"}]

    input_batch: GeneratorInput = {
        "prompts": prompt,
        "env_extras": extras,
        "env_classes": [env_cfg.env_class],
    }
    generator_output: GeneratorOutput = await generator.generate(input_batch)

    # assume every actual message is 1 token for loss mask checking
    expected_chat_history = [
        {"role": "user", "content": "a"},
        {"role": "assistant", "content": "b"},
        {"role": "user", "content": "1"},
        {"role": "assistant", "content": "b"},
        {"role": "user", "content": "2"},
        {"role": "assistant", "content": "b"},
    ]

    # For Qwen2.5 generator_output_str, we have (note the missing \n after the eos token):
    # <|im_start|>system\nYou are Qwen, created by Alibaba Cloud. You are a helpful assistant.<|im_end|>\n
    # <|im_start|>user\na<|im_end|>\n<|im_start|>assistant\nb<|im_end|>\n
    # <|im_start|>user\n1<|im_end|>\n<|im_start|>assistant\nb<|im_end|>\n
    # <|im_start|>user\n2<|im_end|>\n<|im_start|>assistant\nb<|im_end|>

    # check that the full response is exactly string matching with applying the chat template on history
    prompt_str = tokenizer.decode(generator_output["prompt_token_ids"][0])
    resp_str = tokenizer.decode(generator_output["response_ids"][0])
    
    custom_chat_template = generator.custom_chat_template
    if custom_chat_template is not None:
        assert prompt_str + resp_str == tokenizer.apply_chat_template(
            expected_chat_history, chat_template=custom_chat_template, tokenize=False
        )
    else:
        generator_output_str = prompt_str + resp_str
        expected_str = tokenizer.apply_chat_template(expected_chat_history, tokenize=False)
        if "Qwen" in model_name:
            # For Qwen models, there is an `\n` after the eos token. Our generator follows token-in-token-out,
            # so it will not generate anything after the eos token, and hence will not have the `\n`.
            # e.g. `<|assistant|>\Some content<|im_end|>\n` for expected_str, but
            # `<|assistant|>\Some content<|im_end|>` for generator_output_str.
            if expected_str.endswith("\n"):
                expected_str = expected_str[:-1]
        assert generator_output_str == expected_str

    # check loss mask exact matches
    system_prompt = tokenizer.apply_chat_template(
        [{"role": "system", "content": ""}] if "Llama" in model_name else [{}], tokenize=True
    )
    empty_user = tokenizer.apply_chat_template([{"role": "user", "content": ""}], tokenize=True)
    empty_user_with_generation_prompt = tokenizer.apply_chat_template(
        [{"role": "user", "content": ""}], add_generation_prompt=True, tokenize=True
    )
    # TODO (erictang000): consider hard coding the full loss mask for each model to avoid copying logic in code
    generation_prompt_ids = empty_user_with_generation_prompt[len(empty_user) :]  # `<|im_start|>assistant\n`
    empty_user = empty_user[len(system_prompt) :]  # `<|im_start|>user\n<|im_end|>\n`

    # `<|im_start|>assistant\nb<|im_end|>\n`
    expected_assistant_loss_mask = [0] * len(generation_prompt_ids) + [1, 1]  # 1 for single response token, 1 for eos
    expected_assistant_no_generation_prompt_loss_mask = [1, 1]  # 1 for single response token, 1 for eos
    if "Qwen" in model_name:
        expected_assistant_loss_mask += [0]  # extra 0 for \n for qwen templates
        expected_assistant_no_generation_prompt_loss_mask += [0]
    # `<|im_start|>user\n1<|im_end|>\n`
    expected_user_loss_mask = [0] * len(empty_user) + [0]  # extra 0 for single observation token

    if custom_chat_template is not None:
        # For custom_chat_template, the first generation prompt IDs are part of `resp_str`, hence has corresponding mask
        expected_loss_masks = (
            expected_assistant_loss_mask  # <|im_start|>assistant\nb<|im_end|>\n
            + expected_user_loss_mask  # <|im_start|>user\n1<|im_end|>\n
        ) * 2 + expected_assistant_loss_mask  # last <|im_start|>assistant\nb<|im_end|>\n
    else:
        # For non-custom_chat_template, `resp_str` directly starts with what the model generates
        expected_loss_masks = (
            expected_assistant_no_generation_prompt_loss_mask  # b<|im_end|>\n
            + (
                expected_user_loss_mask  # <|im_start|>user\n1
                + expected_assistant_loss_mask  # <|im_start|>assistant\nb<|im_end|>\n
            )
            * 2
        )
        if "Qwen" in model_name:
            expected_loss_masks = expected_loss_masks[:-1]  # remove the extra 0 for \n
    assert len(expected_loss_masks) == len(generator_output["loss_masks"][0])
    assert generator_output["loss_masks"][0] == expected_loss_masks


@pytest.mark.asyncio
@pytest.mark.parametrize(
    "model_name", ["Qwen/Qwen2.5-0.5B-Instruct", "unsloth/Llama-3.2-1B-Instruct", "Qwen/Qwen3-0.6B"]
)
async def test_append_eos_after_stop_multi_turn(model_name):
    """
    Test the behavior of `append_eos_token_after_stop_str_in_multi_turn`, which is applicable
    when `sampling_params.stop` is not `null` and `use_conversation_multi_turn` is `true` in
    the ``agent_loop()`` function.
    It is used in scripts `examples/search/run_search_conversation_format.sh` and
    `examples/text_to_sql/run_skyrl_sql_conversation_format.sh`.
    """
    _register_test_env_if_needed()
    tokenizer = AutoTokenizer.from_pretrained(model_name)

    stop_tag = "</solution>"
    mock_text = "b" + stop_tag

    async def make_generator(append_flag: bool):
        mock_llm = MagicMock()

        # The LLM engine will generate and return the stop tag, but no EOS token ID.
        def mock_generate(input_batch):
            num_prompts = (
                len(input_batch["prompts"]) if "prompts" in input_batch else len(input_batch["prompt_token_ids"])
            )
            return {
                "responses": [mock_text] * num_prompts,
                "stop_reasons": ["stop"] * num_prompts,
                "response_logprobs": None,
                "response_ids": [tokenizer.encode(mock_text, add_special_tokens=False)] * num_prompts,
            }

        mock_llm.generate = AsyncMock(side_effect=mock_generate)

        generator_cfg = DictConfig(
            {
                "sampling_params": {"max_generate_length": 200, "logprobs": None, "stop": [stop_tag]},
                "max_input_length": 200,
                "batched": False,
                "max_turns": 3,
                "zero_reward_on_non_stop": False,
                "apply_overlong_filtering": False,
                "use_conversation_multi_turn": True,
                "append_eos_token_after_stop_str_in_multi_turn": append_flag,
            }
        )
        env_cfg = DictConfig({"max_env_workers": 0, "env_class": "cpu_test_env"})
        gen = SkyRLGymGenerator(
            generator_cfg=generator_cfg,
            skyrl_gym_cfg=env_cfg,
            inference_engine_client=mock_llm,
            tokenizer=tokenizer,
            model_name=model_name,
        )
        return gen

    prompt = [[{"role": "user", "content": "a"}]]
    extras = [{"answer": "4"}]
    sp = {"stop": [stop_tag]}

    # Case 1: append flag = True
    generator_true = await make_generator(True)
    out_true: GeneratorOutput = await generator_true.generate(
        {"prompts": prompt, "env_extras": extras, "env_classes": ["cpu_test_env"], "sampling_params": sp}
    )

    # Case 2: append flag = False
    generator_false = await make_generator(False)
    out_false: GeneratorOutput = await generator_false.generate(
        {"prompts": prompt, "env_extras": extras, "env_classes": ["cpu_test_env"], "sampling_params": sp}
    )

    # Common assertions
    assert out_true["stop_reasons"][0] == "stop"
    assert out_false["stop_reasons"][0] == "stop"
    assert len(out_true["response_ids"][0]) == len(out_true["loss_masks"][0])
    assert len(out_false["response_ids"][0]) == len(out_false["loss_masks"][0])

    if "Qwen3" in model_name:
        # Retokenize path is not affected by append_eos_token_after_stop_str_in_multi_turn
        # The chat template does things like '<|im_start|>' + message.role + '\\n' + message.content + '<|im_end|>' + '\\n'
        # So regardless of append_eos_token_after_stop_str_in_multi_turn, the last tokens are:
        # stop_tag, eos_token_id and \n
        last_token_ids = tokenizer.encode(stop_tag + tokenizer.eos_token + "\n")
        num_last_tokens = len(last_token_ids)
        response_ids_true = out_true["response_ids"][0]
        response_ids_false = out_false["response_ids"][0]
        assert response_ids_true[-num_last_tokens:] == last_token_ids
        assert response_ids_false[-num_last_tokens:] == last_token_ids
        assert response_ids_true == response_ids_false
    else:
        # Non-retokenize path: last token is eos only when append flag is True
        last_token_id_true = out_true["response_ids"][0][-1]
        last_token_id_false = out_false["response_ids"][0][-1]
        assert last_token_id_true == tokenizer.eos_token_id
        assert last_token_id_false == tokenizer.encode(mock_text, add_special_tokens=False)[-1]<|MERGE_RESOLUTION|>--- conflicted
+++ resolved
@@ -86,13 +86,8 @@
             "zero_reward_on_non_stop": False,
             "apply_overlong_filtering": False,
             "use_conversation_multi_turn": True,
-<<<<<<< HEAD
             "chat_template": chat_template_config,
             "append_eos_token_after_stop_str_in_multi_turn": True,
-
-=======
-            "append_eos_token_after_stop_str_in_multi_turn": True,
->>>>>>> 09bb54a5
         }
     )
     env_cfg = DictConfig(
