--- conflicted
+++ resolved
@@ -249,24 +249,12 @@
 
     prompt = [{"role": "user", "content": "What is 2 + 2?"}]
     extras = {"answer": "4"}
-<<<<<<< HEAD
-    response_ids, reward, stop_reason, loss_mask, prompt_ids, rollout_logprobs, env_metrics = await generator.agent_loop(
-        prompt, mock_env_cfg.env_class, extras, max_tokens=8, max_input_length=512
-    )
-
-    assert response_ids == MOCK_LLM_OUTPUT_IDS
-    assert reward == 1.0
-    assert stop_reason == "stop"
-    assert loss_mask == [1] * len(MOCK_LLM_OUTPUT_IDS)
-    assert env_metrics == {}
-=======
     output = await generator.agent_loop(prompt, mock_env_cfg.env_class, extras, max_tokens=8, max_input_length=512)
 
     assert output.response_ids == MOCK_LLM_OUTPUT_IDS
     assert output.reward == 1.0
     assert output.stop_reason == "stop"
     assert output.loss_mask == [1] * len(MOCK_LLM_OUTPUT_IDS)
->>>>>>> 4ecb091e
 
 
 @pytest.mark.asyncio
@@ -513,13 +501,7 @@
     prompt = [{"role": "user", "content": "Start conversation"}]
     extras = {"test": "value"}
 
-<<<<<<< HEAD
-    response_ids, reward, stop_reason, loss_mask, prompt_token_ids, rollout_logprobs, env_metrics = await generator.agent_loop(
-        prompt, "test_env", extras, max_tokens=100, max_input_length=max_input_length
-    )
-=======
     output = await generator.agent_loop(prompt, "test_env", extras, max_tokens=100, max_input_length=max_input_length)
->>>>>>> 4ecb091e
 
     # Verify that length limit was hit
     assert output.stop_reason == "length", f"Expected stop_reason='length', got '{output.stop_reason}'"
@@ -607,11 +589,7 @@
     prompt = [{"role": "user", "content": "Initial prompt"}]
     extras = {}
 
-<<<<<<< HEAD
-    response_ids, _, stop_reason, loss_mask, _, _, _ = await generator.agent_loop(
-=======
     output = await generator.agent_loop(
->>>>>>> 4ecb091e
         prompt, "test_env", extras, max_tokens=max_tokens_from_llm, max_input_length=max_input_len
     )
 
@@ -693,13 +671,7 @@
     prompt = [{"role": "user", "content": "Initial input"}]
     env_extras = {}
 
-<<<<<<< HEAD
-    response_ids, reward, stop_reason, loss_mask, prompt_ids, _, _ = await generator.agent_loop(
-        prompt, "test_env", env_extras, max_tokens=20, max_input_length=50
-    )
-=======
     output = await generator.agent_loop(prompt, "test_env", env_extras, max_tokens=20, max_input_length=50)
->>>>>>> 4ecb091e
 
     # Check that the postprocessed response tokens (42) are present in response_ids
     # This verifies that postprocessed_action was used instead of raw LLM output
