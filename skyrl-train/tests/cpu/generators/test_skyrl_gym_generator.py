"""
uv run --extra dev --isolated pytest tests/cpu/generators/test_skyrl_gym_generator.py
"""

import pytest
from typing import List, Dict, Any
from unittest.mock import AsyncMock, MagicMock, patch
from skyrl_train.generators.skyrl_gym_generator import SkyRLGymGenerator
from skyrl_train.generators.base import GeneratorInput, GeneratorOutput, ConversationType
from skyrl_train.generators.utils import concatenate_generator_outputs, get_metrics_from_generator_output
from skyrl_gym.envs.base_text_env import BaseTextEnvStepOutput, BaseTextEnv
from skyrl_train.config.utils import get_default_config


# Mock constants, where 4 is the eos token id
MOCK_LLM_OUTPUT_IDS = [1, 10, 12, 4]
MOCK_TOKENIZER_ENCODED_IDS = [1, 2, 3, 4]


# TODO (erictang000): clean up the mocking for tests in this file
@pytest.fixture
def mock_tokenizer():
    """
    A mock tokenizer that encodes any non-empty string to `MOCK_TOKENIZER_ENCODED_IDS`.
    For chat template, if `tokenize=False`, concatenate the content of each message.
    If `tokenize=True`, return `MOCK_TOKENIZER_ENCODED_IDS` for each message.
    """
    tokenizer = MagicMock()

    def mock_apply_chat_template(x, **kwargs):
        if not kwargs.get("tokenize", True):
            return "".join([str(i["content"]) for i in x])
        else:
            # Check if return_dict is requested
            if kwargs.get("return_dict", False):
                # Return dictionary format for retokenization path
                return {
                    "input_ids": MOCK_LLM_OUTPUT_IDS.copy(),
                    "assistant_masks": [1] * len(MOCK_LLM_OUTPUT_IDS),
                }
            # Non-dict return
            if isinstance(x, list) and len(x) > 0 and isinstance(x[0], list):
                # Multiple prompts
                return [MOCK_TOKENIZER_ENCODED_IDS.copy() for _ in x]
            else:
                # Single prompt or conversation
                return MOCK_TOKENIZER_ENCODED_IDS.copy()

    def mock_encode(x, **kwargs):
        if x != "":
            return MOCK_TOKENIZER_ENCODED_IDS.copy()
        else:
            return []

    tokenizer.apply_chat_template.side_effect = mock_apply_chat_template
    tokenizer.decode.side_effect = lambda x: "decoded_output"
    tokenizer.encode.side_effect = mock_encode
    tokenizer.eos_token_id = 4
    tokenizer.eos_token = "<|end_of_turn|>"
    tokenizer.return_value = {"input_ids": MOCK_TOKENIZER_ENCODED_IDS.copy()}  # simulate tokenized response
    return tokenizer


@pytest.fixture
def mock_llm():
    """
    This replaces InferenceEngineClient, where `.generate()` always returns MOCK_LLM_OUTPUT_IDS
    for each prompt, with corresponding string output "mocked output".
    """
    mock = MagicMock()

    # Mock the new generate method
    def mock_generate(input_batch):
        num_prompts = len(input_batch["prompts"]) if "prompts" in input_batch else len(input_batch["prompt_token_ids"])
        return {
            "responses": ["mocked output"] * num_prompts,
            "stop_reasons": ["stop"] * num_prompts,
            # say response gets tokenized to 3 tokens
            "response_logprobs": [[0.1] * len(MOCK_LLM_OUTPUT_IDS)] * num_prompts,
            "response_ids": [MOCK_LLM_OUTPUT_IDS.copy()] * num_prompts,
        }

    mock.generate = AsyncMock(side_effect=mock_generate)
    return mock


@pytest.fixture
def mock_env():
    mock_env_instance = MagicMock()
    mock_env_instance.step.side_effect = lambda x: BaseTextEnvStepOutput(
        observations=[{"role": "user", "content": "next"}], reward=1.0, done=True, metadata={}
    )
    mock_env_instance.close.return_value = None
    return mock_env_instance


@pytest.fixture
def generator_cfg():
    cfg = get_default_config().generator
    cfg.sampling_params.max_generate_length = 5
    cfg.sampling_params.logprobs = None
    cfg.apply_overlong_filtering = False
    cfg.max_input_length = 512
    cfg.batched = True
    cfg.max_turns = 1
    cfg.chat_template_kwargs = {}
    cfg.chat_template = {"source": "name", "name_or_path": None}
    return cfg


@pytest.fixture
def mock_env_cfg():
    cfg = MagicMock()
    cfg.max_env_workers = 0
    cfg.env_class = "gsm8k"
    return cfg


def validate_generator_input(input_batch: GeneratorInput) -> bool:
    """Validate that input_batch conforms to GeneratorInput TypedDict interface."""
    # Check that input_batch has the required keys
    required_keys = {"prompts", "env_extras"}
    if not all(key in input_batch for key in required_keys):
        return False

    # Validate prompts: List[ConversationType] where ConversationType = List[MessageType]
    prompts = input_batch["prompts"]
    if not isinstance(prompts, list):
        return False

    for conversation in prompts:
        if not isinstance(conversation, list):
            return False
        for message in conversation:
            if not isinstance(message, dict):
                return False
            if not all(isinstance(k, str) and isinstance(v, str) for k, v in message.items()):
                return False

    # Validate env_extras: Optional[List[Dict[str, Any]]]
    env_extras = input_batch["env_extras"]
    if env_extras is not None:
        if not isinstance(env_extras, list):
            return False
        for extra in env_extras:
            if not isinstance(extra, dict):
                return False
            if not all(isinstance(k, str) for k in extra.keys()):
                return False

    return True


def validate_generator_output(output: GeneratorOutput) -> bool:
    """Validate that output conforms to GeneratorOutput TypedDict interface."""
    # Check that output has all required keys
    required_keys = {
        "prompt_token_ids",
        "response_ids",
        "rewards",
        "loss_masks",
        "stop_reasons",
        "rollout_metrics",
        "rollout_logprobs",
    }
    if not all(key in output for key in required_keys):
        return False

    # Validate prompt_token_ids: List[List[int]]
    prompt_token_ids = output["prompt_token_ids"]
    if not isinstance(prompt_token_ids, list):
        return False
    for token_ids in prompt_token_ids:
        if not isinstance(token_ids, list):
            return False
        if not all(isinstance(token, int) for token in token_ids):
            return False

    # Validate response_ids: List[List[int]]
    response_ids = output["response_ids"]
    if not isinstance(response_ids, list):
        return False
    for token_ids in response_ids:
        if not isinstance(token_ids, list):
            return False
        if not all(isinstance(token, int) for token in token_ids):
            return False

    # Validate rewards: List[float] or List[List[float]]
    rewards = output["rewards"]
    if not isinstance(rewards, list):
        return False
    is_list_of_float = all(isinstance(r, (int, float)) for r in rewards)
    is_list_of_list_float = all(isinstance(r, list) and all(isinstance(x, (int, float)) for x in r) for r in rewards)
    if not (is_list_of_float or is_list_of_list_float):
        return False

    # Validate loss_masks: List[List[int]]
    loss_masks = output["loss_masks"]
    if not isinstance(loss_masks, list):
        return False
    for mask in loss_masks:
        if not isinstance(mask, list):
            return False
        if not all(isinstance(val, int) for val in mask):
            return False

    # Validate stop_reasons: Optional[List[str]]
    stop_reasons = output["stop_reasons"]
    if stop_reasons is not None:
        if not isinstance(stop_reasons, list):
            return False
        if not all(isinstance(reason, str) for reason in stop_reasons):
            return False

    # Validate rollout_metrics: Optional[Dict[str, Any]]
    rollout_metrics = output["rollout_metrics"]
    if rollout_metrics is not None:
        if not isinstance(rollout_metrics, dict):
            return False
        if not all(isinstance(k, str) for k in rollout_metrics.keys()):
            return False

    rollout_logprobs = output["rollout_logprobs"]
    if rollout_logprobs is not None:
        if not isinstance(rollout_logprobs, list):
            return False
        for sample_logprobs in rollout_logprobs:
            if not isinstance(sample_logprobs, list):
                return False
            if not all(isinstance(val, (int, float)) for val in sample_logprobs):
                return False
    return True


@pytest.mark.asyncio
@patch("skyrl_gym.make")
@pytest.mark.parametrize("use_conversation_multi_turn", [True, False])
async def test_agent_loop_single_turn(
    mock_make, mock_tokenizer, mock_llm, mock_env, generator_cfg, use_conversation_multi_turn, mock_env_cfg
):
    """
    This test mocks when we call SkyRLGymGenerator.agent_loop() despite being a single-turn generation.
    This is when `batched=False`. Here the environment does nothing.
    """
    generator_cfg.use_conversation_multi_turn = use_conversation_multi_turn
    mock_env.step.side_effect = lambda x: BaseTextEnvStepOutput(observations=[], reward=1.0, done=True, metadata={})
    mock_tokenizer.eos_token_id = 4  # bypass check for eos token id for this test

    mock_make.return_value = mock_env
    mock_env.init.return_value = ([{"role": "user", "content": "Initial input"}], {})

    generator = SkyRLGymGenerator(
        generator_cfg=generator_cfg,
        skyrl_gym_cfg=mock_env_cfg,
        inference_engine_client=mock_llm,
        tokenizer=mock_tokenizer,
        model_name="test_model",
    )
    generator.base_conversation_token_ids = []  # to make sure observation_ids are encoded correctly

    prompt = [{"role": "user", "content": "What is 2 + 2?"}]
    extras = {"answer": "4"}
    output = await generator.agent_loop(prompt, mock_env_cfg.env_class, extras, max_tokens=8, max_input_length=512)

    assert output.response_ids == MOCK_LLM_OUTPUT_IDS
    if isinstance(output.reward, list):
        assert sum(output.reward) == 1.0
    else:
        assert output.reward == 1.0
    assert output.stop_reason == "stop"
    assert output.loss_mask == [1] * len(MOCK_LLM_OUTPUT_IDS)


@pytest.mark.asyncio
@patch("skyrl_gym.make")
async def test_generate_batched(mock_make, mock_tokenizer, mock_llm, mock_env, generator_cfg, mock_env_cfg):
    mock_make.return_value = mock_env
    mock_env.init.return_value = ([{"role": "user", "content": "Initial input"}], {})

    generator = SkyRLGymGenerator(
        generator_cfg=generator_cfg,
        skyrl_gym_cfg=mock_env_cfg,
        inference_engine_client=mock_llm,
        tokenizer=mock_tokenizer,
        model_name="test_model",
    )
    generator.base_conversation_token_ids = []  # to make sure observation_ids are encoded correctly

    prompts = [[{"role": "user", "content": "What is 3 + 5?"}]]
    env_extras = [{"answer": "8"}]

    input_batch: GeneratorInput = {
        "prompts": prompts,
        "env_extras": env_extras,
        "env_classes": [mock_env_cfg.env_class for _ in prompts],  # Mock environment class for each prompt
    }

    generator_output: GeneratorOutput = await generator.generate(input_batch)

    # uses output from llm directly
    assert generator_output["response_ids"][0] == MOCK_LLM_OUTPUT_IDS

    assert generator_output["rewards"][0] == 1.0
    assert generator_output["stop_reasons"][0] == "stop"
    assert generator_output["loss_masks"][0] == [1] * len(MOCK_LLM_OUTPUT_IDS)


def test_generator_output_concatenation():
    # First ensure that the GeneratorOutput fields are what we expect
    expected_fields = [
        "prompt_token_ids",
        "response_ids",
        "rewards",
        "loss_masks",
        "stop_reasons",
        "rollout_metrics",
        "rollout_logprobs",
    ]
    assert set(GeneratorOutput.__annotations__.keys()) == set(expected_fields), (
        "GeneratorOutput fields are not what we expect. "
        "Please update the test and `concatenate_generator_outputs()` to reflect the new fields."
        "It is needed to help Trainer.eval() record the full GeneratorOutput information."
    )

    generator_output_1: GeneratorOutput = {
        "prompt_token_ids": [[1, 2], [3, 4]],
        "response_ids": [[1, 2], [3, 4]],
        "rewards": [1.0, 2.0],
        "loss_masks": [[1, 1], [1, 1]],
        "stop_reasons": ["stop", "stop"],
        "rollout_logprobs": [[0.1, 0.2], [0.3, 0.4]],
    }

    generator_output_2: GeneratorOutput = {
        "prompt_token_ids": [[5, 6, 7], [8]],
        "response_ids": [[5, 6, 7], [8]],
        "rewards": [2.0, 3.0],
        "loss_masks": [[1, 1, 1], [1, 1, 1]],
        "stop_reasons": ["stop", "stop"],
        "rollout_logprobs": [[0.5, 0.6], [0.7, 0.8]],
    }

    generator_outputs = [generator_output_1, generator_output_2]
    concatenated_output = concatenate_generator_outputs(generator_outputs)

    assert concatenated_output["prompt_token_ids"] == [[1, 2], [3, 4], [5, 6, 7], [8]]
    assert concatenated_output["response_ids"] == [[1, 2], [3, 4], [5, 6, 7], [8]]
    assert concatenated_output["rewards"] == [1.0, 2.0, 2.0, 3.0]
    assert concatenated_output["loss_masks"] == [[1, 1], [1, 1], [1, 1, 1], [1, 1, 1]]
    assert concatenated_output["stop_reasons"] == ["stop", "stop", "stop", "stop"]
    assert concatenated_output["rollout_logprobs"] == [[0.1, 0.2], [0.3, 0.4], [0.5, 0.6], [0.7, 0.8]]


def test_get_metrics_from_generator_output():
    # Per trajectory rewards, where rewards are List[float]
    generator_output: GeneratorOutput = {
        "prompt_token_ids": [[1, 2], [3, 4]],
        "response_ids": [[1, 2], [3, 4]],
        "rewards": [1.0, 2.0],
        "loss_masks": [[1, 1], [1, 1]],
        "stop_reasons": ["stop", "stop"],
        "rollout_logprobs": None,
    }
    uids = ["a", "b"]
    avg_score, pass_at_n = get_metrics_from_generator_output(generator_output, uids)
    assert avg_score == 1.5
    assert pass_at_n == 1.0

    # Per token rewards, where rewards are List[List[float]], so for pass_at_n we use the last
    # token's reward to signify the trajectory's reward
    generator_output["rewards"] = [[1.0, 0.0], [0.0, 1.0]]
    uids = ["a", "b"]
    avg_score, pass_at_n = get_metrics_from_generator_output(generator_output, uids)
    assert avg_score == 1.0
    assert pass_at_n == 0.5


@pytest.mark.asyncio
@pytest.mark.parametrize("batched", [True, False])
@patch("skyrl_gym.make")
async def test_generate_interface_compliance(
    mock_make, mock_tokenizer, mock_llm, mock_env, generator_cfg, mock_env_cfg, batched
):
    """Test that SkyRLGymGenerator.generate() strictly conforms to the TypedDict interface.

    Tests both batched and non-batched modes to ensure interface compliance.
    """
    mock_make.return_value = mock_env
    # Set the batched mode according to the parameter
    generator_cfg.batched = batched
    mock_env.init.return_value = ([{"role": "user", "content": "Initial input"}], {})

    generator = SkyRLGymGenerator(
        generator_cfg=generator_cfg,
        skyrl_gym_cfg=mock_env_cfg,
        inference_engine_client=mock_llm,
        tokenizer=mock_tokenizer,
        model_name="test_model",
    )
    generator.base_conversation_token_ids = []  # to make sure observation_ids are encoded correctly

    # Create test data based on batched mode
    if batched:
        # For batched mode, test with multiple prompts
        prompts: List[ConversationType] = [
            [{"role": "user", "content": "What is 3 + 5?"}],
            [{"role": "user", "content": "Solve 10 - 7"}],
        ]
        env_extras: List[Dict[str, Any]] = [{"answer": "8"}, {"answer": "3"}]
    else:
        # For non-batched mode, test with single prompt
        prompts: List[ConversationType] = [[{"role": "user", "content": "What is 2 * 3?"}]]
        env_extras: List[Dict[str, Any]] = [{"answer": "6"}]
    env_classes = [mock_env_cfg.env_class for _ in prompts]

    input_batch: GeneratorInput = {
        "prompts": prompts,
        "env_extras": env_extras,
        "env_classes": env_classes,
    }

    # Validate input conforms to interface
    assert validate_generator_input(
        input_batch
    ), f"Input does not conform to GeneratorInput interface (batched={batched})"

    # Call generate method
    generator_output: GeneratorOutput = await generator.generate(input_batch)

    # Validate output conforms to interface
    assert validate_generator_output(
        generator_output
    ), f"Output does not conform to GeneratorOutput interface (batched={batched})"

    # Additional specific type checks
    assert isinstance(generator_output, dict), "Output should be a dictionary"
    assert len(generator_output["response_ids"]) == len(
        prompts
    ), f"Number of responses should match number of prompts (batched={batched})"
    assert len(generator_output["rewards"]) == len(
        prompts
    ), f"Number of rewards should match number of prompts (batched={batched})"
    assert len(generator_output["loss_masks"]) == len(
        prompts
    ), f"Number of loss masks should match number of prompts (batched={batched})"

    # Test with None env_extras to ensure Optional handling works (only test this once)
    if batched:
        input_batch_with_none: GeneratorInput = {
            "prompts": prompts[:1],  # Just one prompt
            "env_extras": None,
        }

        # This should not raise an error even with None env_extras
        assert validate_generator_input(input_batch_with_none), "Input with None env_extras should be valid"


@pytest.mark.asyncio
@pytest.mark.parametrize("turns_to_exceed", [1, 3])  # Test single-turn and multi-turn scenarios
@patch("skyrl_gym.make")
async def test_length_limit_exceeded_during_conversation(
    mock_make, mock_tokenizer, mock_llm, mock_env, generator_cfg, mock_env_cfg, turns_to_exceed
):
    """Test that length limit is enforced during multi-turn conversations.

    Tests both single-turn (turns_to_exceed=1) and multi-turn (turns_to_exceed=3) scenarios
    to verify length accumulation and limit enforcement.
    """
    mock_make.return_value = mock_env
    generator_cfg.batched = False  # Use agent_loop mode
    generator_cfg.max_turns = 5  # Allow multiple turns
    generator_cfg.use_conversation_multi_turn = True
    generator_cfg.chat_template = {"source": "name", "name_or_path": None}
    mock_env.init.return_value = ([{"role": "user", "content": "Initial input"}], {})

    # Configure environment to never set done=True naturally (we want to hit length limit)
    def mock_step_never_done(output):
        return BaseTextEnvStepOutput(
            observations=[{"role": "user", "content": "next"}],
            reward=0.5,
            done=False,
            metadata={},
        )

    # We start with initial prompt len 4 due to mock_apply_chat_template
    # Each turn, observation is 4 tokens due to mock_encode
    mock_env.step.side_effect = mock_step_never_done
    max_input_length = 20  # Low limit to trigger length exceeded

    # Mock the new generate method
    def mock_generate(input_batch):
        num_prompts = len(input_batch["prompts"]) if "prompts" in input_batch else len(input_batch["prompt_token_ids"])
        if turns_to_exceed == 1:
            mock_llm_output_ids = [1] * 20  # Enough to exceed limit immediately (4 + 20 + 4 = 28 > 20)
            assert (
                len(MOCK_TOKENIZER_ENCODED_IDS) + len(mock_llm_output_ids) + len(MOCK_TOKENIZER_ENCODED_IDS)
                > max_input_length
            )
        else:
            assert turns_to_exceed == 3
            mock_llm_output_ids = [1] * 2  # Enough to exceed limit after 3 turns (4 + (2 + 4) * 3 = 22 > 20)
            assert (
                len(MOCK_TOKENIZER_ENCODED_IDS)
                + (len(mock_llm_output_ids) + len(MOCK_TOKENIZER_ENCODED_IDS)) * turns_to_exceed
                > max_input_length
            )
        return {
            "responses": ["mocked output"] * num_prompts,
            "stop_reasons": ["stop"] * num_prompts,
            "response_logprobs": [[0.1] * len(mock_llm_output_ids)] * num_prompts,
            "response_ids": [mock_llm_output_ids.copy()] * num_prompts,
        }

    mock_llm.generate = AsyncMock(side_effect=mock_generate)

    generator = SkyRLGymGenerator(
        generator_cfg=generator_cfg,
        skyrl_gym_cfg=mock_env_cfg,
        inference_engine_client=mock_llm,
        tokenizer=mock_tokenizer,
        model_name="test_model",
    )
    generator.base_conversation_token_ids = []  # to make sure observation_ids are encoded correctly

    prompt = [{"role": "user", "content": "Start conversation"}]
    extras = {"test": "value"}

    output = await generator.agent_loop(prompt, "test_env", extras, max_tokens=100, max_input_length=max_input_length)

    # Verify that length limit was hit
    assert output.stop_reason == "length", f"Expected stop_reason='length', got '{output.stop_reason}'"

    # Verify environment step was called the expected number of times
    expected_calls = turns_to_exceed
    assert (
        mock_env.step.call_count == expected_calls
    ), f"Expected {expected_calls} environment steps, got {mock_env.step.call_count}"

    # Verify response is still properly formatted
    assert isinstance(output.response_ids, list)
    assert isinstance(output.loss_mask, list)
    assert isinstance(output.reward, float) or isinstance(output.reward, list)


@pytest.mark.asyncio
@patch("skyrl_gym.make")
async def test_multi_turn_response_truncation(
    mock_make, mock_tokenizer, mock_llm, mock_env, generator_cfg, mock_env_cfg
):
    """
    Tests that in a multi-turn conversation, if the final tokenized response exceeds the
    calculated maximum length, it is correctly truncated and the stop reason is set to 'length'.
    """
    mock_make.return_value = mock_env
    generator_cfg.max_turns = 3  # Ensure multi-turn logic is triggered
    generator_cfg.batched = False  # Test is for agent_loop
    generator_cfg.use_conversation_multi_turn = True
    generator_cfg.chat_template = {"source": "name", "name_or_path": None}
    mock_env.init.return_value = ([{"role": "user", "content": "Initial input"}], {})

    # Configure environment to run for multiple turns to generate enough tokens for truncation
    step_count = 0

    def mock_step_multi_turn(output):
        nonlocal step_count
        step_count += 1
        done = step_count >= 10  # Allow many turns to exceed length limit
        return BaseTextEnvStepOutput(
            observations=[{"role": "user", "content": "next turn"}], reward=0.5, done=done, metadata={}
        )

    mock_env.step.side_effect = mock_step_multi_turn

    # Define token lengths to control the test
    initial_prompt_len = 13
    max_tokens_from_llm = 20
    max_input_len = 50

    # Expected max response tokens = max_tokens + max_input_length - initial_prompt_length
    expected_max_response_tokens = max_tokens_from_llm + max_input_len - initial_prompt_len  # 20 + 50 - 13 = 57

    def mock_apply_chat_template(messages, **kwargs):
        if kwargs.get("tokenize", True):
            # Return initial prompt tokens
            return [1] * initial_prompt_len
        else:
            # Not used in messages_mode=False
            return "".join([msg.get("content", "") for msg in messages])

    def mock_encode(text, **kwargs):
        # This makes observation_ids to always be 13 tokens
        return [1] * 13

    mock_tokenizer.apply_chat_template.side_effect = mock_apply_chat_template
    mock_tokenizer.encode.side_effect = mock_encode

    # The intitial prompt is 13 tokens due to mock_apply_chat_template
    # Each turn, observation is 13 tokens due to mock_encode and empty system_prompt_ids
    # And the LLM response is 4 tokens due to MOCK_LLM_OUTPUT_IDS
    # So input_ids are 13, 30, 47, 64. And 64 would cause a break in the loop due to exceeding max_input_len.
    # Then with 64, we get the `input_ids[initial_prompt_length:]`, which makes our final
    # response_ids to be 64 - 13 = 51 tokens. So in this case, we are not truncated by expected_max_response_tokens.
    expected_final_response_tokens = 51

    generator = SkyRLGymGenerator(
        generator_cfg=generator_cfg,
        skyrl_gym_cfg=mock_env_cfg,
        inference_engine_client=mock_llm,
        tokenizer=mock_tokenizer,
        model_name="test_model",
    )
    generator.base_conversation_token_ids = []  # to make sure observation_ids are encoded correctly

    prompt = [{"role": "user", "content": "Initial prompt"}]
    extras = {}

    output = await generator.agent_loop(
        prompt, "test_env", extras, max_tokens=max_tokens_from_llm, max_input_length=max_input_len
    )

    # Verify truncation occurred
    assert len(output.response_ids) <= expected_max_response_tokens
    assert (
        len(output.response_ids) == expected_final_response_tokens
    ), f"Expected {expected_final_response_tokens} response tokens, got {len(output.response_ids)}"
    assert (
        len(output.loss_mask) == expected_final_response_tokens
    ), f"Expected {expected_final_response_tokens} loss mask entries, got {len(output.loss_mask)}"

    # Verify stop reason is "length" due to truncation
    assert output.stop_reason == "length", f"Expected stop_reason='length', got '{output.stop_reason}'"


@pytest.mark.asyncio
@patch("skyrl_gym.make")
async def test_postprocessed_action_used(mock_make, mock_tokenizer, mock_llm, mock_env, mock_env_cfg, generator_cfg):
    """
    Tests that if the environment returns a `postprocessed_action`, it is used
    in the chat history instead of the original LLM response.
    """
    mock_make.return_value = mock_env
    generator_cfg.max_turns = 1  # Single turn
    generator_cfg.batched = False
    # Override to avoid retokenization path for this test
    generator_cfg.chat_template = {"source": "name", "name_or_path": None}
    mock_env.init.return_value = ([{"role": "user", "content": "Initial input"}], {})

    postprocessed_response = "This is a clean response."
    llm_raw_response = "RAW LLM OUTPUT"

    # Environment step returns a postprocessed version of the LLM response
    def mock_step(_):
        return BaseTextEnvStepOutput(
            observations=[{"role": "user", "content": "new input"}],
            reward=1.0,
            done=True,
            metadata={},
            postprocessed_action=postprocessed_response,
        )

    mock_env.step.side_effect = mock_step

    # The LLM will output a raw string, which should be overridden
    mock_llm.generate.return_value = {
        "responses": [llm_raw_response],
        "stop_reasons": ["stop"],
    }

    def mock_apply_chat_template(messages, **kwargs):
        if kwargs.get("tokenize", True):
            return [1] * 5  # Initial prompt tokens
        else:
            return "".join([msg.get("content", "") for msg in messages])

    def mock_encode(text, **kwargs):
        # The key test: postprocessed response should be encoded, not raw LLM output
        if postprocessed_response in str(text):
            return [42] * 10  # Distinctive tokens for postprocessed response
        elif "new input" in str(text):
            return [5] * 2  # Observation tokens
        else:
            return [1] * 3  # Default tokens

    mock_tokenizer.apply_chat_template.side_effect = mock_apply_chat_template
    mock_tokenizer.encode.side_effect = mock_encode

    generator = SkyRLGymGenerator(
        generator_cfg=generator_cfg,
        skyrl_gym_cfg=mock_env_cfg,
        inference_engine_client=mock_llm,
        tokenizer=mock_tokenizer,
        model_name="test_model",
    )
    generator.base_conversation_token_ids = []  # to make sure observation_ids are encoded correctly

    prompt = [{"role": "user", "content": "Initial input"}]
    env_extras = {}

    output = await generator.agent_loop(prompt, "test_env", env_extras, max_tokens=20, max_input_length=50)

    # Check that the postprocessed response tokens (42) are present in response_ids
    # This verifies that postprocessed_action was used instead of raw LLM output
    assert any(
        token == 42 for token in output.response_ids
    ), f"Expected postprocessed response tokens (42) in {output.response_ids}"
    # Make sure raw LLM tokens (99) are NOT present
    assert not any(
        token == 99 for token in output.response_ids
    ), f"Raw LLM output tokens (99) should not be in {output.response_ids}"

    if isinstance(output.reward, list):
        assert sum(output.reward) == 1.0
    else:
        assert output.reward == 1.0
    assert output.stop_reason == "stop"
    assert len(output.response_ids) == len(output.loss_mask)


@pytest.mark.asyncio
@patch("skyrl_gym.make")
async def test_apply_overlong_filtering_non_batched(
    mock_make, mock_tokenizer, mock_llm, mock_env, generator_cfg, mock_env_cfg
):
    """
    Test that apply_overlong_filtering correctly zeroes out loss masks for truncated trajectories
    in non-batched mode (using agent_loop).

    Tests both truncated and non-truncated responses to verify that:
    - Trajectories with responses not ending with eos token have their loss masks zeroed out
    - Trajectories with responses ending with eos token keep their original loss masks
    """
    mock_make.return_value = mock_env
    generator_cfg.apply_overlong_filtering = True  # Enable filtering
    generator_cfg.batched = False
    generator_cfg.max_turns = 1
    generator_cfg.use_conversation_multi_turn = False
    mock_env.init.return_value = ([{"role": "user", "content": "Initial input"}], {})

    # Mock out the environment and inference engine generation.
    mock_env.step.side_effect = lambda x: BaseTextEnvStepOutput(observations=[], reward=1.0, done=True, metadata={})

    def mock_apply_chat_template(messages, **kwargs):
        if kwargs.get("tokenize", True):
            return [1, 2, 3, 4, 5]  # 5 tokens for prompt
        else:
            return "".join([msg.get("content", "") for msg in messages])

    mock_tokenizer.apply_chat_template.side_effect = mock_apply_chat_template
    mock_tokenizer.eos_token_id = 4  # Set EOS token ID

    generator = SkyRLGymGenerator(
        generator_cfg=generator_cfg,
        skyrl_gym_cfg=mock_env_cfg,
        inference_engine_client=mock_llm,
        tokenizer=mock_tokenizer,
        model_name="test_model",
    )
    generator.base_conversation_token_ids = []  # to make sure observation_ids are encoded correctly

    # First test: response that doesn't end with eos token (should be filtered)
    mock_llm.generate = AsyncMock(
        return_value={
            "responses": ["truncated response"],
            "stop_reasons": ["length"],
            "response_ids": [[10, 11, 12, 13, 14, 15, 16, 17, 18, 19]],  # 10 tokens, will be truncated
        }
    )

    input_batch_truncated: GeneratorInput = {
        "prompts": [[{"role": "user", "content": "Test prompt"}]],
        "env_extras": [{"test": "value"}],
        "env_classes": [mock_env_cfg.env_class],
    }

    output_truncated = await generator.generate(input_batch_truncated)

    # Verify truncated response has zeroed loss mask
    assert len(output_truncated["loss_masks"]) == 1
    assert len(output_truncated["loss_masks"][0]) == 5  # Truncated to max_generate_length=5
    assert output_truncated["loss_masks"][0] == [
        0,
        0,
        0,
        0,
        0,
    ], "Loss mask should be all zeros for response not ending with eos token"
    # Note: The long response gets truncated by max_response_tokens, so it doesn't end with eos token

    # Second test: response that ends with eos token (should not be filtered)
    # Reset the environment init to ensure clean state
    mock_env.init.return_value = ([{"role": "user", "content": "Fresh input"}], {})
    mock_llm.generate = AsyncMock(
        return_value={
            "responses": ["truncated response"],
            "stop_reasons": ["length"],
            "response_ids": [[20, 21, 4]],  # 3 tokens, ends with eos token 4
        }
    )

    input_batch_normal: GeneratorInput = {
        "prompts": [[{"role": "user", "content": "Another test prompt"}]],
        "env_extras": [{"test": "value"}],
        "env_classes": [mock_env_cfg.env_class],
    }

    output_normal = await generator.generate(input_batch_normal)

    # Verify normal response keeps original loss mask (all 1s)
    assert len(output_normal["loss_masks"]) == 1
    assert len(output_normal["loss_masks"][0]) == 3  # 3 response tokens (already includes EOS token)
    assert output_normal["loss_masks"][0] == [
        1,
        1,
        1,
    ], "Loss mask should remain as 1s for response ending with eos token"


@pytest.mark.asyncio
@patch("skyrl_gym.make")
async def test_apply_overlong_filtering_batched(
    mock_make,
    mock_tokenizer,
    mock_llm,
    mock_env,
    generator_cfg,
    mock_env_cfg,
):
    """
    Test that apply_overlong_filtering correctly zeroes out loss masks for truncated trajectories
    in batched mode.

    Tests a response that doesn't end with eos token to verify that it gets filtered.
    """
    mock_make.return_value = mock_env
    generator_cfg.apply_overlong_filtering = True  # Enable filtering
    generator_cfg.batched = True
    generator_cfg.max_turns = 1
    mock_env.init.return_value = ([{"role": "user", "content": "Initial input"}], {})

    # Mock out environment and inference engine generation.
    mock_env.step.side_effect = lambda x: BaseTextEnvStepOutput(observations=[], reward=1.0, done=True, metadata={})
    mock_llm.generate = AsyncMock(
        return_value={
            "responses": ["truncated response"],
            "stop_reasons": ["length"],
            "response_ids": [[10, 11, 12, 13]],
        }
    )

    def mock_apply_chat_template(messages, **kwargs):
        if kwargs.get("tokenize", True):
            return [[1, 2, 3, 4, 5] for _ in messages]  # 5 tokens for each prompt
        else:
            return "".join([msg.get("content", "") for msg in messages])

    def mock_encode_or_tokenize(text):
        return [10, 11, 12, 13]  # 4 tokens, doesn't end with eos_token_id=4

    mock_tokenizer.apply_chat_template.side_effect = mock_apply_chat_template
    mock_tokenizer.side_effect = lambda text: {"input_ids": mock_encode_or_tokenize(text)}
    mock_tokenizer.eos_token_id = 4  # Set EOS token ID

    generator = SkyRLGymGenerator(
        generator_cfg=generator_cfg,
        skyrl_gym_cfg=mock_env_cfg,
        inference_engine_client=mock_llm,
        tokenizer=mock_tokenizer,
        model_name="test_model",
    )
    generator.base_conversation_token_ids = []  # to make sure observation_ids are encoded correctly

    # Test batched mode with response that doesn't end with eos token
    prompts = [[{"role": "user", "content": "Test prompt"}]]
    env_extras = [{"test": "value"}]
    env_classes = [mock_env_cfg.env_class]

    input_batch: GeneratorInput = {
        "prompts": prompts,
        "env_extras": env_extras,
        "env_classes": env_classes,
    }

    generator_output = await generator.generate(input_batch)

    # Verify that the loss mask is zeroed out for the response not ending with eos token
    assert len(generator_output["loss_masks"]) == 1
    assert len(generator_output["loss_masks"][0]) == 4  # Should match response length
    assert generator_output["loss_masks"][0] == [
        0,
        0,
        0,
        0,
    ], "Loss mask should be all zeros for response not ending with eos token"


@pytest.mark.asyncio
@patch("skyrl_gym.make")
async def test_agent_loop_token_level_rewards_multi_turn(mock_make, mock_tokenizer, mock_llm, mock_env_cfg):
    """use_conversation_multi_turn=False; verify rewards at assistant turn ends across two steps."""
    # Tokenizer behavior
    mock_tokenizer.eos_token_id = 4

    def apply_chat_template_side_effect(messages, **kwargs):
        # initial prompt tokenization
        if kwargs.get("tokenize", True):
            return [101, 102]
        else:
            return "".join([m.get("content", "") for m in messages])

    def encode_side_effect(text, **kwargs):
        # one token for each observation
        return [77] if text else []

    mock_tokenizer.apply_chat_template.side_effect = apply_chat_template_side_effect
    mock_tokenizer.encode.side_effect = encode_side_effect

    # LLM returns fixed response tokens per step: 3 tokens + eos
    async def llm_generate_side_effect(input_batch):
        num = (
            len(input_batch["prompt_token_ids"]) if "prompt_token_ids" in input_batch else len(input_batch["prompts"])
        )  # noqa: E501
        return {
            "responses": ["aaa"] * num,
            "stop_reasons": ["stop"] * num,
            "response_logprobs": None,
            "response_ids": [[10, 11, 12, mock_tokenizer.eos_token_id] for _ in range(num)],
        }

    mock_llm.generate = AsyncMock(side_effect=llm_generate_side_effect)

    # Two-step env with rewards 0.3 then 1.7
    class TwoStepEnv(BaseTextEnv):
        def __init__(self):
            super().__init__()
            self.turns = 0

        def init(self, prompt):
            return prompt, {}

        def step(self, action):
            self.turns += 1
            if self.turns == 1:
                return BaseTextEnvStepOutput(
                    observations=[{"role": "user", "content": "obs1"}], reward=0.3, done=False, metadata={}
                )
            else:
                return BaseTextEnvStepOutput(observations=[], reward=1.7, done=True, metadata={})

    mock_make.return_value = TwoStepEnv()

    # Generator config
    cfg = MagicMock()
    cfg.sampling_params.max_generate_length = 50
    cfg.sampling_params.logprobs = None
    cfg.apply_overlong_filtering = False
    cfg.max_input_length = 512
    cfg.batched = False
    cfg.max_turns = 10
    cfg.zero_reward_on_non_stop = False
    cfg.use_conversation_multi_turn = False
    cfg.chat_template = {"source": "name", "name_or_path": None}

    generator = SkyRLGymGenerator(
        generator_cfg=cfg,
        skyrl_gym_cfg=mock_env_cfg,
        inference_engine_client=mock_llm,
        tokenizer=mock_tokenizer,
        model_name="test_model",
    )

    # Run agent loop
    prompt = [{"role": "user", "content": "Q?"}]
    extras = {}
    out = await generator.agent_loop(prompt, mock_env_cfg.env_class, extras, max_tokens=50, max_input_length=512)

    # Response ids layout: step1 (3 tokens) + obs (1) + step2 (3) + final eos (1) = 8
    assert len(out.response_ids) == 8
    # Indices: 2 (end of step1 assistant), 6 (end of step2 assistant), 7 (manually appended eos token)
    # Note that the last reward is placed at the 7 instead of at 6 since we manually move
    # it using the flag `appended_eos_token` in skyrl_gym_generator.py
    expected_rewards = [0.0, 0.0, 0.3, 0.0, 0.0, 0.0, 0.0, 1.7]
    assert isinstance(out.reward, list)
    assert out.reward == expected_rewards
    assert out.stop_reason == "stop"


@pytest.mark.asyncio
@patch("skyrl_gym.make")
async def test_agent_loop_token_level_rewards_multi_turn_conversation_format(
    mock_make, mock_tokenizer, mock_llm, mock_env_cfg
):
    """use_conversation_multi_turn=True; verify rewards placed at ends of assistant segments before observations."""
    mock_tokenizer.eos_token_id = 4

    # Tokenizer: initial prompt -> 2 tokens; observation template -> 2 tokens each call

    def apply_chat_template_side_effect(messages, **kwargs):
        if kwargs.get("tokenize", True):
            # For observations path, generator passes [*base_conversation, *new_obs] with add_generation_prompt=True
            return [201, 202]
        else:
            return "".join([m.get("content", "") for m in messages])

    mock_tokenizer.apply_chat_template.side_effect = apply_chat_template_side_effect

    # LLM outputs include EOS and are kept in multi-turn path
    async def llm_generate_side_effect(input_batch):
        num = (
            len(input_batch["prompt_token_ids"]) if "prompt_token_ids" in input_batch else len(input_batch["prompts"])
        )  # noqa: E501
        return {
            "responses": ["aaa"] * num,
            "stop_reasons": ["stop"] * num,
            "response_logprobs": None,
            "response_ids": [[10, 11, 12, mock_tokenizer.eos_token_id] for _ in range(num)],
        }

    mock_llm.generate = AsyncMock(side_effect=llm_generate_side_effect)

    # Env: two steps with rewards 0.5 then 0.25; first step has an observation, second has none
    class MTEnv(BaseTextEnv):
        def __init__(self):
            super().__init__()
            self.turns = 0

        def init(self, prompt):
            return prompt, {}

        def step(self, action):
            self.turns += 1
            if self.turns == 1:
                return BaseTextEnvStepOutput(
                    observations=[{"role": "user", "content": "obs1"}], reward=0.5, done=False, metadata={}
                )
            else:
                return BaseTextEnvStepOutput(observations=[], reward=0.25, done=True, metadata={})

    mock_make.return_value = MTEnv()

    # Generator config
    cfg = MagicMock()
    cfg.sampling_params.max_generate_length = 50
    cfg.sampling_params.logprobs = None
    cfg.apply_overlong_filtering = False
    cfg.max_input_length = 512
    cfg.batched = False
    cfg.max_turns = 10
    cfg.zero_reward_on_non_stop = False
    cfg.use_conversation_multi_turn = True
    cfg.chat_template = {"source": "name", "name_or_path": None}

    mock_env_cfg.env_class = "mt_env"

    generator = SkyRLGymGenerator(
        generator_cfg=cfg,
        skyrl_gym_cfg=mock_env_cfg,
        inference_engine_client=mock_llm,
        tokenizer=mock_tokenizer,
        model_name="test_model",
    )
    # Ensure base_conversation_token_ids doesn't shift observation slicing in test
    generator.base_conversation_token_ids = []

    prompt = [{"role": "user", "content": "Q?"}]
    extras = {}
    out = await generator.agent_loop(prompt, mock_env_cfg.env_class, extras, max_tokens=50, max_input_length=512)

    # Response ids layout: step1 assistant (4 incl. eos) + obs(2) + step2 assistant(4 incl. eos) = 10
    assert len(out.response_ids) == 10
    # Rewards at indices: 3 (end of step1 assistant), 9 (end of step2 assistant)
    expected = [0.0] * 10
    expected[3] = 0.5
    expected[9] = 0.25
    assert isinstance(out.reward, list)
    assert out.reward == expected
    assert out.stop_reason == "stop"


@pytest.mark.asyncio
@patch("skyrl_gym.make")
async def test_agent_loop_retokenize_returns_float_reward(mock_make, mock_tokenizer, mock_llm, mock_env_cfg):
    """Retokenize mode should return a single float reward (last non-None step reward) because token-level rewards are not yet supported."""
    mock_tokenizer.eos_token_id = 4

    # Tokenizer: initial prompt ids and final retokenized response with masks
    def apply_chat_template_side_effect(messages, **kwargs):
        if kwargs.get("return_dict", False):
            # Final retokenization output
            return {"assistant_masks": [1, 0, 1], "input_ids": [5, 6, 7]}
        if kwargs.get("tokenize", True):
            return [301, 302]
        else:
            return "".join([m.get("content", "") for m in messages])

    mock_tokenizer.apply_chat_template.side_effect = apply_chat_template_side_effect

    # LLM generate in retokenize mode uses prompts; we can return any ids
    async def llm_generate_side_effect(input_batch):
        num = (
            len(input_batch["prompts"]) if "prompts" in input_batch else len(input_batch["prompt_token_ids"])
        )  # noqa: E501
        return {
            "responses": ["bbb"] * num,
            "stop_reasons": ["stop"] * num,
            "response_logprobs": None,
            "response_ids": [[20, 21, 22] for _ in range(num)],
        }

    mock_llm.generate = AsyncMock(side_effect=llm_generate_side_effect)

    # Env with rewards: None then 2.5
    class RetokEnv(BaseTextEnv):
        def __init__(self):
            super().__init__()
            self.turns = 0

        def init(self, prompt):
            return prompt, {}

        def step(self, action):
            self.turns += 1
            if self.turns == 1:
                return BaseTextEnvStepOutput(
                    observations=[{"role": "user", "content": "o1"}], reward=None, done=False, metadata={}
                )  # noqa: E501
            else:
                return BaseTextEnvStepOutput(observations=[], reward=2.5, done=True, metadata={})

    mock_make.return_value = RetokEnv()

    # Generator config enabling retokenize path
    cfg = MagicMock()
    cfg.sampling_params.max_generate_length = 50
    cfg.sampling_params.logprobs = None
    cfg.apply_overlong_filtering = False
    cfg.max_input_length = 512
    cfg.batched = False
    cfg.max_turns = 10
    cfg.zero_reward_on_non_stop = False
    cfg.use_conversation_multi_turn = True
    cfg.chat_template = {
        "source": "name",
        "name_or_path": "qwen3_without_thinking",  # TODO: revisit this test once we separate the retokenize config from the custom chat template config
    }

    generator = SkyRLGymGenerator(
        generator_cfg=cfg,
        skyrl_gym_cfg=mock_env_cfg,
        inference_engine_client=mock_llm,
        tokenizer=mock_tokenizer,
        model_name="Qwen/Qwen3-0.6B",  # ensures custom_chat_template is truthy in get_custom_chat_template
    )
    # Force retokenize path regardless of model resolution logic if needed
    generator.custom_chat_template = "<custom>"

    prompt = [{"role": "user", "content": "Q?"}]
    extras = {}
    out = await generator.agent_loop(prompt, mock_env_cfg.env_class, extras, max_tokens=50, max_input_length=512)

    assert isinstance(out.reward, float)
    assert out.reward == 2.5
    assert out.stop_reason == "stop"


@pytest.mark.asyncio
@patch("skyrl_gym.make")
async def test_agent_loop_truncation_drops_out_of_range_rewards(mock_make, mock_tokenizer, mock_llm, mock_env_cfg):
    """Non-retokenize path: ensure rewards whose indices fall beyond truncated response are ignored."""

    # Configure tokenizer: initial prompt -> 2 tokens
    def apply_chat_template_side_effect(messages, **kwargs):
        if kwargs.get("tokenize", True):
            return [101, 102]
        else:
            return "".join([m.get("content", "") for m in messages])

    mock_tokenizer.apply_chat_template.side_effect = apply_chat_template_side_effect
    mock_tokenizer.eos_token_id = 4

    # LLM returns 4 assistant tokens per turn (no eos here; final EOS appended by generator for non-conv-mt)
    async def llm_generate_side_effect(input_batch):
        num = len(input_batch["prompt_token_ids"]) if "prompt_token_ids" in input_batch else len(input_batch["prompts"])
        return {
            "responses": ["step"] * num,
            "stop_reasons": ["stop"] * num,
            "response_logprobs": None,
            "response_ids": [[10, 11, 12, 13] for _ in range(num)],
        }

    mock_llm.generate = AsyncMock(side_effect=llm_generate_side_effect)

    # Env with two steps, rewards on both; no observations to keep math simple
    class TruncEnv(BaseTextEnv):
        def __init__(self):
            super().__init__()
            self.turns = 0

        def init(self, prompt):
            return prompt, {}

        def step(self, action):
            self.turns += 1
            if self.turns == 1:
                return BaseTextEnvStepOutput(observations=[], reward=1.0, done=False, metadata={})
            else:
                return BaseTextEnvStepOutput(observations=[], reward=2.0, done=True, metadata={})

    mock_make.return_value = TruncEnv()

    # Generator config: non-retokenize message mode; max_turns=1 so max_response_tokens = max_tokens
    cfg = MagicMock()
    cfg.sampling_params.max_generate_length = 5  # enforce truncation
    cfg.sampling_params.logprobs = None
    cfg.apply_overlong_filtering = False
    cfg.max_input_length = 1000  # prevent earlier length break
    cfg.batched = False
    cfg.max_turns = 1
    cfg.zero_reward_on_non_stop = False
    cfg.use_conversation_multi_turn = False
    cfg.chat_template = {"source": "name", "name_or_path": None}

    generator = SkyRLGymGenerator(
        generator_cfg=cfg,
        skyrl_gym_cfg=mock_env_cfg,
        inference_engine_client=mock_llm,
        tokenizer=mock_tokenizer,
        model_name="test_model",
    )

    prompt = [{"role": "user", "content": "Q?"}]
    extras = {}
    out = await generator.agent_loop(prompt, mock_env_cfg.env_class, extras, max_tokens=5, max_input_length=1000)

    # Untruncated response would be: 4 (step1) + 4 (step2) + 1 (final eos) = 9; we expect truncation to 5
    assert len(out.response_ids) == 5
    assert isinstance(out.reward, list)
    assert len(out.reward) == 5
    # Step1 end index relative should be 3 (0-based), step2 end index would be 7 -> out of range after truncation
    assert out.reward[3] == 1.0
    assert sum(out.reward) == 1.0
    assert out.stop_reason == "length"


@pytest.mark.asyncio
@patch("skyrl_gym.make")
async def test_env_metrics_direct_export(
    mock_make, mock_tokenizer, mock_llm, mock_env, mock_generator_cfg, mock_env_cfg
):
    """
    Test that environment metrics are exported directly with "environment/" prefix
    without statistical aggregation.
    """
    mock_make.return_value = mock_env
    mock_generator_cfg.batched = True
    mock_generator_cfg.max_turns = 1
    mock_env.init.return_value = ([{"role": "user", "content": "Initial input"}], {})

    # Hard-coded metrics with known statistical properties
    expected_metrics = [
<<<<<<< HEAD
        {"word_count": 2, "contains_boxed": 1.0},
        {"word_count": 4, "contains_boxed": 0.0},
        {"word_count": 6, "contains_boxed": 1.0},
=======
        {"response_length": 10, "word_count": 2, "contains_boxed": 1.0},
        {"response_length": 20, "word_count": 4, "contains_boxed": 0.0},
        {"response_length": 30, "word_count": 6, "contains_boxed": 1.0},
>>>>>>> 85cbd62d
    ]

    step_call_count = 0

    def mock_step_with_metrics(action):
        nonlocal step_call_count
        metrics = expected_metrics[step_call_count % len(expected_metrics)]
        step_call_count += 1

        return BaseTextEnvStepOutput(
            observations=[{"role": "user", "content": f"response_{step_call_count}"}],
            reward=metrics["contains_boxed"],  # Use contains_boxed as reward
            done=True,
            metadata={},
<<<<<<< HEAD
            metrics=metrics,
=======
            metrics=metrics
>>>>>>> 85cbd62d
        )

    mock_env.step.side_effect = mock_step_with_metrics

    generator = SkyRLGymGenerator(
        generator_cfg=mock_generator_cfg,
        skyrl_gym_cfg=mock_env_cfg,
        inference_engine_client=mock_llm,
        tokenizer=mock_tokenizer,
        model_name="test_model",
    )

    prompts = [
        [{"role": "user", "content": "Problem 1"}],
        [{"role": "user", "content": "Problem 2"}],
<<<<<<< HEAD
        [{"role": "user", "content": "Problem 3"}],
=======
        [{"role": "user", "content": "Problem 3"}]
>>>>>>> 85cbd62d
    ]
    env_extras = [{"answer": "1"}, {"answer": "2"}, {"answer": "3"}]
    env_classes = [mock_env_cfg.env_class] * 3

    input_batch: GeneratorInput = {
        "prompts": prompts,
        "env_extras": env_extras,
        "env_classes": env_classes,
    }

    generator_output: GeneratorOutput = await generator.generate(input_batch)
    rollout_metrics = generator_output["rollout_metrics"]

    # Test that environment metrics are exported directly with "environment/" prefix and indexed
    # We should have metrics from all 3 test cases with indices 0, 1, 2
<<<<<<< HEAD
    expected_rollout_metrics = {
        # From the 1st test case (index 0)
        "environment/word_count_0": 2,
        "environment/contains_boxed_0": 1.0,
        # From the 2nd test case (index 1)
        "environment/word_count_1": 4,
        "environment/contains_boxed_1": 0.0,
        # From the 3rd test case (index 2)
=======
    expected_metrics = {
        # From the 1st test case (index 0)
        "environment/response_length_0": 10,
        "environment/word_count_0": 2,
        "environment/contains_boxed_0": 1.0,
        # From the 2nd test case (index 1)
        "environment/response_length_1": 20,
        "environment/word_count_1": 4,
        "environment/contains_boxed_1": 0.0,
        # From the 3rd test case (index 2)
        "environment/response_length_2": 30,
>>>>>>> 85cbd62d
        "environment/word_count_2": 6,
        "environment/contains_boxed_2": 1.0,
    }

    # Verify all expected metrics are present and correct
<<<<<<< HEAD
    for metric_key, expected_value in expected_rollout_metrics.items():
=======
    for metric_key, expected_value in expected_metrics.items():
>>>>>>> 85cbd62d
        assert metric_key in rollout_metrics, f"Missing environment metric: {metric_key}"
        actual_value = rollout_metrics[metric_key]
        assert isinstance(actual_value, (int, float)), f"Metric {metric_key} should be scalar, got {type(actual_value)}"
        assert actual_value == expected_value, f"Metric {metric_key}: expected {expected_value}, got {actual_value}"

    # Verify generation metrics are still present
    generation_metrics = [key for key in rollout_metrics.keys() if key.startswith("generate/")]
    assert len(generation_metrics) > 0, "Should still contain generation metrics"<|MERGE_RESOLUTION|>--- conflicted
+++ resolved
@@ -1258,15 +1258,9 @@
 
     # Hard-coded metrics with known statistical properties
     expected_metrics = [
-<<<<<<< HEAD
-        {"word_count": 2, "contains_boxed": 1.0},
-        {"word_count": 4, "contains_boxed": 0.0},
-        {"word_count": 6, "contains_boxed": 1.0},
-=======
         {"response_length": 10, "word_count": 2, "contains_boxed": 1.0},
         {"response_length": 20, "word_count": 4, "contains_boxed": 0.0},
         {"response_length": 30, "word_count": 6, "contains_boxed": 1.0},
->>>>>>> 85cbd62d
     ]
 
     step_call_count = 0
@@ -1281,11 +1275,7 @@
             reward=metrics["contains_boxed"],  # Use contains_boxed as reward
             done=True,
             metadata={},
-<<<<<<< HEAD
-            metrics=metrics,
-=======
             metrics=metrics
->>>>>>> 85cbd62d
         )
 
     mock_env.step.side_effect = mock_step_with_metrics
@@ -1301,11 +1291,7 @@
     prompts = [
         [{"role": "user", "content": "Problem 1"}],
         [{"role": "user", "content": "Problem 2"}],
-<<<<<<< HEAD
-        [{"role": "user", "content": "Problem 3"}],
-=======
         [{"role": "user", "content": "Problem 3"}]
->>>>>>> 85cbd62d
     ]
     env_extras = [{"answer": "1"}, {"answer": "2"}, {"answer": "3"}]
     env_classes = [mock_env_cfg.env_class] * 3
@@ -1321,17 +1307,7 @@
 
     # Test that environment metrics are exported directly with "environment/" prefix and indexed
     # We should have metrics from all 3 test cases with indices 0, 1, 2
-<<<<<<< HEAD
     expected_rollout_metrics = {
-        # From the 1st test case (index 0)
-        "environment/word_count_0": 2,
-        "environment/contains_boxed_0": 1.0,
-        # From the 2nd test case (index 1)
-        "environment/word_count_1": 4,
-        "environment/contains_boxed_1": 0.0,
-        # From the 3rd test case (index 2)
-=======
-    expected_metrics = {
         # From the 1st test case (index 0)
         "environment/response_length_0": 10,
         "environment/word_count_0": 2,
@@ -1342,17 +1318,12 @@
         "environment/contains_boxed_1": 0.0,
         # From the 3rd test case (index 2)
         "environment/response_length_2": 30,
->>>>>>> 85cbd62d
         "environment/word_count_2": 6,
         "environment/contains_boxed_2": 1.0,
     }
 
     # Verify all expected metrics are present and correct
-<<<<<<< HEAD
     for metric_key, expected_value in expected_rollout_metrics.items():
-=======
-    for metric_key, expected_value in expected_metrics.items():
->>>>>>> 85cbd62d
         assert metric_key in rollout_metrics, f"Missing environment metric: {metric_key}"
         actual_value = rollout_metrics[metric_key]
         assert isinstance(actual_value, (int, float)), f"Metric {metric_key} should be scalar, got {type(actual_value)}"
