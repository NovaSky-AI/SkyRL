"""
uv run --extra dev --isolated pytest tests/cpu/generators/test_skyrl_gym_generator.py
"""

import pytest
from typing import List, Dict, Any
from unittest.mock import AsyncMock, MagicMock, patch
from skyrl_train.generators.skyrl_gym_generator import SkyRLGymGenerator
from skyrl_train.generators.base import GeneratorInput, GeneratorOutput, ConversationType
from skyrl_train.generators.utils import concatenate_generator_outputs, get_metrics_from_generator_output
from skyrl_gym.envs.base_text_env import BaseTextEnvStepOutput


# Mock constants, where 4 is the eos token id
MOCK_LLM_OUTPUT_IDS = [1, 10, 12, 4]
MOCK_TOKENIZER_ENCODED_IDS = [1, 2, 3, 4]


# TODO (erictang000): clean up the mocking for tests in this file
@pytest.fixture
def mock_tokenizer():
    """
    A mock tokenizer that encodes any non-empty string to `MOCK_TOKENIZER_ENCODED_IDS`.
    For chat template, if `tokenize=False`, concatenate the content of each message.
    If `tokenize=True`, return `MOCK_TOKENIZER_ENCODED_IDS` for each message.
    """
    tokenizer = MagicMock()

    def mock_apply_chat_template(x, **kwargs):
        if not kwargs.get("tokenize", True):
            return "".join([str(i["content"]) for i in x])
        else:
            # Check if return_dict is requested
            if kwargs.get("return_dict", False):
                # Return dictionary format for retokenization path
                return {
                    "input_ids": MOCK_LLM_OUTPUT_IDS.copy(),
                    "assistant_masks": [1] * len(MOCK_LLM_OUTPUT_IDS),
                }
            # Non-dict return
            if isinstance(x, list) and len(x) > 0 and isinstance(x[0], list):
                # Multiple prompts
                return [MOCK_TOKENIZER_ENCODED_IDS.copy() for _ in x]
            else:
                # Single prompt or conversation
                return MOCK_TOKENIZER_ENCODED_IDS.copy()

    def mock_encode(x, **kwargs):
        if x != "":
            return MOCK_TOKENIZER_ENCODED_IDS.copy()
        else:
            return []

    tokenizer.apply_chat_template.side_effect = mock_apply_chat_template
    tokenizer.decode.side_effect = lambda x: "decoded_output"
    tokenizer.encode.side_effect = mock_encode
    tokenizer.eos_token_id = 4
    tokenizer.eos_token = "<|end_of_turn|>"
    tokenizer.return_value = {"input_ids": MOCK_TOKENIZER_ENCODED_IDS.copy()}  # simulate tokenized response
    return tokenizer


@pytest.fixture
def mock_llm():
    """
    This replaces InferenceEngineClient, where `.generate()` always returns MOCK_LLM_OUTPUT_IDS
    for each prompt, with corresponding string output "mocked output".
    """
    mock = MagicMock()

    # Mock the new generate method
    def mock_generate(input_batch):
        num_prompts = len(input_batch["prompts"]) if "prompts" in input_batch else len(input_batch["prompt_token_ids"])
        return {
            "responses": ["mocked output"] * num_prompts,
            "stop_reasons": ["stop"] * num_prompts,
            # say response gets tokenized to 3 tokens
            "response_logprobs": [[0.1] * len(MOCK_LLM_OUTPUT_IDS)] * num_prompts,
            "response_ids": [MOCK_LLM_OUTPUT_IDS.copy()] * num_prompts,
        }

    mock.generate = AsyncMock(side_effect=mock_generate)
    return mock


@pytest.fixture
def mock_env():
    mock_env_instance = MagicMock()
    mock_env_instance.step.side_effect = lambda x: BaseTextEnvStepOutput(
        observations=[{"role": "user", "content": "next"}], reward=1.0, done=True, metadata={}
    )
    mock_env_instance.close.return_value = None
    return mock_env_instance


@pytest.fixture
def mock_generator_cfg():
    cfg = MagicMock()
    cfg.sampling_params.max_generate_length = 5
    cfg.sampling_params.logprobs = None
    cfg.apply_overlong_filtering = False
    cfg.max_input_length = 512
    cfg.batched = True
    cfg.max_turns = 1
<<<<<<< HEAD
    cfg.chat_template_kwargs = {}
=======
    cfg.chat_template = {"source": "name", "name_or_path": None}
>>>>>>> f8ffa57d
    return cfg


@pytest.fixture
def mock_env_cfg():
    cfg = MagicMock()
    cfg.max_env_workers = 0
    cfg.env_class = "gsm8k"
    return cfg


def validate_generator_input(input_batch: GeneratorInput) -> bool:
    """Validate that input_batch conforms to GeneratorInput TypedDict interface."""
    # Check that input_batch has the required keys
    required_keys = {"prompts", "env_extras"}
    if not all(key in input_batch for key in required_keys):
        return False

    # Validate prompts: List[ConversationType] where ConversationType = List[MessageType]
    prompts = input_batch["prompts"]
    if not isinstance(prompts, list):
        return False

    for conversation in prompts:
        if not isinstance(conversation, list):
            return False
        for message in conversation:
            if not isinstance(message, dict):
                return False
            if not all(isinstance(k, str) and isinstance(v, str) for k, v in message.items()):
                return False

    # Validate env_extras: Optional[List[Dict[str, Any]]]
    env_extras = input_batch["env_extras"]
    if env_extras is not None:
        if not isinstance(env_extras, list):
            return False
        for extra in env_extras:
            if not isinstance(extra, dict):
                return False
            if not all(isinstance(k, str) for k in extra.keys()):
                return False

    return True


def validate_generator_output(output: GeneratorOutput) -> bool:
    """Validate that output conforms to GeneratorOutput TypedDict interface."""
    # Check that output has all required keys
    required_keys = {
        "prompt_token_ids",
        "response_ids",
        "rewards",
        "loss_masks",
        "stop_reasons",
        "rollout_metrics",
        "rollout_logprobs",
    }
    if not all(key in output for key in required_keys):
        return False

    # Validate prompt_token_ids: List[List[int]]
    prompt_token_ids = output["prompt_token_ids"]
    if not isinstance(prompt_token_ids, list):
        return False
    for token_ids in prompt_token_ids:
        if not isinstance(token_ids, list):
            return False
        if not all(isinstance(token, int) for token in token_ids):
            return False

    # Validate response_ids: List[List[int]]
    response_ids = output["response_ids"]
    if not isinstance(response_ids, list):
        return False
    for token_ids in response_ids:
        if not isinstance(token_ids, list):
            return False
        if not all(isinstance(token, int) for token in token_ids):
            return False

    # Validate rewards: List[float] or List[List[float]]
    rewards = output["rewards"]
    if not isinstance(rewards, list):
        return False
    is_list_of_float = all(isinstance(r, (int, float)) for r in rewards)
    is_list_of_list_float = all(isinstance(r, list) and all(isinstance(x, (int, float)) for x in r) for r in rewards)
    if not (is_list_of_float or is_list_of_list_float):
        return False

    # Validate loss_masks: List[List[int]]
    loss_masks = output["loss_masks"]
    if not isinstance(loss_masks, list):
        return False
    for mask in loss_masks:
        if not isinstance(mask, list):
            return False
        if not all(isinstance(val, int) for val in mask):
            return False

    # Validate stop_reasons: Optional[List[str]]
    stop_reasons = output["stop_reasons"]
    if stop_reasons is not None:
        if not isinstance(stop_reasons, list):
            return False
        if not all(isinstance(reason, str) for reason in stop_reasons):
            return False

    # Validate rollout_metrics: Optional[Dict[str, Any]]
    rollout_metrics = output["rollout_metrics"]
    if rollout_metrics is not None:
        if not isinstance(rollout_metrics, dict):
            return False
        if not all(isinstance(k, str) for k in rollout_metrics.keys()):
            return False

    rollout_logprobs = output["rollout_logprobs"]
    if rollout_logprobs is not None:
        if not isinstance(rollout_logprobs, list):
            return False
        for sample_logprobs in rollout_logprobs:
            if not isinstance(sample_logprobs, list):
                return False
            if not all(isinstance(val, (int, float)) for val in sample_logprobs):
                return False
    return True


@pytest.mark.asyncio
@patch("skyrl_gym.make")
@pytest.mark.parametrize("use_conversation_multi_turn", [True, False])
async def test_agent_loop_single_turn(
    mock_make, mock_tokenizer, mock_llm, mock_env, mock_generator_cfg, use_conversation_multi_turn, mock_env_cfg
):
    """
    This test mocks when we call SkyRLGymGenerator.agent_loop() despite being a single-turn generation.
    This is when `batched=False`. Here the environment does nothing.
    """
    mock_generator_cfg.use_conversation_multi_turn = use_conversation_multi_turn
    mock_env.step.side_effect = lambda x: BaseTextEnvStepOutput(observations=[], reward=1.0, done=True, metadata={})
    mock_tokenizer.eos_token_id = 4  # bypass check for eos token id for this test

    mock_make.return_value = mock_env
    mock_env.init.return_value = ([{"role": "user", "content": "Initial input"}], {})

    generator = SkyRLGymGenerator(
        generator_cfg=mock_generator_cfg,
        skyrl_gym_cfg=mock_env_cfg,
        inference_engine_client=mock_llm,
        tokenizer=mock_tokenizer,
        model_name="test_model",
    )
    generator.base_conversation_token_ids = []  # to make sure observation_ids are encoded correctly

    prompt = [{"role": "user", "content": "What is 2 + 2?"}]
    extras = {"answer": "4"}
    output = await generator.agent_loop(prompt, mock_env_cfg.env_class, extras, max_tokens=8, max_input_length=512)

    assert output.response_ids == MOCK_LLM_OUTPUT_IDS
    if isinstance(output.reward, list):
        assert sum(output.reward) == 1.0
    else:
        assert output.reward == 1.0
    assert output.stop_reason == "stop"
    assert output.loss_mask == [1] * len(MOCK_LLM_OUTPUT_IDS)


@pytest.mark.asyncio
@patch("skyrl_gym.make")
async def test_generate_batched(mock_make, mock_tokenizer, mock_llm, mock_env, mock_generator_cfg, mock_env_cfg):
    mock_make.return_value = mock_env
    mock_env.init.return_value = ([{"role": "user", "content": "Initial input"}], {})

    generator = SkyRLGymGenerator(
        generator_cfg=mock_generator_cfg,
        skyrl_gym_cfg=mock_env_cfg,
        inference_engine_client=mock_llm,
        tokenizer=mock_tokenizer,
        model_name="test_model",
    )
    generator.base_conversation_token_ids = []  # to make sure observation_ids are encoded correctly

    prompts = [[{"role": "user", "content": "What is 3 + 5?"}]]
    env_extras = [{"answer": "8"}]

    input_batch: GeneratorInput = {
        "prompts": prompts,
        "env_extras": env_extras,
        "env_classes": [mock_env_cfg.env_class for _ in prompts],  # Mock environment class for each prompt
    }

    generator_output: GeneratorOutput = await generator.generate(input_batch)

    # uses output from llm directly
    assert generator_output["response_ids"][0] == MOCK_LLM_OUTPUT_IDS

    assert generator_output["rewards"][0] == 1.0
    assert generator_output["stop_reasons"][0] == "stop"
    assert generator_output["loss_masks"][0] == [1] * len(MOCK_LLM_OUTPUT_IDS)


def test_generator_output_concatenation():
    # First ensure that the GeneratorOutput fields are what we expect
    expected_fields = [
        "prompt_token_ids",
        "response_ids",
        "rewards",
        "loss_masks",
        "stop_reasons",
        "rollout_metrics",
        "rollout_logprobs",
    ]
    assert set(GeneratorOutput.__annotations__.keys()) == set(expected_fields), (
        "GeneratorOutput fields are not what we expect. "
        "Please update the test and `concatenate_generator_outputs()` to reflect the new fields."
        "It is needed to help Trainer.eval() record the full GeneratorOutput information."
    )

    generator_output_1: GeneratorOutput = {
        "prompt_token_ids": [[1, 2], [3, 4]],
        "response_ids": [[1, 2], [3, 4]],
        "rewards": [1.0, 2.0],
        "loss_masks": [[1, 1], [1, 1]],
        "stop_reasons": ["stop", "stop"],
        "rollout_logprobs": [[0.1, 0.2], [0.3, 0.4]],
    }

    generator_output_2: GeneratorOutput = {
        "prompt_token_ids": [[5, 6, 7], [8]],
        "response_ids": [[5, 6, 7], [8]],
        "rewards": [2.0, 3.0],
        "loss_masks": [[1, 1, 1], [1, 1, 1]],
        "stop_reasons": ["stop", "stop"],
        "rollout_logprobs": [[0.5, 0.6], [0.7, 0.8]],
    }

    generator_outputs = [generator_output_1, generator_output_2]
    concatenated_output = concatenate_generator_outputs(generator_outputs)

    assert concatenated_output["prompt_token_ids"] == [[1, 2], [3, 4], [5, 6, 7], [8]]
    assert concatenated_output["response_ids"] == [[1, 2], [3, 4], [5, 6, 7], [8]]
    assert concatenated_output["rewards"] == [1.0, 2.0, 2.0, 3.0]
    assert concatenated_output["loss_masks"] == [[1, 1], [1, 1], [1, 1, 1], [1, 1, 1]]
    assert concatenated_output["stop_reasons"] == ["stop", "stop", "stop", "stop"]
    assert concatenated_output["rollout_logprobs"] == [[0.1, 0.2], [0.3, 0.4], [0.5, 0.6], [0.7, 0.8]]


def test_get_metrics_from_generator_output():
    # Per trajectory rewards, where rewards are List[float]
    generator_output: GeneratorOutput = {
        "prompt_token_ids": [[1, 2], [3, 4]],
        "response_ids": [[1, 2], [3, 4]],
        "rewards": [1.0, 2.0],
        "loss_masks": [[1, 1], [1, 1]],
        "stop_reasons": ["stop", "stop"],
        "rollout_logprobs": None,
    }
    uids = ["a", "b"]
    avg_score, pass_at_n = get_metrics_from_generator_output(generator_output, uids)
    assert avg_score == 1.5
    assert pass_at_n == 1.0

    # Per token rewards, where rewards are List[List[float]], so for pass_at_n we use the last
    # token's reward to signify the trajectory's reward
    generator_output["rewards"] = [[1.0, 0.0], [0.0, 1.0]]
    uids = ["a", "b"]
    avg_score, pass_at_n = get_metrics_from_generator_output(generator_output, uids)
    assert avg_score == 1.0
    assert pass_at_n == 0.5


@pytest.mark.asyncio
@pytest.mark.parametrize("batched", [True, False])
@patch("skyrl_gym.make")
async def test_generate_interface_compliance(
    mock_make, mock_tokenizer, mock_llm, mock_env, mock_generator_cfg, mock_env_cfg, batched
):
    """Test that SkyRLGymGenerator.generate() strictly conforms to the TypedDict interface.

    Tests both batched and non-batched modes to ensure interface compliance.
    """
    mock_make.return_value = mock_env
    # Set the batched mode according to the parameter
    mock_generator_cfg.batched = batched
    mock_env.init.return_value = ([{"role": "user", "content": "Initial input"}], {})

    generator = SkyRLGymGenerator(
        generator_cfg=mock_generator_cfg,
        skyrl_gym_cfg=mock_env_cfg,
        inference_engine_client=mock_llm,
        tokenizer=mock_tokenizer,
        model_name="test_model",
    )
    generator.base_conversation_token_ids = []  # to make sure observation_ids are encoded correctly

    # Create test data based on batched mode
    if batched:
        # For batched mode, test with multiple prompts
        prompts: List[ConversationType] = [
            [{"role": "user", "content": "What is 3 + 5?"}],
            [{"role": "user", "content": "Solve 10 - 7"}],
        ]
        env_extras: List[Dict[str, Any]] = [{"answer": "8"}, {"answer": "3"}]
    else:
        # For non-batched mode, test with single prompt
        prompts: List[ConversationType] = [[{"role": "user", "content": "What is 2 * 3?"}]]
        env_extras: List[Dict[str, Any]] = [{"answer": "6"}]
    env_classes = [mock_env_cfg.env_class for _ in prompts]

    input_batch: GeneratorInput = {
        "prompts": prompts,
        "env_extras": env_extras,
        "env_classes": env_classes,
    }

    # Validate input conforms to interface
    assert validate_generator_input(
        input_batch
    ), f"Input does not conform to GeneratorInput interface (batched={batched})"

    # Call generate method
    generator_output: GeneratorOutput = await generator.generate(input_batch)

    # Validate output conforms to interface
    assert validate_generator_output(
        generator_output
    ), f"Output does not conform to GeneratorOutput interface (batched={batched})"

    # Additional specific type checks
    assert isinstance(generator_output, dict), "Output should be a dictionary"
    assert len(generator_output["response_ids"]) == len(
        prompts
    ), f"Number of responses should match number of prompts (batched={batched})"
    assert len(generator_output["rewards"]) == len(
        prompts
    ), f"Number of rewards should match number of prompts (batched={batched})"
    assert len(generator_output["loss_masks"]) == len(
        prompts
    ), f"Number of loss masks should match number of prompts (batched={batched})"

    # Test with None env_extras to ensure Optional handling works (only test this once)
    if batched:
        input_batch_with_none: GeneratorInput = {
            "prompts": prompts[:1],  # Just one prompt
            "env_extras": None,
        }

        # This should not raise an error even with None env_extras
        assert validate_generator_input(input_batch_with_none), "Input with None env_extras should be valid"


@pytest.mark.asyncio
@pytest.mark.parametrize("turns_to_exceed", [1, 3])  # Test single-turn and multi-turn scenarios
@patch("skyrl_gym.make")
async def test_length_limit_exceeded_during_conversation(
    mock_make, mock_tokenizer, mock_llm, mock_env, mock_generator_cfg, mock_env_cfg, turns_to_exceed
):
    """Test that length limit is enforced during multi-turn conversations.

    Tests both single-turn (turns_to_exceed=1) and multi-turn (turns_to_exceed=3) scenarios
    to verify length accumulation and limit enforcement.
    """
    mock_make.return_value = mock_env
    mock_generator_cfg.batched = False  # Use agent_loop mode
    mock_generator_cfg.max_turns = 5  # Allow multiple turns
    mock_generator_cfg.use_conversation_multi_turn = True
    mock_generator_cfg.chat_template = {"source": "name", "name_or_path": None}
    mock_env.init.return_value = ([{"role": "user", "content": "Initial input"}], {})

    # Configure environment to never set done=True naturally (we want to hit length limit)
    def mock_step_never_done(output):
        return BaseTextEnvStepOutput(
            observations=[{"role": "user", "content": "next"}],
            reward=0.5,
            done=False,
            metadata={},
        )

    # We start with initial prompt len 4 due to mock_apply_chat_template
    # Each turn, observation is 4 tokens due to mock_encode
    mock_env.step.side_effect = mock_step_never_done
    max_input_length = 20  # Low limit to trigger length exceeded

    # Mock the new generate method
    def mock_generate(input_batch):
        num_prompts = len(input_batch["prompts"]) if "prompts" in input_batch else len(input_batch["prompt_token_ids"])
        if turns_to_exceed == 1:
            mock_llm_output_ids = [1] * 20  # Enough to exceed limit immediately (4 + 20 + 4 = 28 > 20)
            assert (
                len(MOCK_TOKENIZER_ENCODED_IDS) + len(mock_llm_output_ids) + len(MOCK_TOKENIZER_ENCODED_IDS)
                > max_input_length
            )
        else:
            assert turns_to_exceed == 3
            mock_llm_output_ids = [1] * 2  # Enough to exceed limit after 3 turns (4 + (2 + 4) * 3 = 22 > 20)
            assert (
                len(MOCK_TOKENIZER_ENCODED_IDS)
                + (len(mock_llm_output_ids) + len(MOCK_TOKENIZER_ENCODED_IDS)) * turns_to_exceed
                > max_input_length
            )
        return {
            "responses": ["mocked output"] * num_prompts,
            "stop_reasons": ["stop"] * num_prompts,
            "response_logprobs": [[0.1] * len(mock_llm_output_ids)] * num_prompts,
            "response_ids": [mock_llm_output_ids.copy()] * num_prompts,
        }

    mock_llm.generate = AsyncMock(side_effect=mock_generate)

    generator = SkyRLGymGenerator(
        generator_cfg=mock_generator_cfg,
        skyrl_gym_cfg=mock_env_cfg,
        inference_engine_client=mock_llm,
        tokenizer=mock_tokenizer,
        model_name="test_model",
    )
    generator.base_conversation_token_ids = []  # to make sure observation_ids are encoded correctly

    prompt = [{"role": "user", "content": "Start conversation"}]
    extras = {"test": "value"}

    output = await generator.agent_loop(prompt, "test_env", extras, max_tokens=100, max_input_length=max_input_length)

    # Verify that length limit was hit
    assert output.stop_reason == "length", f"Expected stop_reason='length', got '{output.stop_reason}'"

    # Verify environment step was called the expected number of times
    expected_calls = turns_to_exceed
    assert (
        mock_env.step.call_count == expected_calls
    ), f"Expected {expected_calls} environment steps, got {mock_env.step.call_count}"

    # Verify response is still properly formatted
    assert isinstance(output.response_ids, list)
    assert isinstance(output.loss_mask, list)
    assert isinstance(output.reward, float) or isinstance(output.reward, list)


@pytest.mark.asyncio
@patch("skyrl_gym.make")
async def test_multi_turn_response_truncation(
    mock_make, mock_tokenizer, mock_llm, mock_env, mock_generator_cfg, mock_env_cfg
):
    """
    Tests that in a multi-turn conversation, if the final tokenized response exceeds the
    calculated maximum length, it is correctly truncated and the stop reason is set to 'length'.
    """
    mock_make.return_value = mock_env
    mock_generator_cfg.max_turns = 3  # Ensure multi-turn logic is triggered
    mock_generator_cfg.batched = False  # Test is for agent_loop
    mock_generator_cfg.use_conversation_multi_turn = True
    mock_generator_cfg.chat_template = {"source": "name", "name_or_path": None}
    mock_env.init.return_value = ([{"role": "user", "content": "Initial input"}], {})

    # Configure environment to run for multiple turns to generate enough tokens for truncation
    step_count = 0

    def mock_step_multi_turn(output):
        nonlocal step_count
        step_count += 1
        done = step_count >= 10  # Allow many turns to exceed length limit
        return BaseTextEnvStepOutput(
            observations=[{"role": "user", "content": "next turn"}], reward=0.5, done=done, metadata={}
        )

    mock_env.step.side_effect = mock_step_multi_turn

    # Define token lengths to control the test
    initial_prompt_len = 13
    max_tokens_from_llm = 20
    max_input_len = 50

    # Expected max response tokens = max_tokens + max_input_length - initial_prompt_length
    expected_max_response_tokens = max_tokens_from_llm + max_input_len - initial_prompt_len  # 20 + 50 - 13 = 57

    def mock_apply_chat_template(messages, **kwargs):
        if kwargs.get("tokenize", True):
            # Return initial prompt tokens
            return [1] * initial_prompt_len
        else:
            # Not used in messages_mode=False
            return "".join([msg.get("content", "") for msg in messages])

    def mock_encode(text, **kwargs):
        # This makes observation_ids to always be 13 tokens
        return [1] * 13

    mock_tokenizer.apply_chat_template.side_effect = mock_apply_chat_template
    mock_tokenizer.encode.side_effect = mock_encode

    # The intitial prompt is 13 tokens due to mock_apply_chat_template
    # Each turn, observation is 13 tokens due to mock_encode and empty system_prompt_ids
    # And the LLM response is 4 tokens due to MOCK_LLM_OUTPUT_IDS
    # So input_ids are 13, 30, 47, 64. And 64 would cause a break in the loop due to exceeding max_input_len.
    # Then with 64, we get the `input_ids[initial_prompt_length:]`, which makes our final
    # response_ids to be 64 - 13 = 51 tokens. So in this case, we are not truncated by expected_max_response_tokens.
    expected_final_response_tokens = 51

    generator = SkyRLGymGenerator(
        generator_cfg=mock_generator_cfg,
        skyrl_gym_cfg=mock_env_cfg,
        inference_engine_client=mock_llm,
        tokenizer=mock_tokenizer,
        model_name="test_model",
    )
    generator.base_conversation_token_ids = []  # to make sure observation_ids are encoded correctly

    prompt = [{"role": "user", "content": "Initial prompt"}]
    extras = {}

    output = await generator.agent_loop(
        prompt, "test_env", extras, max_tokens=max_tokens_from_llm, max_input_length=max_input_len
    )

    # Verify truncation occurred
    assert len(output.response_ids) <= expected_max_response_tokens
    assert (
        len(output.response_ids) == expected_final_response_tokens
    ), f"Expected {expected_final_response_tokens} response tokens, got {len(output.response_ids)}"
    assert (
        len(output.loss_mask) == expected_final_response_tokens
    ), f"Expected {expected_final_response_tokens} loss mask entries, got {len(output.loss_mask)}"

    # Verify stop reason is "length" due to truncation
    assert output.stop_reason == "length", f"Expected stop_reason='length', got '{output.stop_reason}'"


@pytest.mark.asyncio
@patch("skyrl_gym.make")
async def test_postprocessed_action_used(
    mock_make, mock_tokenizer, mock_llm, mock_env, mock_env_cfg, mock_generator_cfg
):
    """
    Tests that if the environment returns a `postprocessed_action`, it is used
    in the chat history instead of the original LLM response.
    """
    mock_make.return_value = mock_env
    mock_generator_cfg.max_turns = 1  # Single turn
    mock_generator_cfg.batched = False
    # Override to avoid retokenization path for this test
    mock_generator_cfg.chat_template = {"source": "name", "name_or_path": None}
    mock_env.init.return_value = ([{"role": "user", "content": "Initial input"}], {})

    postprocessed_response = "This is a clean response."
    llm_raw_response = "RAW LLM OUTPUT"

    # Environment step returns a postprocessed version of the LLM response
    def mock_step(_):
        return BaseTextEnvStepOutput(
            observations=[{"role": "user", "content": "new input"}],
            reward=1.0,
            done=True,
            metadata={},
            postprocessed_action=postprocessed_response,
        )

    mock_env.step.side_effect = mock_step

    # The LLM will output a raw string, which should be overridden
    mock_llm.generate.return_value = {
        "responses": [llm_raw_response],
        "stop_reasons": ["stop"],
    }

    def mock_apply_chat_template(messages, **kwargs):
        if kwargs.get("tokenize", True):
            return [1] * 5  # Initial prompt tokens
        else:
            return "".join([msg.get("content", "") for msg in messages])

    def mock_encode(text, **kwargs):
        # The key test: postprocessed response should be encoded, not raw LLM output
        if postprocessed_response in str(text):
            return [42] * 10  # Distinctive tokens for postprocessed response
        elif "new input" in str(text):
            return [5] * 2  # Observation tokens
        else:
            return [1] * 3  # Default tokens

    mock_tokenizer.apply_chat_template.side_effect = mock_apply_chat_template
    mock_tokenizer.encode.side_effect = mock_encode

    generator = SkyRLGymGenerator(
        generator_cfg=mock_generator_cfg,
        skyrl_gym_cfg=mock_env_cfg,
        inference_engine_client=mock_llm,
        tokenizer=mock_tokenizer,
        model_name="test_model",
    )
    generator.base_conversation_token_ids = []  # to make sure observation_ids are encoded correctly

    prompt = [{"role": "user", "content": "Initial input"}]
    env_extras = {}

    output = await generator.agent_loop(prompt, "test_env", env_extras, max_tokens=20, max_input_length=50)

    # Check that the postprocessed response tokens (42) are present in response_ids
    # This verifies that postprocessed_action was used instead of raw LLM output
    assert any(
        token == 42 for token in output.response_ids
    ), f"Expected postprocessed response tokens (42) in {output.response_ids}"
    # Make sure raw LLM tokens (99) are NOT present
    assert not any(
        token == 99 for token in output.response_ids
    ), f"Raw LLM output tokens (99) should not be in {output.response_ids}"

    if isinstance(output.reward, list):
        assert sum(output.reward) == 1.0
    else:
        assert output.reward == 1.0
    assert output.stop_reason == "stop"
    assert len(output.response_ids) == len(output.loss_mask)


@pytest.mark.asyncio
@patch("skyrl_gym.make")
async def test_apply_overlong_filtering_non_batched(
    mock_make, mock_tokenizer, mock_llm, mock_env, mock_generator_cfg, mock_env_cfg
):
    """
    Test that apply_overlong_filtering correctly zeroes out loss masks for truncated trajectories
    in non-batched mode (using agent_loop).

    Tests both truncated and non-truncated responses to verify that:
    - Trajectories with responses not ending with eos token have their loss masks zeroed out
    - Trajectories with responses ending with eos token keep their original loss masks
    """
    mock_make.return_value = mock_env
    mock_generator_cfg.apply_overlong_filtering = True  # Enable filtering
    mock_generator_cfg.batched = False
    mock_generator_cfg.max_turns = 1
    mock_generator_cfg.use_conversation_multi_turn = False
    mock_env.init.return_value = ([{"role": "user", "content": "Initial input"}], {})

    # Mock out the environment and inference engine generation.
    mock_env.step.side_effect = lambda x: BaseTextEnvStepOutput(observations=[], reward=1.0, done=True, metadata={})

    def mock_apply_chat_template(messages, **kwargs):
        if kwargs.get("tokenize", True):
            return [1, 2, 3, 4, 5]  # 5 tokens for prompt
        else:
            return "".join([msg.get("content", "") for msg in messages])

    mock_tokenizer.apply_chat_template.side_effect = mock_apply_chat_template
    mock_tokenizer.eos_token_id = 4  # Set EOS token ID

    generator = SkyRLGymGenerator(
        generator_cfg=mock_generator_cfg,
        skyrl_gym_cfg=mock_env_cfg,
        inference_engine_client=mock_llm,
        tokenizer=mock_tokenizer,
        model_name="test_model",
    )
    generator.base_conversation_token_ids = []  # to make sure observation_ids are encoded correctly

    # First test: response that doesn't end with eos token (should be filtered)
    mock_llm.generate = AsyncMock(
        return_value={
            "responses": ["truncated response"],
            "stop_reasons": ["length"],
            "response_ids": [[10, 11, 12, 13, 14, 15, 16, 17, 18, 19]],  # 10 tokens, will be truncated
        }
    )

    input_batch_truncated: GeneratorInput = {
        "prompts": [[{"role": "user", "content": "Test prompt"}]],
        "env_extras": [{"test": "value"}],
        "env_classes": [mock_env_cfg.env_class],
    }

    output_truncated = await generator.generate(input_batch_truncated)

    # Verify truncated response has zeroed loss mask
    assert len(output_truncated["loss_masks"]) == 1
    assert len(output_truncated["loss_masks"][0]) == 5  # Truncated to max_generate_length=5
    assert output_truncated["loss_masks"][0] == [
        0,
        0,
        0,
        0,
        0,
    ], "Loss mask should be all zeros for response not ending with eos token"
    # Note: The long response gets truncated by max_response_tokens, so it doesn't end with eos token

    # Second test: response that ends with eos token (should not be filtered)
    # Reset the environment init to ensure clean state
    mock_env.init.return_value = ([{"role": "user", "content": "Fresh input"}], {})
    mock_llm.generate = AsyncMock(
        return_value={
            "responses": ["truncated response"],
            "stop_reasons": ["length"],
            "response_ids": [[20, 21, 4]],  # 3 tokens, ends with eos token 4
        }
    )

    input_batch_normal: GeneratorInput = {
        "prompts": [[{"role": "user", "content": "Another test prompt"}]],
        "env_extras": [{"test": "value"}],
        "env_classes": [mock_env_cfg.env_class],
    }

    output_normal = await generator.generate(input_batch_normal)

    # Verify normal response keeps original loss mask (all 1s)
    assert len(output_normal["loss_masks"]) == 1
    assert len(output_normal["loss_masks"][0]) == 3  # 3 response tokens (already includes EOS token)
    assert output_normal["loss_masks"][0] == [
        1,
        1,
        1,
    ], "Loss mask should remain as 1s for response ending with eos token"


@pytest.mark.asyncio
@patch("skyrl_gym.make")
async def test_apply_overlong_filtering_batched(
    mock_make,
    mock_tokenizer,
    mock_llm,
    mock_env,
    mock_generator_cfg,
    mock_env_cfg,
):
    """
    Test that apply_overlong_filtering correctly zeroes out loss masks for truncated trajectories
    in batched mode.

    Tests a response that doesn't end with eos token to verify that it gets filtered.
    """
    mock_make.return_value = mock_env
    mock_generator_cfg.apply_overlong_filtering = True  # Enable filtering
    mock_generator_cfg.batched = True
    mock_generator_cfg.max_turns = 1
    mock_env.init.return_value = ([{"role": "user", "content": "Initial input"}], {})

    # Mock out environment and inference engine generation.
    mock_env.step.side_effect = lambda x: BaseTextEnvStepOutput(observations=[], reward=1.0, done=True, metadata={})
    mock_llm.generate = AsyncMock(
        return_value={
            "responses": ["truncated response"],
            "stop_reasons": ["length"],
            "response_ids": [[10, 11, 12, 13]],
        }
    )

    def mock_apply_chat_template(messages, **kwargs):
        if kwargs.get("tokenize", True):
            return [[1, 2, 3, 4, 5] for _ in messages]  # 5 tokens for each prompt
        else:
            return "".join([msg.get("content", "") for msg in messages])

    def mock_encode_or_tokenize(text):
        return [10, 11, 12, 13]  # 4 tokens, doesn't end with eos_token_id=4

    mock_tokenizer.apply_chat_template.side_effect = mock_apply_chat_template
    mock_tokenizer.side_effect = lambda text: {"input_ids": mock_encode_or_tokenize(text)}
    mock_tokenizer.eos_token_id = 4  # Set EOS token ID

    generator = SkyRLGymGenerator(
        generator_cfg=mock_generator_cfg,
        skyrl_gym_cfg=mock_env_cfg,
        inference_engine_client=mock_llm,
        tokenizer=mock_tokenizer,
        model_name="test_model",
    )
    generator.base_conversation_token_ids = []  # to make sure observation_ids are encoded correctly

    # Test batched mode with response that doesn't end with eos token
    prompts = [[{"role": "user", "content": "Test prompt"}]]
    env_extras = [{"test": "value"}]
    env_classes = [mock_env_cfg.env_class]

    input_batch: GeneratorInput = {
        "prompts": prompts,
        "env_extras": env_extras,
        "env_classes": env_classes,
    }

    generator_output = await generator.generate(input_batch)

    # Verify that the loss mask is zeroed out for the response not ending with eos token
    assert len(generator_output["loss_masks"]) == 1
    assert len(generator_output["loss_masks"][0]) == 4  # Should match response length
    assert generator_output["loss_masks"][0] == [
        0,
        0,
        0,
        0,
    ], "Loss mask should be all zeros for response not ending with eos token"


@pytest.mark.asyncio
@patch("skyrl_gym.make")
async def test_agent_loop_token_level_rewards_multi_turn(mock_make, mock_tokenizer, mock_llm, mock_env_cfg):
    """use_conversation_multi_turn=False; verify rewards at assistant turn ends across two steps."""
    # Tokenizer behavior
    mock_tokenizer.eos_token_id = 4

    def apply_chat_template_side_effect(messages, **kwargs):
        # initial prompt tokenization
        if kwargs.get("tokenize", True):
            return [101, 102]
        else:
            return "".join([m.get("content", "") for m in messages])

    def encode_side_effect(text, **kwargs):
        # one token for each observation
        return [77] if text else []

    mock_tokenizer.apply_chat_template.side_effect = apply_chat_template_side_effect
    mock_tokenizer.encode.side_effect = encode_side_effect

    # LLM returns fixed response tokens per step: 3 tokens + eos
    async def llm_generate_side_effect(input_batch):
        num = (
            len(input_batch["prompt_token_ids"]) if "prompt_token_ids" in input_batch else len(input_batch["prompts"])
        )  # noqa: E501
        return {
            "responses": ["aaa"] * num,
            "stop_reasons": ["stop"] * num,
            "response_logprobs": None,
            "response_ids": [[10, 11, 12, mock_tokenizer.eos_token_id] for _ in range(num)],
        }

    mock_llm.generate = AsyncMock(side_effect=llm_generate_side_effect)

    # Two-step env with rewards 0.3 then 1.7
    class TwoStepEnv:
        def __init__(self):
            self.turns = 0

        def init(self, prompt):
            return prompt, {}

        def step(self, action):
            self.turns += 1
            if self.turns == 1:
                return BaseTextEnvStepOutput(
                    observations=[{"role": "user", "content": "obs1"}], reward=0.3, done=False, metadata={}
                )
            else:
                return BaseTextEnvStepOutput(observations=[], reward=1.7, done=True, metadata={})

        def close(self):
            return None

    mock_make.return_value = TwoStepEnv()

    # Generator config
    cfg = MagicMock()
    cfg.sampling_params.max_generate_length = 50
    cfg.sampling_params.logprobs = None
    cfg.apply_overlong_filtering = False
    cfg.max_input_length = 512
    cfg.batched = False
    cfg.max_turns = 10
    cfg.zero_reward_on_non_stop = False
    cfg.use_conversation_multi_turn = False
    cfg.chat_template = {"source": "name", "name_or_path": None}

    generator = SkyRLGymGenerator(
        generator_cfg=cfg,
        skyrl_gym_cfg=mock_env_cfg,
        inference_engine_client=mock_llm,
        tokenizer=mock_tokenizer,
        model_name="test_model",
    )

    # Run agent loop
    prompt = [{"role": "user", "content": "Q?"}]
    extras = {}
    out = await generator.agent_loop(prompt, mock_env_cfg.env_class, extras, max_tokens=50, max_input_length=512)

    # Response ids layout: step1 (3 tokens) + obs (1) + step2 (3) + final eos (1) = 8
    assert len(out.response_ids) == 8
    # Indices: 2 (end of step1 assistant), 6 (end of step2 assistant), 7 (manually appended eos token)
    # Note that the last reward is placed at the 7 instead of at 6 since we manually move
    # it using the flag `appended_eos_token` in skyrl_gym_generator.py
    expected_rewards = [0.0, 0.0, 0.3, 0.0, 0.0, 0.0, 0.0, 1.7]
    assert isinstance(out.reward, list)
    assert out.reward == expected_rewards
    assert out.stop_reason == "stop"


@pytest.mark.asyncio
@patch("skyrl_gym.make")
async def test_agent_loop_token_level_rewards_multi_turn_conversation_format(
    mock_make, mock_tokenizer, mock_llm, mock_env_cfg
):
    """use_conversation_multi_turn=True; verify rewards placed at ends of assistant segments before observations."""
    mock_tokenizer.eos_token_id = 4

    # Tokenizer: initial prompt -> 2 tokens; observation template -> 2 tokens each call

    def apply_chat_template_side_effect(messages, **kwargs):
        if kwargs.get("tokenize", True):
            # For observations path, generator passes [*base_conversation, *new_obs] with add_generation_prompt=True
            return [201, 202]
        else:
            return "".join([m.get("content", "") for m in messages])

    mock_tokenizer.apply_chat_template.side_effect = apply_chat_template_side_effect

    # LLM outputs include EOS and are kept in multi-turn path
    async def llm_generate_side_effect(input_batch):
        num = (
            len(input_batch["prompt_token_ids"]) if "prompt_token_ids" in input_batch else len(input_batch["prompts"])
        )  # noqa: E501
        return {
            "responses": ["aaa"] * num,
            "stop_reasons": ["stop"] * num,
            "response_logprobs": None,
            "response_ids": [[10, 11, 12, mock_tokenizer.eos_token_id] for _ in range(num)],
        }

    mock_llm.generate = AsyncMock(side_effect=llm_generate_side_effect)

    # Env: two steps with rewards 0.5 then 0.25; first step has an observation, second has none
    class MTEnv:
        def __init__(self):
            self.turns = 0

        def init(self, prompt):
            return prompt, {}

        def step(self, action):
            self.turns += 1
            if self.turns == 1:
                return BaseTextEnvStepOutput(
                    observations=[{"role": "user", "content": "obs1"}], reward=0.5, done=False, metadata={}
                )
            else:
                return BaseTextEnvStepOutput(observations=[], reward=0.25, done=True, metadata={})

        def close(self):
            return None

    mock_make.return_value = MTEnv()

    # Generator config
    cfg = MagicMock()
    cfg.sampling_params.max_generate_length = 50
    cfg.sampling_params.logprobs = None
    cfg.apply_overlong_filtering = False
    cfg.max_input_length = 512
    cfg.batched = False
    cfg.max_turns = 10
    cfg.zero_reward_on_non_stop = False
    cfg.use_conversation_multi_turn = True
    cfg.chat_template = {"source": "name", "name_or_path": None}

    mock_env_cfg.env_class = "mt_env"

    generator = SkyRLGymGenerator(
        generator_cfg=cfg,
        skyrl_gym_cfg=mock_env_cfg,
        inference_engine_client=mock_llm,
        tokenizer=mock_tokenizer,
        model_name="test_model",
    )
    # Ensure base_conversation_token_ids doesn't shift observation slicing in test
    generator.base_conversation_token_ids = []

    prompt = [{"role": "user", "content": "Q?"}]
    extras = {}
    out = await generator.agent_loop(prompt, mock_env_cfg.env_class, extras, max_tokens=50, max_input_length=512)

    # Response ids layout: step1 assistant (4 incl. eos) + obs(2) + step2 assistant(4 incl. eos) = 10
    assert len(out.response_ids) == 10
    # Rewards at indices: 3 (end of step1 assistant), 9 (end of step2 assistant)
    expected = [0.0] * 10
    expected[3] = 0.5
    expected[9] = 0.25
    assert isinstance(out.reward, list)
    assert out.reward == expected
    assert out.stop_reason == "stop"


@pytest.mark.asyncio
@patch("skyrl_gym.make")
async def test_agent_loop_retokenize_returns_float_reward(mock_make, mock_tokenizer, mock_llm, mock_env_cfg):
    """Retokenize mode should return a single float reward (last non-None step reward) because token-level rewards are not yet supported."""
    mock_tokenizer.eos_token_id = 4

    # Tokenizer: initial prompt ids and final retokenized response with masks
    def apply_chat_template_side_effect(messages, **kwargs):
        if kwargs.get("return_dict", False):
            # Final retokenization output
            return {"assistant_masks": [1, 0, 1], "input_ids": [5, 6, 7]}
        if kwargs.get("tokenize", True):
            return [301, 302]
        else:
            return "".join([m.get("content", "") for m in messages])

    mock_tokenizer.apply_chat_template.side_effect = apply_chat_template_side_effect

    # LLM generate in retokenize mode uses prompts; we can return any ids
    async def llm_generate_side_effect(input_batch):
        num = (
            len(input_batch["prompts"]) if "prompts" in input_batch else len(input_batch["prompt_token_ids"])
        )  # noqa: E501
        return {
            "responses": ["bbb"] * num,
            "stop_reasons": ["stop"] * num,
            "response_logprobs": None,
            "response_ids": [[20, 21, 22] for _ in range(num)],
        }

    mock_llm.generate = AsyncMock(side_effect=llm_generate_side_effect)

    # Env with rewards: None then 2.5
    class RetokEnv:
        def __init__(self):
            self.turns = 0

        def init(self, prompt):
            return prompt, {}

        def step(self, action):
            self.turns += 1
            if self.turns == 1:
                return BaseTextEnvStepOutput(
                    observations=[{"role": "user", "content": "o1"}], reward=None, done=False, metadata={}
                )  # noqa: E501
            else:
                return BaseTextEnvStepOutput(observations=[], reward=2.5, done=True, metadata={})

        def close(self):
            return None

    mock_make.return_value = RetokEnv()

    # Generator config enabling retokenize path
    cfg = MagicMock()
    cfg.sampling_params.max_generate_length = 50
    cfg.sampling_params.logprobs = None
    cfg.apply_overlong_filtering = False
    cfg.max_input_length = 512
    cfg.batched = False
    cfg.max_turns = 10
    cfg.zero_reward_on_non_stop = False
    cfg.use_conversation_multi_turn = True
    cfg.chat_template = {
        "source": "name",
        "name_or_path": "qwen3_without_thinking",  # TODO: revisit this test once we separate the retokenize config from the custom chat template config
    }

    generator = SkyRLGymGenerator(
        generator_cfg=cfg,
        skyrl_gym_cfg=mock_env_cfg,
        inference_engine_client=mock_llm,
        tokenizer=mock_tokenizer,
        model_name="Qwen/Qwen3-0.6B",  # ensures custom_chat_template is truthy in get_custom_chat_template
    )
    # Force retokenize path regardless of model resolution logic if needed
    generator.custom_chat_template = "<custom>"

    prompt = [{"role": "user", "content": "Q?"}]
    extras = {}
    out = await generator.agent_loop(prompt, mock_env_cfg.env_class, extras, max_tokens=50, max_input_length=512)

    assert isinstance(out.reward, float)
    assert out.reward == 2.5
    assert out.stop_reason == "stop"


@pytest.mark.asyncio
@patch("skyrl_gym.make")
async def test_agent_loop_truncation_drops_out_of_range_rewards(mock_make, mock_tokenizer, mock_llm, mock_env_cfg):
    """Non-retokenize path: ensure rewards whose indices fall beyond truncated response are ignored."""

    # Configure tokenizer: initial prompt -> 2 tokens
    def apply_chat_template_side_effect(messages, **kwargs):
        if kwargs.get("tokenize", True):
            return [101, 102]
        else:
            return "".join([m.get("content", "") for m in messages])

    mock_tokenizer.apply_chat_template.side_effect = apply_chat_template_side_effect
    mock_tokenizer.eos_token_id = 4

    # LLM returns 4 assistant tokens per turn (no eos here; final EOS appended by generator for non-conv-mt)
    async def llm_generate_side_effect(input_batch):
        num = len(input_batch["prompt_token_ids"]) if "prompt_token_ids" in input_batch else len(input_batch["prompts"])
        return {
            "responses": ["step"] * num,
            "stop_reasons": ["stop"] * num,
            "response_logprobs": None,
            "response_ids": [[10, 11, 12, 13] for _ in range(num)],
        }

    mock_llm.generate = AsyncMock(side_effect=llm_generate_side_effect)

    # Env with two steps, rewards on both; no observations to keep math simple
    class TruncEnv:
        def __init__(self):
            self.turns = 0

        def init(self, prompt):
            return prompt, {}

        def step(self, action):
            self.turns += 1
            if self.turns == 1:
                return BaseTextEnvStepOutput(observations=[], reward=1.0, done=False, metadata={})
            else:
                return BaseTextEnvStepOutput(observations=[], reward=2.0, done=True, metadata={})

        def close(self):
            return None

    mock_make.return_value = TruncEnv()

    # Generator config: non-retokenize message mode; max_turns=1 so max_response_tokens = max_tokens
    cfg = MagicMock()
    cfg.sampling_params.max_generate_length = 5  # enforce truncation
    cfg.sampling_params.logprobs = None
    cfg.apply_overlong_filtering = False
    cfg.max_input_length = 1000  # prevent earlier length break
    cfg.batched = False
    cfg.max_turns = 1
    cfg.zero_reward_on_non_stop = False
    cfg.use_conversation_multi_turn = False
    cfg.chat_template = {"source": "name", "name_or_path": None}

    generator = SkyRLGymGenerator(
        generator_cfg=cfg,
        skyrl_gym_cfg=mock_env_cfg,
        inference_engine_client=mock_llm,
        tokenizer=mock_tokenizer,
        model_name="test_model",
    )

    prompt = [{"role": "user", "content": "Q?"}]
    extras = {}
    out = await generator.agent_loop(prompt, mock_env_cfg.env_class, extras, max_tokens=5, max_input_length=1000)

    # Untruncated response would be: 4 (step1) + 4 (step2) + 1 (final eos) = 9; we expect truncation to 5
    assert len(out.response_ids) == 5
    assert isinstance(out.reward, list)
    assert len(out.reward) == 5
    # Step1 end index relative should be 3 (0-based), step2 end index would be 7 -> out of range after truncation
    assert out.reward[3] == 1.0
    assert sum(out.reward) == 1.0
    assert out.stop_reason == "length"<|MERGE_RESOLUTION|>--- conflicted
+++ resolved
@@ -102,11 +102,8 @@
     cfg.max_input_length = 512
     cfg.batched = True
     cfg.max_turns = 1
-<<<<<<< HEAD
     cfg.chat_template_kwargs = {}
-=======
     cfg.chat_template = {"source": "name", "name_or_path": None}
->>>>>>> f8ffa57d
     return cfg
 
 
