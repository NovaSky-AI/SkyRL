"""
uv run --extra dev --isolated pytest tests/cpu/generators/test_skyrl_gym_generator.py
"""

import pytest
from typing import List, Dict, Any
from unittest.mock import AsyncMock, MagicMock, patch
from skyrl_train.generators.skyrl_gym_generator import SkyRLGymGenerator
from skyrl_train.generators.base import GeneratorInput, GeneratorOutput, ConversationType
from skyrl_train.generators.utils import concatenate_generator_outputs, get_metrics_from_generator_output
from skyrl_gym.envs.base_text_env import BaseTextEnvStepOutput
from skyrl_train.config.utils import get_default_config


# Mock constants, where 4 is the eos token id
MOCK_LLM_OUTPUT_IDS = [1, 10, 12, 4]
MOCK_TOKENIZER_ENCODED_IDS = [1, 2, 3, 4]


# TODO (erictang000): clean up the mocking for tests in this file
@pytest.fixture
def mock_tokenizer():
    """
    A mock tokenizer that encodes any non-empty string to `MOCK_TOKENIZER_ENCODED_IDS`.
    For chat template, if `tokenize=False`, concatenate the content of each message.
    If `tokenize=True`, return `MOCK_TOKENIZER_ENCODED_IDS` for each message.
    """
    tokenizer = MagicMock()

    def mock_apply_chat_template(x, **kwargs):
        if not kwargs.get("tokenize", True):
            return "".join([str(i["content"]) for i in x])
        else:
            # Check if return_dict is requested
            if kwargs.get("return_dict", False):
                # Return dictionary format for retokenization path
                return {
                    "input_ids": MOCK_LLM_OUTPUT_IDS.copy(),
                    "assistant_masks": [1] * len(MOCK_LLM_OUTPUT_IDS),
                }
            # Non-dict return
            if isinstance(x, list) and len(x) > 0 and isinstance(x[0], list):
                # Multiple prompts
                return [MOCK_TOKENIZER_ENCODED_IDS.copy() for _ in x]
            else:
                # Single prompt or conversation
                return MOCK_TOKENIZER_ENCODED_IDS.copy()

    def mock_encode(x, **kwargs):
        if x != "":
            return MOCK_TOKENIZER_ENCODED_IDS.copy()
        else:
            return []

    tokenizer.apply_chat_template.side_effect = mock_apply_chat_template
    tokenizer.decode.side_effect = lambda x: "decoded_output"
    tokenizer.encode.side_effect = mock_encode
    tokenizer.eos_token_id = 4
    tokenizer.eos_token = "<|end_of_turn|>"
    tokenizer.return_value = {"input_ids": MOCK_TOKENIZER_ENCODED_IDS.copy()}  # simulate tokenized response
    return tokenizer


@pytest.fixture
def mock_llm():
    """
    This replaces InferenceEngineClient, where `.generate()` always returns MOCK_LLM_OUTPUT_IDS
    for each prompt, with corresponding string output "mocked output".
    """
    mock = MagicMock()

    # Mock the new generate method
    def mock_generate(input_batch):
        num_prompts = len(input_batch["prompts"]) if "prompts" in input_batch else len(input_batch["prompt_token_ids"])
        return {
            "responses": ["mocked output"] * num_prompts,
            "stop_reasons": ["stop"] * num_prompts,
            # say response gets tokenized to 3 tokens
            "response_logprobs": [[0.1] * len(MOCK_LLM_OUTPUT_IDS)] * num_prompts,
            "response_ids": [MOCK_LLM_OUTPUT_IDS.copy()] * num_prompts,
        }

    mock.generate = AsyncMock(side_effect=mock_generate)
    return mock


@pytest.fixture
def mock_env():
    mock_env_instance = MagicMock()
    mock_env_instance.step.side_effect = lambda x: BaseTextEnvStepOutput(
        observations=[{"role": "user", "content": "next"}], reward=1.0, done=True, metadata={}
    )
    mock_env_instance.close.return_value = None
    return mock_env_instance


@pytest.fixture
def generator_cfg():
    cfg = get_default_config().generator
    cfg.sampling_params.max_generate_length = 5
    cfg.sampling_params.logprobs = None
    cfg.apply_overlong_filtering = False
    cfg.max_input_length = 512
    cfg.batched = True
    cfg.max_turns = 1
    cfg.chat_template = {"source": "name", "name_or_path": None}
    return cfg


@pytest.fixture
def mock_env_cfg():
    cfg = MagicMock()
    cfg.max_env_workers = 0
    cfg.env_class = "gsm8k"
    return cfg


def validate_generator_input(input_batch: GeneratorInput) -> bool:
    """Validate that input_batch conforms to GeneratorInput TypedDict interface."""
    # Check that input_batch has the required keys
    required_keys = {"prompts", "env_extras"}
    if not all(key in input_batch for key in required_keys):
        return False

    # Validate prompts: List[ConversationType] where ConversationType = List[MessageType]
    prompts = input_batch["prompts"]
    if not isinstance(prompts, list):
        return False

    for conversation in prompts:
        if not isinstance(conversation, list):
            return False
        for message in conversation:
            if not isinstance(message, dict):
                return False
            if not all(isinstance(k, str) and isinstance(v, str) for k, v in message.items()):
                return False

    # Validate env_extras: Optional[List[Dict[str, Any]]]
    env_extras = input_batch["env_extras"]
    if env_extras is not None:
        if not isinstance(env_extras, list):
            return False
        for extra in env_extras:
            if not isinstance(extra, dict):
                return False
            if not all(isinstance(k, str) for k in extra.keys()):
                return False

    return True


def validate_generator_output(output: GeneratorOutput) -> bool:
    """Validate that output conforms to GeneratorOutput TypedDict interface."""
    # Check that output has all required keys
    required_keys = {
        "prompt_token_ids",
        "response_ids",
        "rewards",
        "loss_masks",
        "stop_reasons",
        "rollout_metrics",
        "rollout_logprobs",
    }
    if not all(key in output for key in required_keys):
        return False

    # Validate prompt_token_ids: List[List[int]]
    prompt_token_ids = output["prompt_token_ids"]
    if not isinstance(prompt_token_ids, list):
        return False
    for token_ids in prompt_token_ids:
        if not isinstance(token_ids, list):
            return False
        if not all(isinstance(token, int) for token in token_ids):
            return False

    # Validate response_ids: List[List[int]]
    response_ids = output["response_ids"]
    if not isinstance(response_ids, list):
        return False
    for token_ids in response_ids:
        if not isinstance(token_ids, list):
            return False
        if not all(isinstance(token, int) for token in token_ids):
            return False

    # Validate rewards: List[float] or List[List[float]]
    rewards = output["rewards"]
    if not isinstance(rewards, list):
        return False
    is_list_of_float = all(isinstance(r, (int, float)) for r in rewards)
    is_list_of_list_float = all(isinstance(r, list) and all(isinstance(x, (int, float)) for x in r) for r in rewards)
    if not (is_list_of_float or is_list_of_list_float):
        return False

    # Validate loss_masks: List[List[int]]
    loss_masks = output["loss_masks"]
    if not isinstance(loss_masks, list):
        return False
    for mask in loss_masks:
        if not isinstance(mask, list):
            return False
        if not all(isinstance(val, int) for val in mask):
            return False

    # Validate stop_reasons: Optional[List[str]]
    stop_reasons = output["stop_reasons"]
    if stop_reasons is not None:
        if not isinstance(stop_reasons, list):
            return False
        if not all(isinstance(reason, str) for reason in stop_reasons):
            return False

    # Validate rollout_metrics: Optional[Dict[str, Any]]
    rollout_metrics = output["rollout_metrics"]
    if rollout_metrics is not None:
        if not isinstance(rollout_metrics, dict):
            return False
        if not all(isinstance(k, str) for k in rollout_metrics.keys()):
            return False

    rollout_logprobs = output["rollout_logprobs"]
    if rollout_logprobs is not None:
        if not isinstance(rollout_logprobs, list):
            return False
        for sample_logprobs in rollout_logprobs:
            if not isinstance(sample_logprobs, list):
                return False
            if not all(isinstance(val, (int, float)) for val in sample_logprobs):
                return False
    return True


@pytest.mark.asyncio
@patch("skyrl_gym.make")
@pytest.mark.parametrize("use_conversation_multi_turn", [True, False])
async def test_agent_loop_single_turn(
    mock_make, mock_tokenizer, mock_llm, mock_env, generator_cfg, use_conversation_multi_turn, mock_env_cfg
):
    """
    This test mocks when we call SkyRLGymGenerator.agent_loop() despite being a single-turn generation.
    This is when `batched=False`. Here the environment does nothing.
    """
    generator_cfg.use_conversation_multi_turn = use_conversation_multi_turn
    mock_env.step.side_effect = lambda x: BaseTextEnvStepOutput(observations=[], reward=1.0, done=True, metadata={})
    mock_tokenizer.eos_token_id = 4  # bypass check for eos token id for this test

    mock_make.return_value = mock_env
    mock_env.init.return_value = ([{"role": "user", "content": "Initial input"}], {})

    generator = SkyRLGymGenerator(
        generator_cfg=generator_cfg,
        skyrl_gym_cfg=mock_env_cfg,
        inference_engine_client=mock_llm,
        tokenizer=mock_tokenizer,
        model_name="test_model",
    )
    generator.base_conversation_token_ids = []  # to make sure observation_ids are encoded correctly

    prompt = [{"role": "user", "content": "What is 2 + 2?"}]
    extras = {"answer": "4"}
    output = await generator.agent_loop(prompt, mock_env_cfg.env_class, extras, max_tokens=8, max_input_length=512)

    assert output.response_ids == MOCK_LLM_OUTPUT_IDS
    if isinstance(output.reward, list):
        assert sum(output.reward) == 1.0
    else:
        assert output.reward == 1.0
    assert output.stop_reason == "stop"
    assert output.loss_mask == [1] * len(MOCK_LLM_OUTPUT_IDS)


@pytest.mark.asyncio
@patch("skyrl_gym.make")
async def test_generate_batched(mock_make, mock_tokenizer, mock_llm, mock_env, generator_cfg, mock_env_cfg):
    mock_make.return_value = mock_env
    mock_env.init.return_value = ([{"role": "user", "content": "Initial input"}], {})

    generator = SkyRLGymGenerator(
        generator_cfg=generator_cfg,
        skyrl_gym_cfg=mock_env_cfg,
        inference_engine_client=mock_llm,
        tokenizer=mock_tokenizer,
        model_name="test_model",
    )
    generator.base_conversation_token_ids = []  # to make sure observation_ids are encoded correctly

    prompts = [[{"role": "user", "content": "What is 3 + 5?"}]]
    env_extras = [{"answer": "8"}]

    input_batch: GeneratorInput = {
        "prompts": prompts,
        "env_extras": env_extras,
        "env_classes": [mock_env_cfg.env_class for _ in prompts],  # Mock environment class for each prompt
    }

    generator_output: GeneratorOutput = await generator.generate(input_batch)

    # uses output from llm directly
    assert generator_output["response_ids"][0] == MOCK_LLM_OUTPUT_IDS

    assert generator_output["rewards"][0] == 1.0
    assert generator_output["stop_reasons"][0] == "stop"
    assert generator_output["loss_masks"][0] == [1] * len(MOCK_LLM_OUTPUT_IDS)


def test_generator_output_concatenation():
    # First ensure that the GeneratorOutput fields are what we expect
    expected_fields = [
        "prompt_token_ids",
        "response_ids",
        "rewards",
        "loss_masks",
        "stop_reasons",
        "rollout_metrics",
        "rollout_logprobs",
    ]
    assert set(GeneratorOutput.__annotations__.keys()) == set(expected_fields), (
        "GeneratorOutput fields are not what we expect. "
        "Please update the test and `concatenate_generator_outputs()` to reflect the new fields."
        "It is needed to help Trainer.eval() record the full GeneratorOutput information."
    )

    generator_output_1: GeneratorOutput = {
        "prompt_token_ids": [[1, 2], [3, 4]],
        "response_ids": [[1, 2], [3, 4]],
        "rewards": [1.0, 2.0],
        "loss_masks": [[1, 1], [1, 1]],
        "stop_reasons": ["stop", "stop"],
        "rollout_logprobs": [[0.1, 0.2], [0.3, 0.4]],
    }

    generator_output_2: GeneratorOutput = {
        "prompt_token_ids": [[5, 6, 7], [8]],
        "response_ids": [[5, 6, 7], [8]],
        "rewards": [2.0, 3.0],
        "loss_masks": [[1, 1, 1], [1, 1, 1]],
        "stop_reasons": ["stop", "stop"],
        "rollout_logprobs": [[0.5, 0.6], [0.7, 0.8]],
    }

    generator_outputs = [generator_output_1, generator_output_2]
    concatenated_output = concatenate_generator_outputs(generator_outputs)

    assert concatenated_output["prompt_token_ids"] == [[1, 2], [3, 4], [5, 6, 7], [8]]
    assert concatenated_output["response_ids"] == [[1, 2], [3, 4], [5, 6, 7], [8]]
    assert concatenated_output["rewards"] == [1.0, 2.0, 2.0, 3.0]
    assert concatenated_output["loss_masks"] == [[1, 1], [1, 1], [1, 1, 1], [1, 1, 1]]
    assert concatenated_output["stop_reasons"] == ["stop", "stop", "stop", "stop"]
    assert concatenated_output["rollout_logprobs"] == [[0.1, 0.2], [0.3, 0.4], [0.5, 0.6], [0.7, 0.8]]


def test_get_metrics_from_generator_output():
    # Per trajectory rewards, where rewards are List[float]
    generator_output: GeneratorOutput = {
        "prompt_token_ids": [[1, 2], [3, 4]],
        "response_ids": [[1, 2], [3, 4]],
        "rewards": [1.0, 2.0],
        "loss_masks": [[1, 1], [1, 1]],
        "stop_reasons": ["stop", "stop"],
        "rollout_logprobs": None,
    }
    uids = ["a", "b"]
    avg_score, pass_at_n = get_metrics_from_generator_output(generator_output, uids)
    assert avg_score == 1.5
    assert pass_at_n == 1.0

    # Per token rewards, where rewards are List[List[float]], so for pass_at_n we use the last
    # token's reward to signify the trajectory's reward
    generator_output["rewards"] = [[1.0, 0.0], [0.0, 1.0]]
    uids = ["a", "b"]
    avg_score, pass_at_n = get_metrics_from_generator_output(generator_output, uids)
    assert avg_score == 1.0
    assert pass_at_n == 0.5


@pytest.mark.asyncio
@pytest.mark.parametrize("batched", [True, False])
@patch("skyrl_gym.make")
async def test_generate_interface_compliance(
    mock_make, mock_tokenizer, mock_llm, mock_env, generator_cfg, mock_env_cfg, batched
):
    """Test that SkyRLGymGenerator.generate() strictly conforms to the TypedDict interface.

    Tests both batched and non-batched modes to ensure interface compliance.
    """
    mock_make.return_value = mock_env
    # Set the batched mode according to the parameter
    generator_cfg.batched = batched
    mock_env.init.return_value = ([{"role": "user", "content": "Initial input"}], {})

    generator = SkyRLGymGenerator(
        generator_cfg=generator_cfg,
        skyrl_gym_cfg=mock_env_cfg,
        inference_engine_client=mock_llm,
        tokenizer=mock_tokenizer,
        model_name="test_model",
    )
    generator.base_conversation_token_ids = []  # to make sure observation_ids are encoded correctly

    # Create test data based on batched mode
    if batched:
        # For batched mode, test with multiple prompts
        prompts: List[ConversationType] = [
            [{"role": "user", "content": "What is 3 + 5?"}],
            [{"role": "user", "content": "Solve 10 - 7"}],
        ]
        env_extras: List[Dict[str, Any]] = [{"answer": "8"}, {"answer": "3"}]
    else:
        # For non-batched mode, test with single prompt
        prompts: List[ConversationType] = [[{"role": "user", "content": "What is 2 * 3?"}]]
        env_extras: List[Dict[str, Any]] = [{"answer": "6"}]
    env_classes = [mock_env_cfg.env_class for _ in prompts]

    input_batch: GeneratorInput = {
        "prompts": prompts,
        "env_extras": env_extras,
        "env_classes": env_classes,
    }

    # Validate input conforms to interface
    assert validate_generator_input(
        input_batch
    ), f"Input does not conform to GeneratorInput interface (batched={batched})"

    # Call generate method
    generator_output: GeneratorOutput = await generator.generate(input_batch)

    # Validate output conforms to interface
    assert validate_generator_output(
        generator_output
    ), f"Output does not conform to GeneratorOutput interface (batched={batched})"

    # Additional specific type checks
    assert isinstance(generator_output, dict), "Output should be a dictionary"
    assert len(generator_output["response_ids"]) == len(
        prompts
    ), f"Number of responses should match number of prompts (batched={batched})"
    assert len(generator_output["rewards"]) == len(
        prompts
    ), f"Number of rewards should match number of prompts (batched={batched})"
    assert len(generator_output["loss_masks"]) == len(
        prompts
    ), f"Number of loss masks should match number of prompts (batched={batched})"

    # Test with None env_extras to ensure Optional handling works (only test this once)
    if batched:
        input_batch_with_none: GeneratorInput = {
            "prompts": prompts[:1],  # Just one prompt
            "env_extras": None,
        }

        # This should not raise an error even with None env_extras
        assert validate_generator_input(input_batch_with_none), "Input with None env_extras should be valid"


@pytest.mark.asyncio
@pytest.mark.parametrize("turns_to_exceed", [1, 3])  # Test single-turn and multi-turn scenarios
@patch("skyrl_gym.make")
async def test_length_limit_exceeded_during_conversation(
    mock_make, mock_tokenizer, mock_llm, mock_env, generator_cfg, mock_env_cfg, turns_to_exceed
):
    """Test that length limit is enforced during multi-turn conversations.

    Tests both single-turn (turns_to_exceed=1) and multi-turn (turns_to_exceed=3) scenarios
    to verify length accumulation and limit enforcement.
    """
    mock_make.return_value = mock_env
<<<<<<< HEAD
    generator_cfg.batched = False  # Use agent_loop mode
    generator_cfg.max_turns = 5  # Allow multiple turns
    generator_cfg.use_conversation_multi_turn = True
=======
    mock_generator_cfg.batched = False  # Use agent_loop mode
    mock_generator_cfg.max_turns = 5  # Allow multiple turns
    mock_generator_cfg.use_conversation_multi_turn = True
    mock_generator_cfg.chat_template = {"source": "name", "name_or_path": None}
>>>>>>> 9c84024b
    mock_env.init.return_value = ([{"role": "user", "content": "Initial input"}], {})

    # Configure environment to never set done=True naturally (we want to hit length limit)
    def mock_step_never_done(output):
        return BaseTextEnvStepOutput(
            observations=[{"role": "user", "content": "next"}],
            reward=0.5,
            done=False,
            metadata={},
        )

    # We start with initial prompt len 4 due to mock_apply_chat_template
    # Each turn, observation is 4 tokens due to mock_encode
    mock_env.step.side_effect = mock_step_never_done
    max_input_length = 20  # Low limit to trigger length exceeded

    # Mock the new generate method
    def mock_generate(input_batch):
        num_prompts = len(input_batch["prompts"]) if "prompts" in input_batch else len(input_batch["prompt_token_ids"])
        if turns_to_exceed == 1:
            mock_llm_output_ids = [1] * 20  # Enough to exceed limit immediately (4 + 20 + 4 = 28 > 20)
            assert (
                len(MOCK_TOKENIZER_ENCODED_IDS) + len(mock_llm_output_ids) + len(MOCK_TOKENIZER_ENCODED_IDS)
                > max_input_length
            )
        else:
            assert turns_to_exceed == 3
            mock_llm_output_ids = [1] * 2  # Enough to exceed limit after 3 turns (4 + (2 + 4) * 3 = 22 > 20)
            assert (
                len(MOCK_TOKENIZER_ENCODED_IDS)
                + (len(mock_llm_output_ids) + len(MOCK_TOKENIZER_ENCODED_IDS)) * turns_to_exceed
                > max_input_length
            )
        return {
            "responses": ["mocked output"] * num_prompts,
            "stop_reasons": ["stop"] * num_prompts,
            "response_logprobs": [[0.1] * len(mock_llm_output_ids)] * num_prompts,
            "response_ids": [mock_llm_output_ids.copy()] * num_prompts,
        }

    mock_llm.generate = AsyncMock(side_effect=mock_generate)

    generator = SkyRLGymGenerator(
        generator_cfg=generator_cfg,
        skyrl_gym_cfg=mock_env_cfg,
        inference_engine_client=mock_llm,
        tokenizer=mock_tokenizer,
        model_name="test_model",
    )
    generator.base_conversation_token_ids = []  # to make sure observation_ids are encoded correctly

    prompt = [{"role": "user", "content": "Start conversation"}]
    extras = {"test": "value"}

    output = await generator.agent_loop(prompt, "test_env", extras, max_tokens=100, max_input_length=max_input_length)

    # Verify that length limit was hit
    assert output.stop_reason == "length", f"Expected stop_reason='length', got '{output.stop_reason}'"

    # Verify environment step was called the expected number of times
    expected_calls = turns_to_exceed
    assert (
        mock_env.step.call_count == expected_calls
    ), f"Expected {expected_calls} environment steps, got {mock_env.step.call_count}"

    # Verify response is still properly formatted
    assert isinstance(output.response_ids, list)
    assert isinstance(output.loss_mask, list)
    assert isinstance(output.reward, float) or isinstance(output.reward, list)


@pytest.mark.asyncio
@patch("skyrl_gym.make")
async def test_multi_turn_response_truncation(
    mock_make, mock_tokenizer, mock_llm, mock_env, generator_cfg, mock_env_cfg
):
    """
    Tests that in a multi-turn conversation, if the final tokenized response exceeds the
    calculated maximum length, it is correctly truncated and the stop reason is set to 'length'.
    """
    mock_make.return_value = mock_env
<<<<<<< HEAD
    generator_cfg.max_turns = 3  # Ensure multi-turn logic is triggered
    generator_cfg.batched = False  # Test is for agent_loop
    generator_cfg.use_conversation_multi_turn = True
=======
    mock_generator_cfg.max_turns = 3  # Ensure multi-turn logic is triggered
    mock_generator_cfg.batched = False  # Test is for agent_loop
    mock_generator_cfg.use_conversation_multi_turn = True
    mock_generator_cfg.chat_template = {"source": "name", "name_or_path": None}
>>>>>>> 9c84024b
    mock_env.init.return_value = ([{"role": "user", "content": "Initial input"}], {})

    # Configure environment to run for multiple turns to generate enough tokens for truncation
    step_count = 0

    def mock_step_multi_turn(output):
        nonlocal step_count
        step_count += 1
        done = step_count >= 10  # Allow many turns to exceed length limit
        return BaseTextEnvStepOutput(
            observations=[{"role": "user", "content": "next turn"}], reward=0.5, done=done, metadata={}
        )

    mock_env.step.side_effect = mock_step_multi_turn

    # Define token lengths to control the test
    initial_prompt_len = 13
    max_tokens_from_llm = 20
    max_input_len = 50

    # Expected max response tokens = max_tokens + max_input_length - initial_prompt_length
    expected_max_response_tokens = max_tokens_from_llm + max_input_len - initial_prompt_len  # 20 + 50 - 13 = 57

    def mock_apply_chat_template(messages, **kwargs):
        if kwargs.get("tokenize", True):
            # Return initial prompt tokens
            return [1] * initial_prompt_len
        else:
            # Not used in messages_mode=False
            return "".join([msg.get("content", "") for msg in messages])

    def mock_encode(text, **kwargs):
        # This makes observation_ids to always be 13 tokens
        return [1] * 13

    mock_tokenizer.apply_chat_template.side_effect = mock_apply_chat_template
    mock_tokenizer.encode.side_effect = mock_encode

    # The intitial prompt is 13 tokens due to mock_apply_chat_template
    # Each turn, observation is 13 tokens due to mock_encode and empty system_prompt_ids
    # And the LLM response is 4 tokens due to MOCK_LLM_OUTPUT_IDS
    # So input_ids are 13, 30, 47, 64. And 64 would cause a break in the loop due to exceeding max_input_len.
    # Then with 64, we get the `input_ids[initial_prompt_length:]`, which makes our final
    # response_ids to be 64 - 13 = 51 tokens. So in this case, we are not truncated by expected_max_response_tokens.
    expected_final_response_tokens = 51

    generator = SkyRLGymGenerator(
        generator_cfg=generator_cfg,
        skyrl_gym_cfg=mock_env_cfg,
        inference_engine_client=mock_llm,
        tokenizer=mock_tokenizer,
        model_name="test_model",
    )
    generator.base_conversation_token_ids = []  # to make sure observation_ids are encoded correctly

    prompt = [{"role": "user", "content": "Initial prompt"}]
    extras = {}

    output = await generator.agent_loop(
        prompt, "test_env", extras, max_tokens=max_tokens_from_llm, max_input_length=max_input_len
    )

    # Verify truncation occurred
    assert len(output.response_ids) <= expected_max_response_tokens
    assert (
        len(output.response_ids) == expected_final_response_tokens
    ), f"Expected {expected_final_response_tokens} response tokens, got {len(output.response_ids)}"
    assert (
        len(output.loss_mask) == expected_final_response_tokens
    ), f"Expected {expected_final_response_tokens} loss mask entries, got {len(output.loss_mask)}"

    # Verify stop reason is "length" due to truncation
    assert output.stop_reason == "length", f"Expected stop_reason='length', got '{output.stop_reason}'"


@pytest.mark.asyncio
@patch("skyrl_gym.make")
async def test_postprocessed_action_used(mock_make, mock_tokenizer, mock_llm, mock_env, mock_env_cfg, generator_cfg):
    """
    Tests that if the environment returns a `postprocessed_action`, it is used
    in the chat history instead of the original LLM response.
    """
    mock_make.return_value = mock_env
<<<<<<< HEAD
    generator_cfg.max_turns = 1  # Single turn
    generator_cfg.batched = False
=======
    mock_generator_cfg.max_turns = 1  # Single turn
    mock_generator_cfg.batched = False
    # Override to avoid retokenization path for this test
    mock_generator_cfg.chat_template = {"source": "name", "name_or_path": None}
>>>>>>> 9c84024b
    mock_env.init.return_value = ([{"role": "user", "content": "Initial input"}], {})

    postprocessed_response = "This is a clean response."
    llm_raw_response = "RAW LLM OUTPUT"

    # Environment step returns a postprocessed version of the LLM response
    def mock_step(_):
        return BaseTextEnvStepOutput(
            observations=[{"role": "user", "content": "new input"}],
            reward=1.0,
            done=True,
            metadata={},
            postprocessed_action=postprocessed_response,
        )

    mock_env.step.side_effect = mock_step

    # The LLM will output a raw string, which should be overridden
    mock_llm.generate.return_value = {
        "responses": [llm_raw_response],
        "stop_reasons": ["stop"],
    }

    def mock_apply_chat_template(messages, **kwargs):
        if kwargs.get("tokenize", True):
            return [1] * 5  # Initial prompt tokens
        else:
            return "".join([msg.get("content", "") for msg in messages])

    def mock_encode(text, **kwargs):
        # The key test: postprocessed response should be encoded, not raw LLM output
        if postprocessed_response in str(text):
            return [42] * 10  # Distinctive tokens for postprocessed response
        elif "new input" in str(text):
            return [5] * 2  # Observation tokens
        else:
            return [1] * 3  # Default tokens

    mock_tokenizer.apply_chat_template.side_effect = mock_apply_chat_template
    mock_tokenizer.encode.side_effect = mock_encode

    generator = SkyRLGymGenerator(
        generator_cfg=generator_cfg,
        skyrl_gym_cfg=mock_env_cfg,
        inference_engine_client=mock_llm,
        tokenizer=mock_tokenizer,
        model_name="test_model",
    )
    generator.base_conversation_token_ids = []  # to make sure observation_ids are encoded correctly

    prompt = [{"role": "user", "content": "Initial input"}]
    env_extras = {}

    output = await generator.agent_loop(prompt, "test_env", env_extras, max_tokens=20, max_input_length=50)

    # Check that the postprocessed response tokens (42) are present in response_ids
    # This verifies that postprocessed_action was used instead of raw LLM output
    assert any(
        token == 42 for token in output.response_ids
    ), f"Expected postprocessed response tokens (42) in {output.response_ids}"
    # Make sure raw LLM tokens (99) are NOT present
    assert not any(
        token == 99 for token in output.response_ids
    ), f"Raw LLM output tokens (99) should not be in {output.response_ids}"

    if isinstance(output.reward, list):
        assert sum(output.reward) == 1.0
    else:
        assert output.reward == 1.0
    assert output.stop_reason == "stop"
    assert len(output.response_ids) == len(output.loss_mask)


@pytest.mark.asyncio
@patch("skyrl_gym.make")
async def test_apply_overlong_filtering_non_batched(
    mock_make, mock_tokenizer, mock_llm, mock_env, generator_cfg, mock_env_cfg
):
    """
    Test that apply_overlong_filtering correctly zeroes out loss masks for truncated trajectories
    in non-batched mode (using agent_loop).

    Tests both truncated and non-truncated responses to verify that:
    - Trajectories with responses not ending with eos token have their loss masks zeroed out
    - Trajectories with responses ending with eos token keep their original loss masks
    """
    mock_make.return_value = mock_env
    generator_cfg.apply_overlong_filtering = True  # Enable filtering
    generator_cfg.batched = False
    generator_cfg.max_turns = 1
    generator_cfg.use_conversation_multi_turn = False
    mock_env.init.return_value = ([{"role": "user", "content": "Initial input"}], {})

    # Mock out the environment and inference engine generation.
    mock_env.step.side_effect = lambda x: BaseTextEnvStepOutput(observations=[], reward=1.0, done=True, metadata={})

    def mock_apply_chat_template(messages, **kwargs):
        if kwargs.get("tokenize", True):
            return [1, 2, 3, 4, 5]  # 5 tokens for prompt
        else:
            return "".join([msg.get("content", "") for msg in messages])

    mock_tokenizer.apply_chat_template.side_effect = mock_apply_chat_template
    mock_tokenizer.eos_token_id = 4  # Set EOS token ID

    generator = SkyRLGymGenerator(
        generator_cfg=generator_cfg,
        skyrl_gym_cfg=mock_env_cfg,
        inference_engine_client=mock_llm,
        tokenizer=mock_tokenizer,
        model_name="test_model",
    )
    generator.base_conversation_token_ids = []  # to make sure observation_ids are encoded correctly

    # First test: response that doesn't end with eos token (should be filtered)
    mock_llm.generate = AsyncMock(
        return_value={
            "responses": ["truncated response"],
            "stop_reasons": ["length"],
            "response_ids": [[10, 11, 12, 13, 14, 15, 16, 17, 18, 19]],  # 10 tokens, will be truncated
        }
    )

    input_batch_truncated: GeneratorInput = {
        "prompts": [[{"role": "user", "content": "Test prompt"}]],
        "env_extras": [{"test": "value"}],
        "env_classes": [mock_env_cfg.env_class],
    }

    output_truncated = await generator.generate(input_batch_truncated)

    # Verify truncated response has zeroed loss mask
    assert len(output_truncated["loss_masks"]) == 1
    assert len(output_truncated["loss_masks"][0]) == 5  # Truncated to max_generate_length=5
    assert output_truncated["loss_masks"][0] == [
        0,
        0,
        0,
        0,
        0,
    ], "Loss mask should be all zeros for response not ending with eos token"
    # Note: The long response gets truncated by max_response_tokens, so it doesn't end with eos token

    # Second test: response that ends with eos token (should not be filtered)
    # Reset the environment init to ensure clean state
    mock_env.init.return_value = ([{"role": "user", "content": "Fresh input"}], {})
    mock_llm.generate = AsyncMock(
        return_value={
            "responses": ["truncated response"],
            "stop_reasons": ["length"],
            "response_ids": [[20, 21, 4]],  # 3 tokens, ends with eos token 4
        }
    )

    input_batch_normal: GeneratorInput = {
        "prompts": [[{"role": "user", "content": "Another test prompt"}]],
        "env_extras": [{"test": "value"}],
        "env_classes": [mock_env_cfg.env_class],
    }

    output_normal = await generator.generate(input_batch_normal)

    # Verify normal response keeps original loss mask (all 1s)
    assert len(output_normal["loss_masks"]) == 1
    assert len(output_normal["loss_masks"][0]) == 3  # 3 response tokens (already includes EOS token)
    assert output_normal["loss_masks"][0] == [
        1,
        1,
        1,
    ], "Loss mask should remain as 1s for response ending with eos token"


@pytest.mark.asyncio
@patch("skyrl_gym.make")
async def test_apply_overlong_filtering_batched(
    mock_make,
    mock_tokenizer,
    mock_llm,
    mock_env,
    generator_cfg,
    mock_env_cfg,
):
    """
    Test that apply_overlong_filtering correctly zeroes out loss masks for truncated trajectories
    in batched mode.

    Tests a response that doesn't end with eos token to verify that it gets filtered.
    """
    mock_make.return_value = mock_env
    generator_cfg.apply_overlong_filtering = True  # Enable filtering
    generator_cfg.batched = True
    generator_cfg.max_turns = 1
    mock_env.init.return_value = ([{"role": "user", "content": "Initial input"}], {})

    # Mock out environment and inference engine generation.
    mock_env.step.side_effect = lambda x: BaseTextEnvStepOutput(observations=[], reward=1.0, done=True, metadata={})
    mock_llm.generate = AsyncMock(
        return_value={
            "responses": ["truncated response"],
            "stop_reasons": ["length"],
            "response_ids": [[10, 11, 12, 13]],
        }
    )

    def mock_apply_chat_template(messages, **kwargs):
        if kwargs.get("tokenize", True):
            return [[1, 2, 3, 4, 5] for _ in messages]  # 5 tokens for each prompt
        else:
            return "".join([msg.get("content", "") for msg in messages])

    def mock_encode_or_tokenize(text):
        return [10, 11, 12, 13]  # 4 tokens, doesn't end with eos_token_id=4

    mock_tokenizer.apply_chat_template.side_effect = mock_apply_chat_template
    mock_tokenizer.side_effect = lambda text: {"input_ids": mock_encode_or_tokenize(text)}
    mock_tokenizer.eos_token_id = 4  # Set EOS token ID

    generator = SkyRLGymGenerator(
        generator_cfg=generator_cfg,
        skyrl_gym_cfg=mock_env_cfg,
        inference_engine_client=mock_llm,
        tokenizer=mock_tokenizer,
        model_name="test_model",
    )
    generator.base_conversation_token_ids = []  # to make sure observation_ids are encoded correctly

    # Test batched mode with response that doesn't end with eos token
    prompts = [[{"role": "user", "content": "Test prompt"}]]
    env_extras = [{"test": "value"}]
    env_classes = [mock_env_cfg.env_class]

    input_batch: GeneratorInput = {
        "prompts": prompts,
        "env_extras": env_extras,
        "env_classes": env_classes,
    }

    generator_output = await generator.generate(input_batch)

    # Verify that the loss mask is zeroed out for the response not ending with eos token
    assert len(generator_output["loss_masks"]) == 1
    assert len(generator_output["loss_masks"][0]) == 4  # Should match response length
    assert generator_output["loss_masks"][0] == [
        0,
        0,
        0,
        0,
    ], "Loss mask should be all zeros for response not ending with eos token"


@pytest.mark.asyncio
@patch("skyrl_gym.make")
async def test_agent_loop_token_level_rewards_multi_turn(mock_make, mock_tokenizer, mock_llm, mock_env_cfg):
    """use_conversation_multi_turn=False; verify rewards at assistant turn ends across two steps."""
    # Tokenizer behavior
    mock_tokenizer.eos_token_id = 4

    def apply_chat_template_side_effect(messages, **kwargs):
        # initial prompt tokenization
        if kwargs.get("tokenize", True):
            return [101, 102]
        else:
            return "".join([m.get("content", "") for m in messages])

    def encode_side_effect(text, **kwargs):
        # one token for each observation
        return [77] if text else []

    mock_tokenizer.apply_chat_template.side_effect = apply_chat_template_side_effect
    mock_tokenizer.encode.side_effect = encode_side_effect

    # LLM returns fixed response tokens per step: 3 tokens + eos
    async def llm_generate_side_effect(input_batch):
        num = (
            len(input_batch["prompt_token_ids"]) if "prompt_token_ids" in input_batch else len(input_batch["prompts"])
        )  # noqa: E501
        return {
            "responses": ["aaa"] * num,
            "stop_reasons": ["stop"] * num,
            "response_logprobs": None,
            "response_ids": [[10, 11, 12, mock_tokenizer.eos_token_id] for _ in range(num)],
        }

    mock_llm.generate = AsyncMock(side_effect=llm_generate_side_effect)

    # Two-step env with rewards 0.3 then 1.7
    class TwoStepEnv:
        def __init__(self):
            self.turns = 0

        def init(self, prompt):
            return prompt, {}

        def step(self, action):
            self.turns += 1
            if self.turns == 1:
                return BaseTextEnvStepOutput(
                    observations=[{"role": "user", "content": "obs1"}], reward=0.3, done=False, metadata={}
                )
            else:
                return BaseTextEnvStepOutput(observations=[], reward=1.7, done=True, metadata={})

        def close(self):
            return None

    mock_make.return_value = TwoStepEnv()

    # Generator config
    cfg = MagicMock()
    cfg.sampling_params.max_generate_length = 50
    cfg.sampling_params.logprobs = None
    cfg.apply_overlong_filtering = False
    cfg.max_input_length = 512
    cfg.batched = False
    cfg.max_turns = 10
    cfg.zero_reward_on_non_stop = False
    cfg.use_conversation_multi_turn = False
    cfg.chat_template = {"source": "name", "name_or_path": None}

    generator = SkyRLGymGenerator(
        generator_cfg=cfg,
        skyrl_gym_cfg=mock_env_cfg,
        inference_engine_client=mock_llm,
        tokenizer=mock_tokenizer,
        model_name="test_model",
    )

    # Run agent loop
    prompt = [{"role": "user", "content": "Q?"}]
    extras = {}
    out = await generator.agent_loop(prompt, mock_env_cfg.env_class, extras, max_tokens=50, max_input_length=512)

    # Response ids layout: step1 (3 tokens) + obs (1) + step2 (3) + final eos (1) = 8
    assert len(out.response_ids) == 8
    # Indices: 2 (end of step1 assistant), 6 (end of step2 assistant), 7 (manually appended eos token)
    # Note that the last reward is placed at the 7 instead of at 6 since we manually move
    # it using the flag `appended_eos_token` in skyrl_gym_generator.py
    expected_rewards = [0.0, 0.0, 0.3, 0.0, 0.0, 0.0, 0.0, 1.7]
    assert isinstance(out.reward, list)
    assert out.reward == expected_rewards
    assert out.stop_reason == "stop"


@pytest.mark.asyncio
@patch("skyrl_gym.make")
async def test_agent_loop_token_level_rewards_multi_turn_conversation_format(
    mock_make, mock_tokenizer, mock_llm, mock_env_cfg
):
    """use_conversation_multi_turn=True; verify rewards placed at ends of assistant segments before observations."""
    mock_tokenizer.eos_token_id = 4

    # Tokenizer: initial prompt -> 2 tokens; observation template -> 2 tokens each call

    def apply_chat_template_side_effect(messages, **kwargs):
        if kwargs.get("tokenize", True):
            # For observations path, generator passes [*base_conversation, *new_obs] with add_generation_prompt=True
            return [201, 202]
        else:
            return "".join([m.get("content", "") for m in messages])

    mock_tokenizer.apply_chat_template.side_effect = apply_chat_template_side_effect

    # LLM outputs include EOS and are kept in multi-turn path
    async def llm_generate_side_effect(input_batch):
        num = (
            len(input_batch["prompt_token_ids"]) if "prompt_token_ids" in input_batch else len(input_batch["prompts"])
        )  # noqa: E501
        return {
            "responses": ["aaa"] * num,
            "stop_reasons": ["stop"] * num,
            "response_logprobs": None,
            "response_ids": [[10, 11, 12, mock_tokenizer.eos_token_id] for _ in range(num)],
        }

    mock_llm.generate = AsyncMock(side_effect=llm_generate_side_effect)

    # Env: two steps with rewards 0.5 then 0.25; first step has an observation, second has none
    class MTEnv:
        def __init__(self):
            self.turns = 0

        def init(self, prompt):
            return prompt, {}

        def step(self, action):
            self.turns += 1
            if self.turns == 1:
                return BaseTextEnvStepOutput(
                    observations=[{"role": "user", "content": "obs1"}], reward=0.5, done=False, metadata={}
                )
            else:
                return BaseTextEnvStepOutput(observations=[], reward=0.25, done=True, metadata={})

        def close(self):
            return None

    mock_make.return_value = MTEnv()

    # Generator config
    cfg = MagicMock()
    cfg.sampling_params.max_generate_length = 50
    cfg.sampling_params.logprobs = None
    cfg.apply_overlong_filtering = False
    cfg.max_input_length = 512
    cfg.batched = False
    cfg.max_turns = 10
    cfg.zero_reward_on_non_stop = False
    cfg.use_conversation_multi_turn = True
    cfg.chat_template = {"source": "name", "name_or_path": None}

    mock_env_cfg.env_class = "mt_env"

    generator = SkyRLGymGenerator(
        generator_cfg=cfg,
        skyrl_gym_cfg=mock_env_cfg,
        inference_engine_client=mock_llm,
        tokenizer=mock_tokenizer,
        model_name="test_model",
    )
    # Ensure base_conversation_token_ids doesn't shift observation slicing in test
    generator.base_conversation_token_ids = []

    prompt = [{"role": "user", "content": "Q?"}]
    extras = {}
    out = await generator.agent_loop(prompt, mock_env_cfg.env_class, extras, max_tokens=50, max_input_length=512)

    # Response ids layout: step1 assistant (4 incl. eos) + obs(2) + step2 assistant(4 incl. eos) = 10
    assert len(out.response_ids) == 10
    # Rewards at indices: 3 (end of step1 assistant), 9 (end of step2 assistant)
    expected = [0.0] * 10
    expected[3] = 0.5
    expected[9] = 0.25
    assert isinstance(out.reward, list)
    assert out.reward == expected
    assert out.stop_reason == "stop"


@pytest.mark.asyncio
@patch("skyrl_gym.make")
async def test_agent_loop_retokenize_returns_float_reward(mock_make, mock_tokenizer, mock_llm, mock_env_cfg):
    """Retokenize mode should return a single float reward (last non-None step reward) because token-level rewards are not yet supported."""
    mock_tokenizer.eos_token_id = 4

    # Tokenizer: initial prompt ids and final retokenized response with masks
    def apply_chat_template_side_effect(messages, **kwargs):
        if kwargs.get("return_dict", False):
            # Final retokenization output
            return {"assistant_masks": [1, 0, 1], "input_ids": [5, 6, 7]}
        if kwargs.get("tokenize", True):
            return [301, 302]
        else:
            return "".join([m.get("content", "") for m in messages])

    mock_tokenizer.apply_chat_template.side_effect = apply_chat_template_side_effect

    # LLM generate in retokenize mode uses prompts; we can return any ids
    async def llm_generate_side_effect(input_batch):
        num = (
            len(input_batch["prompts"]) if "prompts" in input_batch else len(input_batch["prompt_token_ids"])
        )  # noqa: E501
        return {
            "responses": ["bbb"] * num,
            "stop_reasons": ["stop"] * num,
            "response_logprobs": None,
            "response_ids": [[20, 21, 22] for _ in range(num)],
        }

    mock_llm.generate = AsyncMock(side_effect=llm_generate_side_effect)

    # Env with rewards: None then 2.5
    class RetokEnv:
        def __init__(self):
            self.turns = 0

        def init(self, prompt):
            return prompt, {}

        def step(self, action):
            self.turns += 1
            if self.turns == 1:
                return BaseTextEnvStepOutput(
                    observations=[{"role": "user", "content": "o1"}], reward=None, done=False, metadata={}
                )  # noqa: E501
            else:
                return BaseTextEnvStepOutput(observations=[], reward=2.5, done=True, metadata={})

        def close(self):
            return None

    mock_make.return_value = RetokEnv()

    # Generator config enabling retokenize path
    cfg = MagicMock()
    cfg.sampling_params.max_generate_length = 50
    cfg.sampling_params.logprobs = None
    cfg.apply_overlong_filtering = False
    cfg.max_input_length = 512
    cfg.batched = False
    cfg.max_turns = 10
    cfg.zero_reward_on_non_stop = False
    cfg.use_conversation_multi_turn = True
    cfg.chat_template = {
        "source": "name",
        "name_or_path": "qwen3_without_thinking",  # TODO: revisit this test once we separate the retokenize config from the custom chat template config
    }

    generator = SkyRLGymGenerator(
        generator_cfg=cfg,
        skyrl_gym_cfg=mock_env_cfg,
        inference_engine_client=mock_llm,
        tokenizer=mock_tokenizer,
        model_name="Qwen/Qwen3-0.6B",  # ensures custom_chat_template is truthy in get_custom_chat_template
    )
    # Force retokenize path regardless of model resolution logic if needed
    generator.custom_chat_template = "<custom>"

    prompt = [{"role": "user", "content": "Q?"}]
    extras = {}
    out = await generator.agent_loop(prompt, mock_env_cfg.env_class, extras, max_tokens=50, max_input_length=512)

    assert isinstance(out.reward, float)
    assert out.reward == 2.5
    assert out.stop_reason == "stop"


@pytest.mark.asyncio
@patch("skyrl_gym.make")
async def test_agent_loop_truncation_drops_out_of_range_rewards(mock_make, mock_tokenizer, mock_llm, mock_env_cfg):
    """Non-retokenize path: ensure rewards whose indices fall beyond truncated response are ignored."""

    # Configure tokenizer: initial prompt -> 2 tokens
    def apply_chat_template_side_effect(messages, **kwargs):
        if kwargs.get("tokenize", True):
            return [101, 102]
        else:
            return "".join([m.get("content", "") for m in messages])

    mock_tokenizer.apply_chat_template.side_effect = apply_chat_template_side_effect
    mock_tokenizer.eos_token_id = 4

    # LLM returns 4 assistant tokens per turn (no eos here; final EOS appended by generator for non-conv-mt)
    async def llm_generate_side_effect(input_batch):
        num = len(input_batch["prompt_token_ids"]) if "prompt_token_ids" in input_batch else len(input_batch["prompts"])
        return {
            "responses": ["step"] * num,
            "stop_reasons": ["stop"] * num,
            "response_logprobs": None,
            "response_ids": [[10, 11, 12, 13] for _ in range(num)],
        }

    mock_llm.generate = AsyncMock(side_effect=llm_generate_side_effect)

    # Env with two steps, rewards on both; no observations to keep math simple
    class TruncEnv:
        def __init__(self):
            self.turns = 0

        def init(self, prompt):
            return prompt, {}

        def step(self, action):
            self.turns += 1
            if self.turns == 1:
                return BaseTextEnvStepOutput(observations=[], reward=1.0, done=False, metadata={})
            else:
                return BaseTextEnvStepOutput(observations=[], reward=2.0, done=True, metadata={})

        def close(self):
            return None

    mock_make.return_value = TruncEnv()

    # Generator config: non-retokenize message mode; max_turns=1 so max_response_tokens = max_tokens
    cfg = MagicMock()
    cfg.sampling_params.max_generate_length = 5  # enforce truncation
    cfg.sampling_params.logprobs = None
    cfg.apply_overlong_filtering = False
    cfg.max_input_length = 1000  # prevent earlier length break
    cfg.batched = False
    cfg.max_turns = 1
    cfg.zero_reward_on_non_stop = False
    cfg.use_conversation_multi_turn = False
    cfg.chat_template = {"source": "name", "name_or_path": None}

    generator = SkyRLGymGenerator(
        generator_cfg=cfg,
        skyrl_gym_cfg=mock_env_cfg,
        inference_engine_client=mock_llm,
        tokenizer=mock_tokenizer,
        model_name="test_model",
    )

    prompt = [{"role": "user", "content": "Q?"}]
    extras = {}
    out = await generator.agent_loop(prompt, mock_env_cfg.env_class, extras, max_tokens=5, max_input_length=1000)

    # Untruncated response would be: 4 (step1) + 4 (step2) + 1 (final eos) = 9; we expect truncation to 5
    assert len(out.response_ids) == 5
    assert isinstance(out.reward, list)
    assert len(out.reward) == 5
    # Step1 end index relative should be 3 (0-based), step2 end index would be 7 -> out of range after truncation
    assert out.reward[3] == 1.0
    assert sum(out.reward) == 1.0
    assert out.stop_reason == "length"<|MERGE_RESOLUTION|>--- conflicted
+++ resolved
@@ -467,16 +467,10 @@
     to verify length accumulation and limit enforcement.
     """
     mock_make.return_value = mock_env
-<<<<<<< HEAD
     generator_cfg.batched = False  # Use agent_loop mode
     generator_cfg.max_turns = 5  # Allow multiple turns
     generator_cfg.use_conversation_multi_turn = True
-=======
-    mock_generator_cfg.batched = False  # Use agent_loop mode
-    mock_generator_cfg.max_turns = 5  # Allow multiple turns
-    mock_generator_cfg.use_conversation_multi_turn = True
-    mock_generator_cfg.chat_template = {"source": "name", "name_or_path": None}
->>>>>>> 9c84024b
+    generator_cfg.chat_template = {"source": "name", "name_or_path": None}
     mock_env.init.return_value = ([{"role": "user", "content": "Initial input"}], {})
 
     # Configure environment to never set done=True naturally (we want to hit length limit)
@@ -558,16 +552,10 @@
     calculated maximum length, it is correctly truncated and the stop reason is set to 'length'.
     """
     mock_make.return_value = mock_env
-<<<<<<< HEAD
     generator_cfg.max_turns = 3  # Ensure multi-turn logic is triggered
     generator_cfg.batched = False  # Test is for agent_loop
     generator_cfg.use_conversation_multi_turn = True
-=======
-    mock_generator_cfg.max_turns = 3  # Ensure multi-turn logic is triggered
-    mock_generator_cfg.batched = False  # Test is for agent_loop
-    mock_generator_cfg.use_conversation_multi_turn = True
-    mock_generator_cfg.chat_template = {"source": "name", "name_or_path": None}
->>>>>>> 9c84024b
+    generator_cfg.chat_template = {"source": "name", "name_or_path": None}
     mock_env.init.return_value = ([{"role": "user", "content": "Initial input"}], {})
 
     # Configure environment to run for multiple turns to generate enough tokens for truncation
@@ -651,15 +639,10 @@
     in the chat history instead of the original LLM response.
     """
     mock_make.return_value = mock_env
-<<<<<<< HEAD
     generator_cfg.max_turns = 1  # Single turn
     generator_cfg.batched = False
-=======
-    mock_generator_cfg.max_turns = 1  # Single turn
-    mock_generator_cfg.batched = False
     # Override to avoid retokenization path for this test
-    mock_generator_cfg.chat_template = {"source": "name", "name_or_path": None}
->>>>>>> 9c84024b
+    generator_cfg.chat_template = {"source": "name", "name_or_path": None}
     mock_env.init.return_value = ([{"role": "user", "content": "Initial input"}], {})
 
     postprocessed_response = "This is a clean response."
