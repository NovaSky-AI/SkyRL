--- conflicted
+++ resolved
@@ -854,7 +854,6 @@
         validate_generator_output(input_batch, generator_output)
 
 
-<<<<<<< HEAD
 def test_build_dataloader_seeding(dummy_config):
     """Test that build_dataloader correctly seeds the dataloader for reproducible shuffling."""
 
@@ -909,7 +908,8 @@
     assert (
         first_batch1 != first_batch3
     ), f"Different seeds should produce different first batches, but both gave {first_batch1}"
-=======
+
+
 def test_validate_generator_output_invalid_rewards():
     """Test validate_generator_output raises AssertionError when rewards is neither List[float-like] nor List[List[float-like]]."""
     input_batch = GeneratorInput(
@@ -935,5 +935,4 @@
     validate_generator_output(input_batch, generator_output)
 
     generator_output["rewards"] = [[0.5, 0.6], [0.7, 0.8]]
-    validate_generator_output(input_batch, generator_output)
->>>>>>> ad312249
+    validate_generator_output(input_batch, generator_output)