#!/usr/bin/env python3
"""
Test script to validate checkpoint to safetensors conversion
"""
import argparse
import subprocess
import sys
import os
import torch
from safetensors import safe_open
from deepspeed.utils.zero_to_fp32 import get_fp32_state_dict_from_zero_checkpoint

CONVERSION_SCRIPT_PATH = os.path.abspath(
    os.path.join(os.path.dirname(__file__), "..", "..", "scripts", "safetensor_from_ckpt_deepspeed.py")
)
ALIASES = {
    "lm_head.weight": "transformer.wte.weight",  # common tied embeddings
}

<<<<<<< HEAD
=======
def find_checkpoint_subdir(ckpt_dir: str) -> str:
    latest_file = os.path.join(ckpt_dir, "latest")
    if os.path.isfile(latest_file):
        try:
            with open(latest_file, "r") as f:
                latest_step_name = f.read().strip()
            latest_step_dir = os.path.join(ckpt_dir, latest_step_name)
            if os.path.isdir(latest_step_dir):
                return latest_step_dir
            print("Did not find latest step dir")
        except OSError as e:
            print(f"Warning: Could not read 'latest' file in {ckpt_dir}: {e}")
    print("Did not find HF latest file")
    return ckpt_dir
>>>>>>> 27478b6b

def _get_tensor(d, k):
    if k in d:
        return d[k]
    if k in ALIASES and ALIASES[k] in d:
        return d[ALIASES[k]]
    return None


def validate_conversion(ckpt_dir, safetensors_dir):
    """Compare weights between original and converted checkpoints."""
    print("\nStarting validation...")

    safetensor_path = os.path.join(safetensors_dir, "model.safetensors")
    config_path = os.path.join(safetensors_dir, "config.json")

    if not os.path.exists(safetensor_path):
        print(f"Safetensor file not found: {safetensor_path}")
        return False
    if not os.path.exists(config_path):
        print(f"Config file not found: {config_path}")
        return False

    print(f"Found safetensor file: {safetensor_path}")
    print(f"Found config file: {config_path}")

    try:
        print("Reconstructing original DeepSpeed checkpoint...")
        original_state = get_fp32_state_dict_from_zero_checkpoint(ckpt_dir)
        # Normalize keys to match the conversion script's output
        if original_state:
            original_state = { (k[7:] if k.startswith("module.") else k): v for k, v in original_state.items() if isinstance(v, torch.Tensor) }
        print(f"Original checkpoint: {len(original_state)} parameters")

        print("Loading converted safetensors...")
        safetensor_state = {}
        with safe_open(safetensor_path, framework="pt", device="cpu") as f:
            for key in f.keys():
                safetensor_state[key] = f.get_tensor(key)
        print(f"Safetensors: {len(safetensor_state)} parameters")

        # Don’t hard-fail on raw counts—account for aliases (e.g., tied lm_head)
        keys_pt = set(original_state.keys())
        keys_st = set(safetensor_state.keys())
        effective_st = keys_st | {k for k in ALIASES if ALIASES[k] in keys_st}

        only_in_pt = sorted(k for k in keys_pt - effective_st)
        only_in_st = sorted(k for k in keys_st - keys_pt)

        if only_in_pt:
            print(f"Keys only in original ({len(only_in_pt)} shown up to 20):")
            for k in only_in_pt[:20]:
                print("   ", k)
            if len(only_in_pt) > 20:
                print("   ...")

        if only_in_st:
            print(f"Keys only in safetensors ({len(only_in_st)} shown up to 20):")
            for k in only_in_st[:20]:
                print("   ", k)
            if len(only_in_st) > 20:
                print("   ...")

        mismatches = 0
        compared = 0

        # Compare tensors on the intersection + aliased keys
        for k in sorted(keys_pt):
            b = _get_tensor(safetensor_state, k)
            if b is None:
                # real miss (not covered by alias)
                continue

            a = original_state[k]

            if a.shape != b.shape:
                print(f"Shape mismatch for {k}: {tuple(a.shape)} vs {tuple(b.shape)}")
                mismatches += 1
                continue

            a32, b32 = a.float(), b.float()
            if not torch.allclose(a32, b32):
                diff = (a32 - b32).abs()
                print(f"Value mismatch for {k}: max|Δ|={diff.max().item():.3e}, mean|Δ|={diff.mean().item():.3e}")
                mismatches += 1

            compared += 1

        print(
            f"\nSummary: compared {compared} tensors "
            f"(original {len(keys_pt)}, safetensors {len(keys_st)}; alias-aware)."
        )
        if mismatches == 0:
            if only_in_pt or only_in_st:
                print("All compared tensors match, but key sets differ.")
                print(f"Keys only in original: {only_in_pt}")
                print(f"Keys only in safetensors: {only_in_st}")
            else:
                print(f"All tensors match and key sets align.")
            return True
        else:
            print(f"Found {mismatches} mismatches.")
            return False
    except Exception as e:
        print(f"Error during validation: {e}")
        return False


def main():
    parser = argparse.ArgumentParser()
    parser.add_argument("--ckpt-dir", type=str, required=True)
    parser.add_argument("--safetensors-dir", type=str, required=True)
    args = parser.parse_args()

    print(f"Testing conversion from {args.ckpt_dir} to {args.safetensors_dir}")

    result = subprocess.run(
        ["python3", CONVERSION_SCRIPT_PATH, "--ckpt-dir", args.ckpt_dir, "--out-dir", args.safetensors_dir],
        capture_output=True,
        text=True,
    )
    if result.stderr:
        print(f"Script output (stderr):\n{result.stderr}")
    if result.returncode != 0:
        print("FAILURE: Conversion script failed.")
        return False

    validation_passed = validate_conversion(args.ckpt_dir, args.safetensors_dir)
    if validation_passed:
        print("\nSUCCESS")
    else:
        print("\nFAILURE")

    return validation_passed


if __name__ == "__main__":
    sys.exit(not main())<|MERGE_RESOLUTION|>--- conflicted
+++ resolved
@@ -17,23 +17,6 @@
     "lm_head.weight": "transformer.wte.weight",  # common tied embeddings
 }
 
-<<<<<<< HEAD
-=======
-def find_checkpoint_subdir(ckpt_dir: str) -> str:
-    latest_file = os.path.join(ckpt_dir, "latest")
-    if os.path.isfile(latest_file):
-        try:
-            with open(latest_file, "r") as f:
-                latest_step_name = f.read().strip()
-            latest_step_dir = os.path.join(ckpt_dir, latest_step_name)
-            if os.path.isdir(latest_step_dir):
-                return latest_step_dir
-            print("Did not find latest step dir")
-        except OSError as e:
-            print(f"Warning: Could not read 'latest' file in {ckpt_dir}: {e}")
-    print("Did not find HF latest file")
-    return ckpt_dir
->>>>>>> 27478b6b
 
 def _get_tensor(d, k):
     if k in d:
@@ -65,7 +48,11 @@
         original_state = get_fp32_state_dict_from_zero_checkpoint(ckpt_dir)
         # Normalize keys to match the conversion script's output
         if original_state:
-            original_state = { (k[7:] if k.startswith("module.") else k): v for k, v in original_state.items() if isinstance(v, torch.Tensor) }
+            original_state = {
+                (k[7:] if k.startswith("module.") else k): v
+                for k, v in original_state.items()
+                if isinstance(v, torch.Tensor)
+            }
         print(f"Original checkpoint: {len(original_state)} parameters")
 
         print("Loading converted safetensors...")
