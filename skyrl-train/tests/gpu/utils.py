import asyncio
import os
import ray
import torch
import time
import requests
import importlib
from loguru import logger
from ray.util.placement_group import placement_group
from omegaconf import DictConfig
import hydra
from typing import List, Tuple
from transformers import AutoTokenizer, PreTrainedTokenizerBase
from functools import lru_cache
import subprocess

from skyrl_train.dataset.replay_buffer import Experience
from skyrl_train.workers.worker import PPORayActorGroup
from skyrl_train.dataset import PromptDataset
from skyrl_train.training_batch import TensorBatch, TrainingInputBatch, TrainingOutputBatch
from skyrl_train.entrypoints.main_base import config_dir
from skyrl_train.utils import get_ray_pg_ready_with_timeout
from skyrl_train.distributed.dispatch import concatenate_outputs_after_mesh_dispatch
from skyrl_train.generators.base import GeneratorInput, ConversationType
from skyrl_train.utils.utils import peer_access_supported, print_mem, initialize_ray, validate_cfg
from skyrl_train.inference_engines.ray_wrapped_inference_engine import create_ray_wrapped_inference_engines
from skyrl_train.inference_engines.inference_engine_client import InferenceEngineClient
from skyrl_train.inference_engines.base import InferenceEngineInput
from skyrl_train.inference_engines.remote_inference_engine import create_remote_inference_engines
from skyrl_train.utils.constants import SKYRL_PYTHONPATH_EXPORT

TEST_DATA_PATH = os.path.expanduser("~/data/gsm8k/validation.parquet")


def get_test_actor_config() -> DictConfig:
    """Get base config with test-specific overrides."""
    with hydra.initialize_config_dir(config_dir=config_dir):
        cfg = hydra.compose(config_name="ppo_base_config")

        cfg.trainer.policy.model.path = "Qwen/Qwen2.5-0.5B-Instruct"
        cfg.trainer.logger = "console"
        validate_cfg(cfg)

        return cfg


def get_rank_0_memory(actor_group, message: str):
    mem = ray.get(actor_group.async_run_ray_method("pass_through", "get_cuda_memory"))[0]
    print_mem(message, mem)
    return mem["allocated"]


def make_dummy_tensorbatch(seq_len=10, num_actions=4) -> TensorBatch:
    B, T = 2, seq_len
    data = TensorBatch(
        sequences=torch.ones(B, T, dtype=int, device="cpu"),
        attention_mask=torch.ones(B, T, dtype=int, device="cpu"),
    )
    data.metadata = {"response_length": num_actions}
    return data


def make_dummy_training_batch(batch_size=2, seq_len=10, num_actions=4) -> TrainingInputBatch:
    """Create a dummy TrainingInputBatch"""

    torch.manual_seed(42)

    # Add all the required fields for training
    data = TrainingInputBatch(
        {
            "sequences": torch.randint(0, 100, (batch_size, seq_len), device="cpu"),
            "attention_mask": torch.ones((batch_size, seq_len), dtype=int, device="cpu"),
            "action_log_probs": 0.4 * torch.ones((batch_size, num_actions), device="cpu"),
            "base_action_log_probs": 0.3 * torch.ones((batch_size, num_actions), device="cpu"),
            "values": 0.5 * torch.ones((batch_size, num_actions), device="cpu"),
            "returns": 0.5 * torch.ones((batch_size, num_actions), device="cpu"),
            "advantages": 0.6 * torch.ones((batch_size, num_actions), device="cpu"),
            "loss_mask": torch.ones((batch_size, num_actions), dtype=int, device="cpu"),
            "response_mask": torch.ones((batch_size, num_actions), dtype=int, device="cpu"),
        }
    )
    data.metadata = {"response_length": num_actions}
    return data


def make_dummy_experience(seq_len=10, num_actions=4) -> Experience:
    torch.manual_seed(42)
    B, T = 2, seq_len
    num_actions = num_actions

    return Experience(
        sequences=torch.randint(0, 100, (B, T), device="cpu"),
        action_log_probs=0.4 * torch.ones((B, num_actions), device="cpu"),
        base_action_log_probs=0.3 * torch.ones((B, num_actions), device="cpu"),
        rollout_logprobs=0.2 * torch.ones((B, num_actions), device="cpu"),
        values=0.5 * torch.ones((B, num_actions), device="cpu"),
        returns=0.5 * torch.ones((B, num_actions), device="cpu"),
        advantages=0.6 * torch.ones((B, num_actions), device="cpu"),
        attention_mask=torch.ones((B, T), dtype=int, device="cpu"),
        loss_mask=torch.ones((B, num_actions), dtype=int, device="cpu"),
        action_mask=torch.ones((B, num_actions), dtype=int, device="cpu"),
        num_actions=num_actions,
        info={},
    )


def get_test_deepspeed_strategy(cfg):
    from skyrl_train.distributed.deepspeed_strategy import DeepspeedStrategy

    return DeepspeedStrategy(
        seed=42,
        micro_train_batch_size_per_gpu=1,
        train_batch_size=128,
        zero_stage=3,
        bf16=True,
        cfg=cfg,
    )


def get_test_fsdp_strategy(cfg):
    from skyrl_train.distributed.fsdp_strategy import FSDPStrategy

    return FSDPStrategy(
        seed=42,
        max_norm=1.0,
        micro_train_batch_size_per_gpu=1,
        train_batch_size=128,
        cfg=cfg,
    )


def import_worker(strategy: str, worker_type: str):
    if strategy == "deepspeed":
        module_path = "skyrl_train.workers.deepspeed.deepspeed_worker"
    elif strategy in ("fsdp", "fsdp2"):
        module_path = "skyrl_train.workers.fsdp.fsdp_worker"
    elif strategy == "megatron":
        module_path = "skyrl_train.workers.megatron.megatron_worker"
    else:
        raise ValueError(f"Unknown strategy type for {worker_type}: {strategy}")

    module = importlib.import_module(module_path)
    return getattr(module, f"{worker_type.capitalize()}Worker")


def init_worker_with_type(
    worker_type: str, shared_pg=None, colocate_all=False, num_gpus_per_node=1, num_nodes=1, cfg=None
) -> PPORayActorGroup:
    if cfg is None:
        cfg = get_test_actor_config()

    if shared_pg is not None:
        pg = shared_pg
        num_gpus_per_actor = 0.2
    else:
        bundles = [{"GPU": num_gpus_per_node, "CPU": num_gpus_per_node} for _ in range(num_nodes)]
        pg = placement_group(bundles, strategy="PACK")
        get_ray_pg_ready_with_timeout(pg, timeout=30)
        num_gpus_per_actor = 0.75

    worker_cls = import_worker(cfg.trainer.strategy, worker_type)
    model = PPORayActorGroup(
        cfg,
        num_nodes=num_nodes,
        num_gpus_per_node=num_gpus_per_node,
        ray_actor_type=worker_cls,
        pg=pg,
        num_gpus_per_actor=num_gpus_per_actor,
        colocate_all=colocate_all,
        sequence_parallel_size=cfg.trainer.policy.sequence_parallel_size,
        record_memory=cfg.trainer.policy.record_memory,
    )
    # we use policy model path for all tests (regardless of actor type)
    ray.get(model.async_init_model(cfg.trainer.policy.model.path))
    return model


class Timer:
    def __init__(self, message):
        self.message = message

    def __enter__(self):
        self.start_time = time.time()
        return self

    def __exit__(self, exc_type, exc_val, exc_tb):
        logger.opt(depth=1).info(f"{self.message}, time cost: {time.time() - self.start_time:.2f}s")


def get_available_gpus():
    """Get list of available GPU IDs from CUDA_VISIBLE_DEVICES or all available GPUs"""
    cuda_visible = os.environ.get("CUDA_VISIBLE_DEVICES")
    if cuda_visible:
        # Parse CUDA_VISIBLE_DEVICES (can be comma-separated list)
        gpu_ids = [int(x.strip()) for x in cuda_visible.split(",") if x.strip().isdigit()]
        return gpu_ids
    else:
        # If not set, warn user but proceed with all GPUs
        try:
            import torch

            if torch.cuda.is_available():
                gpu_count = torch.cuda.device_count()
                gpu_ids = list(range(gpu_count))
                print(f"CUDA_VISIBLE_DEVICES not set. Using all {gpu_count} GPUs: {gpu_ids}")
                print("This might conflict with other processes. Consider setting CUDA_VISIBLE_DEVICES explicitly.")
                return gpu_ids
            else:
                return []
        except Exception as e:
            print(f"Error getting available GPUs: {e}")
            return []


def wait_for_server(url: str, health_path: str, timeout: int = 60, interval: float = 1.0):
    start_time = time.time()
    while True:
        try:
            response = requests.get(f"http://{url}/{health_path}")
            if response.ok:
                return
        except requests.exceptions.ConnectionError:
            if time.time() - start_time > timeout:
                raise TimeoutError(f"Server at {url} did not come online within {timeout} seconds")
            time.sleep(interval)


def levenshtein(s1, s2):
    m, n = len(s1), len(s2)
    # Initialize matrix of zeros
    dp = [[0] * (n + 1) for _ in range(m + 1)]
    # Initialize first column and first row of the matrix
    for i in range(m + 1):
        dp[i][0] = i  # Deletion from s1 to empty string
    for j in range(n + 1):
        dp[0][j] = j  # Insertion to s1 from empty string
    # Compute the Levenshtein distance matrix
    for i in range(1, m + 1):
        for j in range(1, n + 1):
            cost = 0 if s1[i - 1] == s2[j - 1] else 1  # No cost if characters match
            dp[i][j] = min(
                dp[i - 1][j] + 1,  # Deletion
                dp[i][j - 1] + 1,  # Insertion
                dp[i - 1][j - 1] + cost,  # Substitution
            )
    return dp[m][n]


def are_responses_similar(responses_a: List[str], responses_b: List[str], tolerance: float = 0.01) -> float:
    if len(responses_a) != len(responses_b):
        return False

    total_length = 0
    total_diff = 0

    for s1, s2 in zip(responses_a, responses_b):
        max_len = max(len(s1), len(s2))
        total_length += max_len
        diff = levenshtein(s1, s2)
        total_diff += diff

    difference = float(total_diff / total_length)
    return difference <= tolerance


def get_test_prompts(model: str, num_samples: int = 20) -> List[ConversationType]:
    tokenizer = AutoTokenizer.from_pretrained(model, trust_remote_code=True)
    # Ensure pad_token is set correctly
    if tokenizer.pad_token is None:
        tokenizer.pad_token = tokenizer.eos_token

    dataset = PromptDataset(
        datasets=[TEST_DATA_PATH],
        tokenizer=tokenizer,
        max_prompt_length=512,
    )

    # Extract the actual prompts from the dataset
    prompts = []
    for i in range(min(num_samples, len(dataset))):
        prompt_data, _, _, _ = dataset[i]  # dataset returns (messages, env_class, extra, uid)
        prompts.append(prompt_data)

    return prompts


def get_test_generator_input(
    model: str,
    num_prompts: int = 20,
    n_samples_per_prompt: int = 1,
    max_prompt_length: int = 512,
    data_path: str = TEST_DATA_PATH,
    env_class: str = "gsm8k",
):
    tokenizer = AutoTokenizer.from_pretrained(model, trust_remote_code=True)
    # Ensure pad_token is set correctly
    if tokenizer.pad_token is None:
        tokenizer.pad_token = tokenizer.eos_token

    dataset = PromptDataset(
        datasets=[data_path],
        tokenizer=tokenizer,
        max_prompt_length=max_prompt_length,
    )

    prompts = []
    env_extras = []
    for i in range(min(num_prompts, len(dataset))):
        prompt_data, _, env_extra, _ = dataset[i]  # dataset returns (messages, env_class, extra, uid)
        prompts.extend([prompt_data] * n_samples_per_prompt)
        env_extras.extend([env_extra] * n_samples_per_prompt)

    env_classes = [env_class] * len(prompts)

    input_batch: GeneratorInput = {
        "prompts": prompts,
        "env_classes": env_classes,
        "env_extras": env_extras,
    }

    return input_batch


def get_model_logits_from_actor(actor_group: PPORayActorGroup, input_sequences, attention_mask):
    """Helper function to get model logits for comparison"""

    seq_len = input_sequences.shape[1]
    num_actions_val = seq_len - 5  # Leave some tokens for response

    data = TrainingInputBatch(
        {
            "sequences": input_sequences,
            "attention_mask": attention_mask,
        }
    )
    data.metadata = {"response_length": num_actions_val}

    results_refs = actor_group.async_run_ray_method("mesh", "forward", data)
    results = ray.get(results_refs)
    ret_databatch: TrainingOutputBatch = concatenate_outputs_after_mesh_dispatch(actor_group.actor_infos, results)
    logits = ret_databatch["output"]

    return logits


@lru_cache(5)
def log_once(msg):
    logger.info(msg)
    return None


def ray_init_for_tests():
    env_vars = {}
    if not peer_access_supported(max_num_gpus_per_node=4):
        log_once("Disabling NCCL P2P for test environment")
        env_vars = {"NCCL_P2P_DISABLE": "1", "NCCL_SHM_DISABLE": "1"}
<<<<<<< HEAD
    env_vars["PYTHONPATH"] = os.environ.get("PYTHONPATH")
    env_vars["CUDA_DEVICE_MAX_CONNECTIONS"] = "1"
    env_vars["NVTE_FUSED_ATTN"] = "0"
    # env_vars["NVTE_DEBUG"] = "1"
    # env_vars["NVTE_DEBUG_LEVEL"] = "2"
=======
    # TODO (erictang000): refactor this to use the same prepare_runtime_environment function as in utils.py for tests
    # to remove duplicate code
    if SKYRL_PYTHONPATH_EXPORT:
        env_vars["PYTHONPATH"] = os.environ.get("PYTHONPATH")
    env_vars["CUDA_DEVICE_MAX_CONNECTIONS"] = "1"
    env_vars["NVTE_FUSED_ATTN"] = "0"
>>>>>>> 15d7782c
    env_vars["LD_LIBRARY_PATH"] = os.environ.get("LD_LIBRARY_PATH")
    ray.init(runtime_env={"env_vars": env_vars})


async def run_inference(client, prompts, sampling_params):
    engine_input = InferenceEngineInput(prompts=prompts, sampling_params=sampling_params)
    return await client.generate(engine_input)


# TODO: this is kind of messy. All these information are inside cfg but we are passing them in
# again. Make a global get_test_config function that is parametrized.
def init_inference_engines(
    cfg,
    model,
    use_local,
    async_engine,
    tp_size,
    colocate_all,
    backend,
    gpu_memory_utilization=0.6,
    num_inference_engines=1,
    sleep_level=2,  # use level 1 in unit tests that do not explicitly sync weights
):
    assert use_local, "This test does not yet support remote engines."
    assert backend in ["vllm", "sglang"]
    initialize_ray(cfg)
    if colocate_all:
        pg = placement_group([{"GPU": 1, "CPU": 1}] * tp_size * num_inference_engines, strategy="PACK")
        get_ray_pg_ready_with_timeout(pg, timeout=30)
        sleep = True
    else:
        pg, sleep = None, False

    tokenizer = AutoTokenizer.from_pretrained(model)
    eps = create_ray_wrapped_inference_engines(
        num_inference_engines=num_inference_engines,
        tensor_parallel_size=tp_size,
        model_dtype="bfloat16",
        pretrain=model,
        seed=42,
        vllm_v1_disable_multiproc=True,
        enable_prefix_caching=True,
        enforce_eager=True,
        shared_pg=pg,
        gpu_memory_utilization=gpu_memory_utilization,
        inference_engine_enable_sleep=sleep,
        async_engine=async_engine,
        max_num_batched_tokens=8192,
        max_num_seqs=1024,
        tokenizer=tokenizer,
        backend=backend,
        sleep_level=sleep_level,
    )
    client = InferenceEngineClient(eps, tokenizer, cfg)
    if sleep:
        asyncio.run(client.wake_up())
    return client, pg


def init_remote_inference_servers(
    tp_size: int,
    backend: str,
    tokenizer: PreTrainedTokenizerBase,
    config: DictConfig,
    model: str,
) -> Tuple[InferenceEngineClient, subprocess.Popen]:
    available_gpus = get_available_gpus()
    assert (
        len(available_gpus) >= tp_size
    ), f"Not enough GPUs available. Need {tp_size}, but only {len(available_gpus)} available: {available_gpus}"

    selected_gpus = available_gpus[:tp_size]
    gpu_ids_str = ",".join(map(str, selected_gpus))
    print(f"Using GPUs {gpu_ids_str} for vLLM server (tensor_parallel_size={tp_size})")

    def get_free_port():
        import socket

        s = socket.socket(socket.AF_INET, socket.SOCK_STREAM)
        s.bind(("", 0))
        port = s.getsockname()[1]
        s.close()
        return port

    engine_port = get_free_port()

    # Launch vLLM server using subprocess
    if backend == "vllm":
        remote_server_command = [
            "uv",
            "run",
            "--isolated",
            "--extra",
            "vllm",
            "-m",
            "skyrl_train.inference_engines.vllm.vllm_server",
            "--model",
            model,
            "--enforce-eager",
            "--gpu-memory-utilization",
            "0.8",
            "--tensor-parallel-size",
            str(tp_size),
            # NOTE (sumanthrh): Currently, there's an issue with distributed executor backend ray for vllm 0.9.2.
            # For standalone server, we use mp for now.
            "--distributed-executor-backend",
            "mp",
            "--dtype",
            "bfloat16",
            "--host",
            "127.0.0.1",
            "--port",
            str(engine_port),
            "--worker-extension-cls",
            "skyrl_train.inference_engines.vllm.vllm_engine.WorkerWrap",
        ]
    elif backend == "sglang":
        remote_server_command = [
            "uv",
            "run",
            "--isolated",
            "--extra",
            "sglang",
            "-m",
            "skyrl_train.inference_engines.sglang.sglang_server",
            "--model-path",
            model,
            "--tp-size",
            str(tp_size),
            "--dtype",
            "bfloat16",
            "--host",
            "127.0.0.1",
            "--port",
            str(engine_port),
            "--mm-attention-backend",
            "fa3",
            "--attention-backend",
            "fa3",
        ]
    else:
        raise ValueError(f"Unsupported backend: {backend}")

    # Set CUDA_VISIBLE_DEVICES environment variable for the subprocess
    env = os.environ.copy()
    env["CUDA_VISIBLE_DEVICES"] = gpu_ids_str

    # Start the vLLM server process
    server_process = subprocess.Popen(remote_server_command, env=env)

    wait_for_server(url=f"localhost:{engine_port}", health_path="health")
    print(f"Server at localhost:{engine_port} is online")

    engines = create_remote_inference_engines(
        urls=[f"localhost:{engine_port}"],
        model_name=model,
        tokenizer=tokenizer,
        engine_backend=backend,
        tensor_parallel_size=tp_size,
    )

    client = InferenceEngineClient(engines, tokenizer, config)
    return client, server_process<|MERGE_RESOLUTION|>--- conflicted
+++ resolved
@@ -354,20 +354,12 @@
     if not peer_access_supported(max_num_gpus_per_node=4):
         log_once("Disabling NCCL P2P for test environment")
         env_vars = {"NCCL_P2P_DISABLE": "1", "NCCL_SHM_DISABLE": "1"}
-<<<<<<< HEAD
-    env_vars["PYTHONPATH"] = os.environ.get("PYTHONPATH")
-    env_vars["CUDA_DEVICE_MAX_CONNECTIONS"] = "1"
-    env_vars["NVTE_FUSED_ATTN"] = "0"
-    # env_vars["NVTE_DEBUG"] = "1"
-    # env_vars["NVTE_DEBUG_LEVEL"] = "2"
-=======
     # TODO (erictang000): refactor this to use the same prepare_runtime_environment function as in utils.py for tests
     # to remove duplicate code
     if SKYRL_PYTHONPATH_EXPORT:
         env_vars["PYTHONPATH"] = os.environ.get("PYTHONPATH")
     env_vars["CUDA_DEVICE_MAX_CONNECTIONS"] = "1"
     env_vars["NVTE_FUSED_ATTN"] = "0"
->>>>>>> 15d7782c
     env_vars["LD_LIBRARY_PATH"] = os.environ.get("LD_LIBRARY_PATH")
     ray.init(runtime_env={"env_vars": env_vars})
 
