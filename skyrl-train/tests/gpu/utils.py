import asyncio
import os
import ray
import torch
import time
import requests
import importlib
from loguru import logger
from ray.util.placement_group import placement_group
from omegaconf import DictConfig
import hydra
from typing import List
from transformers import AutoTokenizer
from functools import lru_cache

from skyrl_train.dataset.replay_buffer import Experience
from skyrl_train.workers.worker import PPORayActorGroup
from skyrl_train.dataset import PromptDataset
from skyrl_train.training_batch import TensorBatch, TrainingInputBatch, TrainingOutputBatch
from skyrl_train.entrypoints.main_base import config_dir
from skyrl_train.utils import get_ray_pg_ready_with_timeout
from skyrl_train.distributed.dispatch import concatenate_outputs_after_mesh_dispatch
from skyrl_train.generators.base import GeneratorInput, ConversationType
<<<<<<< HEAD
from skyrl_train.utils.utils import peer_access_supported
=======
from skyrl_train.utils import initialize_ray
from skyrl_train.utils.utils import peer_access_supported, validate_cfg
from skyrl_train.inference_engines.ray_wrapped_inference_engine import create_ray_wrapped_inference_engines
from skyrl_train.inference_engines.inference_engine_client import InferenceEngineClient
>>>>>>> 006361f6


TEST_DATA_PATH = os.path.expanduser("~/data/gsm8k/validation.parquet")


def get_test_actor_config() -> DictConfig:
    """Get base config with test-specific overrides."""
    with hydra.initialize_config_dir(config_dir=config_dir):
        cfg = hydra.compose(config_name="ppo_base_config")

        cfg.trainer.policy.model.path = "Qwen/Qwen2.5-0.5B-Instruct"
        cfg.trainer.logger = "console"
        validate_cfg(cfg)

        return cfg


def make_dummy_tensorbatch(seq_len=10, num_actions=4) -> TensorBatch:
    B, T = 2, seq_len
    data = TensorBatch(
        sequences=torch.ones(B, T, dtype=int, device="cpu"),
        attention_mask=torch.ones(B, T, dtype=int, device="cpu"),
    )
    data.metadata = {"response_length": num_actions}
    return data


def make_dummy_training_batch(batch_size=2, seq_len=10, num_actions=4) -> TrainingInputBatch:
    """Create a dummy TrainingInputBatch"""

    torch.manual_seed(42)

    # Add all the required fields for training
    data = TrainingInputBatch(
        {
            "sequences": torch.randint(0, 100, (batch_size, seq_len), device="cpu"),
            "attention_mask": torch.ones((batch_size, seq_len), dtype=int, device="cpu"),
            "action_log_probs": 0.4 * torch.ones((batch_size, num_actions), device="cpu"),
            "base_action_log_probs": 0.3 * torch.ones((batch_size, num_actions), device="cpu"),
            "values": 0.5 * torch.ones((batch_size, num_actions), device="cpu"),
            "returns": 0.5 * torch.ones((batch_size, num_actions), device="cpu"),
            "advantages": 0.6 * torch.ones((batch_size, num_actions), device="cpu"),
            "loss_mask": torch.ones((batch_size, num_actions), dtype=int, device="cpu"),
            "response_mask": torch.ones((batch_size, num_actions), dtype=int, device="cpu"),
        }
    )
    data.metadata = {"response_length": num_actions}
    return data


def make_dummy_experience(seq_len=10, num_actions=4) -> Experience:
    torch.manual_seed(42)
    B, T = 2, seq_len
    num_actions = num_actions

    return Experience(
        sequences=torch.randint(0, 100, (B, T), device="cpu"),
        action_log_probs=0.4 * torch.ones((B, num_actions), device="cpu"),
        base_action_log_probs=0.3 * torch.ones((B, num_actions), device="cpu"),
        values=0.5 * torch.ones((B, num_actions), device="cpu"),
        returns=0.5 * torch.ones((B, num_actions), device="cpu"),
        advantages=0.6 * torch.ones((B, num_actions), device="cpu"),
        attention_mask=torch.ones((B, T), dtype=int, device="cpu"),
        loss_mask=torch.ones((B, num_actions), dtype=int, device="cpu"),
        action_mask=torch.ones((B, num_actions), dtype=int, device="cpu"),
        num_actions=num_actions,
        rollout_logprobs=0.4 * torch.ones((B, num_actions), device="cpu"),
        info={},
    )


def get_test_deepspeed_strategy(cfg):
    from skyrl_train.distributed.deepspeed_strategy import DeepspeedStrategy

    return DeepspeedStrategy(
        seed=42,
        micro_train_batch_size_per_gpu=1,
        train_batch_size=128,
        zero_stage=3,
        bf16=True,
        cfg=cfg,
    )


def get_test_fsdp_strategy(cfg):
    from skyrl_train.distributed.fsdp_strategy import FSDPStrategy

    return FSDPStrategy(
        seed=42,
        max_norm=1.0,
        micro_train_batch_size_per_gpu=1,
        train_batch_size=128,
        cfg=cfg,
    )


def import_worker(strategy: str, worker_type: str):
    if strategy == "deepspeed":
        module_path = "skyrl_train.workers.deepspeed.deepspeed_worker"
    elif strategy in ("fsdp", "fsdp2"):
        module_path = "skyrl_train.workers.fsdp.fsdp_worker"
    else:
        raise ValueError(f"Unknown strategy type for {worker_type}: {strategy}")

    module = importlib.import_module(module_path)
    return getattr(module, f"{worker_type.capitalize()}Worker")


def init_worker_with_type(
    worker_type: str, shared_pg=None, colocate_all=False, num_gpus_per_node=1, cfg=None
) -> PPORayActorGroup:
    if cfg is None:
        cfg = get_test_actor_config()

    if shared_pg is not None:
        pg = shared_pg
        num_gpus_per_actor = 0.2
    else:
        bundles = [{"GPU": num_gpus_per_node, "CPU": num_gpus_per_node}]
        pg = placement_group(bundles, strategy="PACK")
        get_ray_pg_ready_with_timeout(pg, timeout=30)
        num_gpus_per_actor = 0.75

    worker_cls = import_worker(cfg.trainer.strategy, worker_type)
    model = PPORayActorGroup(
        cfg,
        num_nodes=1,  # single node for testing
        num_gpus_per_node=num_gpus_per_node,
        ray_actor_type=worker_cls,
        pg=pg,
        num_gpus_per_actor=num_gpus_per_actor,
        colocate_all=colocate_all,
        sequence_parallel_size=cfg.trainer.policy.sequence_parallel_size,
        record_memory=cfg.trainer.policy.record_memory,
    )
    # we use policy model path for all tests (regardless of actor type)
    ray.get(model.async_init_model(cfg.trainer.policy.model.path))
    return model


class Timer:
    def __init__(self, message):
        self.message = message

    def __enter__(self):
        self.start_time = time.time()
        return self

    def __exit__(self, exc_type, exc_val, exc_tb):
        logger.opt(depth=1).info(f"{self.message}, time cost: {time.time() - self.start_time:.2f}s")


def get_available_gpus():
    """Get list of available GPU IDs from CUDA_VISIBLE_DEVICES or all available GPUs"""
    cuda_visible = os.environ.get("CUDA_VISIBLE_DEVICES")
    if cuda_visible:
        # Parse CUDA_VISIBLE_DEVICES (can be comma-separated list)
        gpu_ids = [int(x.strip()) for x in cuda_visible.split(",") if x.strip().isdigit()]
        return gpu_ids
    else:
        # If not set, warn user but proceed with all GPUs
        try:
            import torch

            if torch.cuda.is_available():
                gpu_count = torch.cuda.device_count()
                gpu_ids = list(range(gpu_count))
                print(f"CUDA_VISIBLE_DEVICES not set. Using all {gpu_count} GPUs: {gpu_ids}")
                print("This might conflict with other processes. Consider setting CUDA_VISIBLE_DEVICES explicitly.")
                return gpu_ids
            else:
                return []
        except Exception as e:
            print(f"Error getting available GPUs: {e}")
            return []


def wait_for_server(url: str, health_path: str, timeout: int = 60, interval: float = 1.0):
    start_time = time.time()
    while True:
        try:
            response = requests.get(f"http://{url}/{health_path}")
            if response.ok:
                return
        except requests.exceptions.ConnectionError:
            if time.time() - start_time > timeout:
                raise TimeoutError(f"Server at {url} did not come online within {timeout} seconds")
            time.sleep(interval)


def levenshtein(s1, s2):
    m, n = len(s1), len(s2)
    # Initialize matrix of zeros
    dp = [[0] * (n + 1) for _ in range(m + 1)]
    # Initialize first column and first row of the matrix
    for i in range(m + 1):
        dp[i][0] = i  # Deletion from s1 to empty string
    for j in range(n + 1):
        dp[0][j] = j  # Insertion to s1 from empty string
    # Compute the Levenshtein distance matrix
    for i in range(1, m + 1):
        for j in range(1, n + 1):
            cost = 0 if s1[i - 1] == s2[j - 1] else 1  # No cost if characters match
            dp[i][j] = min(
                dp[i - 1][j] + 1,  # Deletion
                dp[i][j - 1] + 1,  # Insertion
                dp[i - 1][j - 1] + cost,  # Substitution
            )
    return dp[m][n]


def are_responses_similar(responses_a: List[str], responses_b: List[str], tolerance: float = 0.01) -> float:
    if len(responses_a) != len(responses_b):
        return False

    total_length = 0
    total_diff = 0

    for s1, s2 in zip(responses_a, responses_b):
        max_len = max(len(s1), len(s2))
        total_length += max_len
        diff = levenshtein(s1, s2)
        total_diff += diff

    difference = float(total_diff / total_length)
    return difference <= tolerance


def get_test_prompts(model: str, num_samples: int = 20) -> List[ConversationType]:
    tokenizer = AutoTokenizer.from_pretrained(model, trust_remote_code=True)
    # Ensure pad_token is set correctly
    if tokenizer.pad_token is None:
        tokenizer.pad_token = tokenizer.eos_token

    dataset = PromptDataset(
        [TEST_DATA_PATH],
        tokenizer,
        max_prompt_length=512,
    )

    # Extract the actual prompts from the dataset
    prompts = []
    for i in range(min(num_samples, len(dataset))):
        prompt_data, _, _ = dataset[i]  # dataset returns (messages, env_class, extra)
        prompts.append(prompt_data)

    return prompts


def get_test_generator_input(
    model: str,
    num_prompts: int = 20,
    n_samples_per_prompt: int = 1,
    max_prompt_length: int = 512,
    data_path: str = TEST_DATA_PATH,
    env_class: str = "gsm8k",
):
    tokenizer = AutoTokenizer.from_pretrained(model, trust_remote_code=True)
    # Ensure pad_token is set correctly
    if tokenizer.pad_token is None:
        tokenizer.pad_token = tokenizer.eos_token

    dataset = PromptDataset(
        [data_path],
        tokenizer,
        max_prompt_length=max_prompt_length,
    )

    prompts = []
    env_extras = []
    for i in range(min(num_prompts, len(dataset))):
        prompt_data, _, env_extra = dataset[i]  # dataset returns (messages, env_class, extra)
        prompts.extend([prompt_data] * n_samples_per_prompt)
        env_extras.extend([env_extra] * n_samples_per_prompt)

    env_classes = [env_class] * len(prompts)

    input_batch: GeneratorInput = {
        "prompts": prompts,
        "env_classes": env_classes,
        "env_extras": env_extras,
    }

    return input_batch


def get_model_logits_from_actor(actor_group: PPORayActorGroup, input_sequences, attention_mask):
    """Helper function to get model logits for comparison"""

    seq_len = input_sequences.shape[1]
    num_actions_val = seq_len - 5  # Leave some tokens for response

    data = TrainingInputBatch(
        {
            "sequences": input_sequences,
            "attention_mask": attention_mask,
        }
    )
    data.metadata = {"response_length": num_actions_val}

    results_refs = actor_group.async_run_ray_method("mesh", "forward", data)
    results = ray.get(results_refs)
    ret_databatch: TrainingOutputBatch = concatenate_outputs_after_mesh_dispatch(actor_group.actor_infos, results)
    logits = ret_databatch["output"]

    return logits


@lru_cache(5)
def log_once(msg):
    logger.info(msg)
    return None


def ray_init_for_tests():
    env_vars = {}
    if not peer_access_supported(max_num_gpus_per_node=4):
        log_once("Disabling NCCL P2P for test environment")
        env_vars = {"NCCL_P2P_DISABLE": "1", "NCCL_SHM_DISABLE": "1"}
<<<<<<< HEAD
    ray.init(runtime_env={"env_vars": env_vars})
=======
    ray.init(runtime_env={"env_vars": env_vars})


def init_inference_engines(cfg, use_local, async_engine, tp_size, colocate_all, backend, model):
    assert use_local, "This test does not yet support remote engines."
    assert backend in ["vllm", "sglang"]
    initialize_ray(cfg)
    if colocate_all:
        pg = placement_group([{"GPU": 1, "CPU": 1}] * tp_size, strategy="PACK")
        get_ray_pg_ready_with_timeout(pg, timeout=30)
        sleep = True
    else:
        pg, sleep = None, False

    tokenizer = AutoTokenizer.from_pretrained(model)
    eps = create_ray_wrapped_inference_engines(
        num_inference_engines=1,
        tensor_parallel_size=tp_size,
        model_dtype="bfloat16",
        pretrain=model,
        seed=42,
        vllm_v1_disable_multiproc=True,
        enable_prefix_caching=True,
        enforce_eager=True,
        max_model_len=1536,
        shared_pg=pg,
        gpu_memory_utilization=0.6,
        inference_engine_enable_sleep=sleep,
        async_engine=async_engine,
        max_num_batched_tokens=8192,
        max_num_seqs=1024,
        tokenizer=tokenizer,
        backend=backend,
    )
    client = InferenceEngineClient(eps, tokenizer, cfg)
    if sleep:
        asyncio.run(client.wake_up())
    return client, pg
>>>>>>> 006361f6
<|MERGE_RESOLUTION|>--- conflicted
+++ resolved
@@ -21,14 +21,10 @@
 from skyrl_train.utils import get_ray_pg_ready_with_timeout
 from skyrl_train.distributed.dispatch import concatenate_outputs_after_mesh_dispatch
 from skyrl_train.generators.base import GeneratorInput, ConversationType
-<<<<<<< HEAD
-from skyrl_train.utils.utils import peer_access_supported
-=======
 from skyrl_train.utils import initialize_ray
 from skyrl_train.utils.utils import peer_access_supported, validate_cfg
 from skyrl_train.inference_engines.ray_wrapped_inference_engine import create_ray_wrapped_inference_engines
 from skyrl_train.inference_engines.inference_engine_client import InferenceEngineClient
->>>>>>> 006361f6
 
 
 TEST_DATA_PATH = os.path.expanduser("~/data/gsm8k/validation.parquet")
@@ -348,9 +344,6 @@
     if not peer_access_supported(max_num_gpus_per_node=4):
         log_once("Disabling NCCL P2P for test environment")
         env_vars = {"NCCL_P2P_DISABLE": "1", "NCCL_SHM_DISABLE": "1"}
-<<<<<<< HEAD
-    ray.init(runtime_env={"env_vars": env_vars})
-=======
     ray.init(runtime_env={"env_vars": env_vars})
 
 
@@ -388,5 +381,4 @@
     client = InferenceEngineClient(eps, tokenizer, cfg)
     if sleep:
         asyncio.run(client.wake_up())
-    return client, pg
->>>>>>> 006361f6
+    return client, pg