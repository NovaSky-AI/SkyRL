"""
Test save_hf_model and load_hf_model functionality for different strategies.

Run with:
uv run --isolated --extra dev --with deepspeed -- pytest tests/gpu/test_save_load_model.py
"""

import ray
import pytest
import hydra
import torch
import os
import shutil
import tempfile
from omegaconf import DictConfig
import json

from tests.gpu.utils import (
    init_worker_with_type,
    make_dummy_experience,
    get_model_logits_from_actor,
    ray_init_for_tests,
<<<<<<< HEAD
=======
    validate_cfg,
>>>>>>> 006361f6
)
from skyrl_train.entrypoints.main_base import config_dir

MODEL_NAME = "Qwen/Qwen2.5-0.5B-Instruct"
MODEL_ARCH = "Qwen2ForCausalLM"


def get_test_actor_config(strategy: str) -> DictConfig:
    with hydra.initialize_config_dir(config_dir=config_dir):
        cfg = hydra.compose(config_name="ppo_base_config")

    cfg.trainer.policy.model.path = MODEL_NAME
    cfg.trainer.placement.policy_num_gpus_per_node = 2
    cfg.trainer.strategy = strategy

    # Use temporary directories for testing
    cfg.trainer.ckpt_path = tempfile.mkdtemp(prefix="model_test_ckpt_")
    cfg.trainer.export_path = tempfile.mkdtemp(prefix="model_test_save_")

    validate_cfg(cfg)

    return cfg


@pytest.mark.parametrize(
    "strategy",
    [
        "deepspeed",
        "fsdp",
        "fsdp2",
    ],
)
def test_save_load_hf_model(ray_init_fixture, strategy):
    """
    Test save_hf_model functionality by:
    1. Loading a pretrained model into an ActorGroup
    2. Running a forward pass to get some outputs
    3. Saving model in HuggingFace format using save_hf_model
    4. Loading model from saved HuggingFace format and comparing outputs
    """
    cfg = get_test_actor_config(strategy)

    model_save_dir = None
    try:
        # ============= PHASE 1: Train and Save =============
        actor_group_1 = init_worker_with_type(
            "policy",
            shared_pg=None,
            colocate_all=False,
            num_gpus_per_node=cfg.trainer.placement.policy_num_gpus_per_node,
            cfg=cfg,
        )

        # Create dummy experience for training step
        dummy_experience = make_dummy_experience()
        global_step, local_step, accumulation_steps = 0, 0, 1

        # Step 1: Do one training step
        ray.get(
            actor_group_1.async_run_ray_method(
                "pass_through", "training_step", dummy_experience, global_step, local_step, accumulation_steps
            )
        )

        # Step 2: Create test input and compute logits from trained model
        dp_size = actor_group_1.actor_infos[0].rank.dp_size
        test_input = torch.randint(0, 1000, (dp_size, 20), device="cpu")  # batch_size=dp_size, seq_len=20
        attention_mask = torch.ones_like(test_input)

        logits_from_trained_model = get_model_logits_from_actor(actor_group_1, test_input, attention_mask)

        # Step 3: Save model in HuggingFace format
        export_dir = os.path.join(cfg.trainer.export_path, "global_step_1", "policy")
        ray.get(
            actor_group_1.async_run_ray_method("pass_through", "save_hf_model", export_dir=export_dir, tokenizer=None)
        )

        # Verify that model files were saved
        model_save_dir = export_dir
        expected_files = ["config.json", "model.safetensors"]  # Basic HuggingFace model files
        for expected_file in expected_files:
            file_path = os.path.join(model_save_dir, expected_file)
            assert os.path.exists(file_path), f"Expected model file not found: {file_path}"

        with open(os.path.join(model_save_dir, "config.json"), "r") as f:
            config = json.load(f)
        assert config["architectures"] == [MODEL_ARCH], "Architecture should be Qwen2ForCausalLM"

        # Step 4: Destroy first worker to ensure fresh weights.
        ray.shutdown()

        # ============= PHASE 2: Fresh Worker Loading from Saved Path =============
        ray_init_for_tests()
        # Create a new config that points to the saved model instead of the original model
        cfg_fresh = get_test_actor_config(strategy)
        # IMPT: Point to the saved model directory instead of original model
        cfg_fresh.trainer.policy.model.path = model_save_dir

        actor_group_2 = init_worker_with_type(
            "policy",
            shared_pg=None,
            colocate_all=False,
            num_gpus_per_node=cfg_fresh.trainer.placement.policy_num_gpus_per_node,
            cfg=cfg_fresh,
        )

        # Step 5: Compute logits from worker that loaded the saved model
        logits_from_loaded_saved_model = get_model_logits_from_actor(actor_group_2, test_input, attention_mask)

        # Step 6: Compare logits - they should match the original trained model exactly
        torch.testing.assert_close(logits_from_trained_model, logits_from_loaded_saved_model, atol=1e-8, rtol=1e-8)

    finally:
        # Clean up temporary directories
        for temp_dir in [cfg.trainer.ckpt_path, cfg.trainer.export_path, model_save_dir]:
            if temp_dir and os.path.exists(temp_dir):
                shutil.rmtree(temp_dir)<|MERGE_RESOLUTION|>--- conflicted
+++ resolved
@@ -20,10 +20,7 @@
     make_dummy_experience,
     get_model_logits_from_actor,
     ray_init_for_tests,
-<<<<<<< HEAD
-=======
     validate_cfg,
->>>>>>> 006361f6
 )
 from skyrl_train.entrypoints.main_base import config_dir
 
