--- conflicted
+++ resolved
@@ -61,11 +61,7 @@
     max_prompt_length=512,
     max_input_length=2048,
     max_generate_length=1024,
-<<<<<<< HEAD
-    data_path="/home/ray/data/gsm8k/validation.parquet",
-=======
     data_path=os.path.expanduser("~/data/gsm8k/validation.parquet"),
->>>>>>> d1283f47
     env_class="gsm8k",
     num_prompts=2,
     max_turns=1,
@@ -236,11 +232,7 @@
             max_prompt_length=6000,
             max_input_length=29048,
             max_generate_length=3000,
-<<<<<<< HEAD
-            data_path="/home/ray/data/sql/train.parquet",
-=======
             data_path=os.path.expanduser("~/data/sql/train.parquet"),
->>>>>>> d1283f47
             env_class="text2sql",
             num_prompts=2,
             max_turns=6,
