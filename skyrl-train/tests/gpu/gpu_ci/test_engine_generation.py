"""
# Run only vllm tests (requires vllm extra):
uv run --isolated --extra dev --extra vllm pytest tests/gpu/gpu_ci/test_engine_generation.py -m "vllm"

# Run only sglang tests (requires sglang extra):
uv run --isolated --extra dev --extra sglang pytest tests/gpu/gpu_ci/test_engine_generation.py -m "sglang"
"""

import pytest
import ray
import hydra
from skyrl_train.inference_engines.ray_wrapped_inference_engine import create_ray_wrapped_inference_engines
from skyrl_train.inference_engines.inference_engine_client import InferenceEngineClient
from skyrl_train.inference_engines.utils import get_sampling_params_for_backend
import asyncio
from tests.gpu.utils import are_responses_similar, get_test_prompts, init_remote_inference_servers
from transformers import AutoTokenizer
from omegaconf import DictConfig
from skyrl_train.inference_engines.base import InferenceEngineInput
from skyrl_train.utils import initialize_ray
from skyrl_train.entrypoints.main_base import config_dir

MODEL = "Qwen/Qwen2.5-1.5B-Instruct"


def get_test_actor_config() -> DictConfig:
    """Get base config with test-specific overrides."""
    with hydra.initialize_config_dir(config_dir=config_dir):
        cfg = hydra.compose(config_name="ppo_base_config")

        cfg.trainer.policy.model.path = MODEL

        cfg.generator.sampling_params.temperature = 0.0
        cfg.generator.sampling_params.top_p = 1
        cfg.generator.sampling_params.top_k = -1
        cfg.generator.sampling_params.max_generate_length = 1024
        cfg.generator.sampling_params.min_p = 0.0
        cfg.generator.sampling_params.logprobs = None

        return cfg


<<<<<<< HEAD
def init_ray_inference_engines(backend: str, tp_size: int, config: DictConfig, model: str = MODEL) -> InferenceEngineClient:
=======
def init_ray_inference_engines(backend: str, tp_size: int, dp_size: int, config: DictConfig) -> InferenceEngineClient:
>>>>>>> 7dc26474
    """Initialize ray-wrapped inference engines for the specified backend"""
    tokenizer = AutoTokenizer.from_pretrained(model)
    engine = create_ray_wrapped_inference_engines(
        num_inference_engines=1,
        tensor_parallel_size=tp_size,
        data_parallel_size=dp_size,
        model_dtype="bfloat16",
        pretrain=model,
        seed=42,
        vllm_v1_disable_multiproc=True,
        enable_prefix_caching=True,
        enforce_eager=True,
        shared_pg=None,
        gpu_memory_utilization=0.8,
        inference_engine_enable_sleep=False,
        async_engine=True,
        max_num_batched_tokens=8192,
        max_num_seqs=1024,
        tokenizer=tokenizer,
        backend=backend,
    )
    client = InferenceEngineClient(engine, tokenizer, config)
    return client


async def run_batch_generation(client, prompts, sampling_params):
    engine_input = InferenceEngineInput(prompts=prompts, sampling_params=sampling_params)
    engine_output = await client.generate(engine_input)
    return engine_output["responses"], engine_output["stop_reasons"]


async def run_single_generation(client, prompts, sampling_params):
    tasks = []
    for prompt in prompts:
        engine_input = InferenceEngineInput(prompts=[prompt], sampling_params=sampling_params)
        task = client.generate(engine_input)
        tasks.append(task)

    results = await asyncio.gather(*tasks)

    responses = []
    finish_reasons = []
    for result in results:
        responses.extend(result["responses"])
        finish_reasons.extend(result["stop_reasons"])

    return responses, finish_reasons


async def run_batch_generation_with_tokens(client, prompt_token_ids, sampling_params):
    engine_input = InferenceEngineInput(prompt_token_ids=prompt_token_ids, sampling_params=sampling_params)
    engine_output = await client.generate(engine_input)
    return engine_output["responses"], engine_output["stop_reasons"]


async def run_single_generation_with_tokens(client, prompt_token_ids, sampling_params):
    tasks = []
    for tokens in prompt_token_ids:
        engine_input = InferenceEngineInput(prompt_token_ids=[tokens], sampling_params=sampling_params)
        task = client.generate(engine_input)
        tasks.append(task)

    results = await asyncio.gather(*tasks)

    responses = []
    finish_reasons = []
    for result in results:
        responses.extend(result["responses"])
        finish_reasons.extend(result["stop_reasons"])

    return responses, finish_reasons


@pytest.mark.parametrize(
    "backend,tp_size,dp_size",
    [
        pytest.param("vllm", 2, 1, marks=pytest.mark.vllm),
        pytest.param("vllm", 2, 2, marks=pytest.mark.vllm),
        # TODO(Charlie): add TP > 1 tests for sglang when we support it
        pytest.param("sglang", 1, 1, marks=pytest.mark.sglang),
    ],
    ids=["vllm", "vllm_dp2", "sglang"],
)
def test_inference_engines_generation(backend: str, tp_size: int, dp_size: int):
    """
    Tests generation with both remote and ray-wrapped engines for the specified backend.
    """
    try:
        cfg = get_test_actor_config()
        cfg.generator.backend = backend
        initialize_ray(cfg)

        # Use GPT-OSS for vLLM to test MXFP4 support
        test_model = "openai/gpt-oss-20b" if backend == "vllm" else MODEL
        
        prompts = get_test_prompts(test_model)
        tokenizer = AutoTokenizer.from_pretrained(test_model)

        try:
            llm_client, remote_server_process = init_remote_inference_servers(tp_size, backend, tokenizer, cfg, test_model)
            sampling_params = get_sampling_params_for_backend(cfg.generator.backend, cfg.generator.sampling_params)

            # Batched generation
            remote_batch_responses, batch_finish_reasons = asyncio.run(
                run_batch_generation(llm_client, prompts, sampling_params)
            )
            assert len(remote_batch_responses) == len(
                prompts
            ), f"Number of responses should match number of prompts, got {len(remote_batch_responses)} responses but {len(prompts)} prompts"
            assert len(batch_finish_reasons) == len(
                prompts
            ), f"Number of finish reasons should match number of prompts, got {len(batch_finish_reasons)} finish reasons but {len(prompts)} prompts"

            # Single generation (ie, submit individual requests)
            remote_single_responses, single_finish_reasons = asyncio.run(
                run_single_generation(llm_client, prompts, sampling_params)
            )
            assert len(remote_single_responses) == len(
                prompts
            ), f"Number of responses should match number of prompts, got {len(remote_single_responses)} responses but {len(prompts)} prompts"
            assert len(single_finish_reasons) == len(
                prompts
            ), f"Number of finish reasons should match number of prompts, got {len(single_finish_reasons)} finish reasons but {len(prompts)} prompts"

            # Ensure batched and single generation outputs are (roughly) the same
            for i in range(len(prompts)):
                if not are_responses_similar(remote_batch_responses[i], remote_single_responses[i], tolerance=0.01):
                    print(
                        f"Remote batch and single generation responses are not similar, got batch={remote_batch_responses[i]} and single={remote_single_responses[i]}"
                    )

        finally:
            if "remote_server_process" in locals():
                remote_server_process.terminate()
                remote_server_process.wait()

        # Get responses from Ray engine
<<<<<<< HEAD
        llm_client = init_ray_inference_engines(backend, tp_size, cfg, test_model)
=======
        llm_client = init_ray_inference_engines(backend, tp_size, dp_size, cfg)
>>>>>>> 7dc26474
        sampling_params = get_sampling_params_for_backend(cfg.generator.backend, cfg.generator.sampling_params)

        # Batched generation
        local_batch_responses, batch_finish_reasons = asyncio.run(
            run_batch_generation(llm_client, prompts, sampling_params)
        )
        assert len(local_batch_responses) == len(
            prompts
        ), f"Number of responses should match number of prompts, got {len(local_batch_responses)} responses but {len(prompts)} prompts"
        assert len(batch_finish_reasons) == len(
            prompts
        ), f"Number of finish reasons should match number of prompts, got {len(batch_finish_reasons)} finish reasons but {len(prompts)} prompts"

        # Single generation (ie, submit individual requests)
        local_single_responses, single_finish_reasons = asyncio.run(
            run_single_generation(llm_client, prompts, sampling_params)
        )
        assert len(local_single_responses) == len(
            prompts
        ), f"Number of responses should match number of prompts, got {len(local_single_responses)} responses but {len(prompts)} prompts"
        assert len(single_finish_reasons) == len(
            prompts
        ), f"Number of finish reasons should match number of prompts, got {len(single_finish_reasons)} finish reasons but {len(prompts)} prompts"

        # Ensure batched and single generation outputs are (roughly) the same
        for i in range(len(prompts)):
            if not are_responses_similar(local_batch_responses[i], local_single_responses[i], tolerance=0.01):
                print(
                    f"Local batch and single generation responses are not similar, got batch={local_batch_responses[i]} and single={local_single_responses[i]}"
                )

        # Finally, ensure that remote and local outputs are (roughly) the same
        for i in range(len(prompts)):
            if not are_responses_similar(remote_batch_responses[i], local_batch_responses[i], tolerance=0.01):
                print(
                    f"Remote and local batch generation responses are not similar, got remote={remote_batch_responses[i]} and local={local_batch_responses[i]}"
                )

    finally:
        ray.shutdown()


@pytest.mark.parametrize(
    "backend,tp_size,dp_size",
    [
        pytest.param("vllm", 2, 2, marks=pytest.mark.vllm),
        # TODO(Charlie): add TP > 1 tests for sglang when we support it
        pytest.param("sglang", 1, 1, marks=pytest.mark.sglang),
    ],
    ids=["vllm_dp2", "sglang"],
)
def test_token_based_generation(backend: str, tp_size: int, dp_size: int):
    """Test generation using prompt_token_ids for the specified backend."""

    try:
        cfg = get_test_actor_config()
        cfg.generator.backend = backend
        initialize_ray(cfg)

        # Use GPT-OSS for vLLM to test MXFP4 support
        test_model = "openai/gpt-oss-20b" if backend == "vllm" else MODEL
        
        prompts = get_test_prompts(test_model, 3)
        tokenizer = AutoTokenizer.from_pretrained(test_model)
        prompt_token_ids = tokenizer.apply_chat_template(
            prompts, add_generation_prompt=True, tokenize=True, return_dict=True
        )["input_ids"]

<<<<<<< HEAD
        llm_client = init_ray_inference_engines(backend, tp_size, cfg, test_model)
=======
        llm_client = init_ray_inference_engines(backend, tp_size, dp_size, cfg)
>>>>>>> 7dc26474
        sampling_params = get_sampling_params_for_backend(cfg.generator.backend, cfg.generator.sampling_params)

        # Test batch generation with tokens
        token_batch_responses, _ = asyncio.run(
            run_batch_generation_with_tokens(llm_client, prompt_token_ids, sampling_params)
        )
        assert len(token_batch_responses) == len(prompts)

        # Test single generation with tokens
        token_single_responses, _ = asyncio.run(
            run_single_generation_with_tokens(llm_client, prompt_token_ids, sampling_params)
        )
        assert len(token_single_responses) == len(prompts)

        # Compare with prompt-based generation
        prompt_responses, _ = asyncio.run(run_batch_generation(llm_client, prompts, sampling_params))

        # Outputs should be similar since we're using the same inputs
        for i in range(len(prompts)):
            if not are_responses_similar([token_batch_responses[i]], [prompt_responses[i]], tolerance=0.01):
                print(
                    f"Token and prompt responses differ: token={token_batch_responses[i]}, prompt={prompt_responses[i]}"
                )

    finally:
        ray.shutdown()<|MERGE_RESOLUTION|>--- conflicted
+++ resolved
@@ -40,19 +40,15 @@
         return cfg
 
 
-<<<<<<< HEAD
-def init_ray_inference_engines(backend: str, tp_size: int, config: DictConfig, model: str = MODEL) -> InferenceEngineClient:
-=======
 def init_ray_inference_engines(backend: str, tp_size: int, dp_size: int, config: DictConfig) -> InferenceEngineClient:
->>>>>>> 7dc26474
     """Initialize ray-wrapped inference engines for the specified backend"""
-    tokenizer = AutoTokenizer.from_pretrained(model)
+    tokenizer = AutoTokenizer.from_pretrained(MODEL)
     engine = create_ray_wrapped_inference_engines(
         num_inference_engines=1,
         tensor_parallel_size=tp_size,
         data_parallel_size=dp_size,
         model_dtype="bfloat16",
-        pretrain=model,
+        pretrain=MODEL,
         seed=42,
         vllm_v1_disable_multiproc=True,
         enable_prefix_caching=True,
@@ -182,11 +178,7 @@
                 remote_server_process.wait()
 
         # Get responses from Ray engine
-<<<<<<< HEAD
-        llm_client = init_ray_inference_engines(backend, tp_size, cfg, test_model)
-=======
         llm_client = init_ray_inference_engines(backend, tp_size, dp_size, cfg)
->>>>>>> 7dc26474
         sampling_params = get_sampling_params_for_backend(cfg.generator.backend, cfg.generator.sampling_params)
 
         # Batched generation
@@ -255,11 +247,7 @@
             prompts, add_generation_prompt=True, tokenize=True, return_dict=True
         )["input_ids"]
 
-<<<<<<< HEAD
-        llm_client = init_ray_inference_engines(backend, tp_size, cfg, test_model)
-=======
         llm_client = init_ray_inference_engines(backend, tp_size, dp_size, cfg)
->>>>>>> 7dc26474
         sampling_params = get_sampling_params_for_backend(cfg.generator.backend, cfg.generator.sampling_params)
 
         # Test batch generation with tokens
