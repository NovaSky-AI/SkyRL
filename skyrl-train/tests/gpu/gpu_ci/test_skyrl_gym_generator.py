"""
uv run --extra dev --extra vllm --isolated pytest tests/gpu/gpu_ci/test_skyrl_gym_generator.py
"""

import os
import pytest
import ray
from transformers import AutoTokenizer
from skyrl_train.inference_engines.ray_wrapped_inference_engine import create_ray_wrapped_inference_engines
from skyrl_train.inference_engines.inference_engine_client import InferenceEngineClient
from skyrl_train.inference_engines.utils import get_sampling_params_for_backend
from skyrl_train.generators.skyrl_gym_generator import SkyRLGymGenerator
from skyrl_train.generators.base import GeneratorInput, GeneratorOutput
from tests.gpu.utils import Timer, get_test_generator_input
from omegaconf import DictConfig, OmegaConf
from skyrl_train.utils.utils import initialize_ray
from skyrl_gym.envs import register
from skyrl_gym.envs.base_text_env import BaseTextEnv, BaseTextEnvStepOutput
from typing import Any, Dict
from loguru import logger
from skyrl_train.config.utils import get_default_config

OBSERVATION_PROMPT = "give me another solution"


def get_test_config(
    max_generate_length,
    max_input_length,
    batched,
    max_turns,
    use_conversation_multi_turn,
    max_env_workers,
    model,
    is_step_wise,
    temperature,
):
    # Create a mock generator config
    cfg = get_default_config()
    OmegaConf.update(
        cfg,
        "generator",
        {
            "sampling_params": {
                "max_generate_length": max_generate_length,
                "logprobs": None,
                "temperature": temperature,
            },
            "append_eos_token_after_stop_str_in_multi_turn": True,  # for search
            "max_input_length": max_input_length,
            "batched": batched,
            "max_turns": max_turns,
            "zero_reward_on_non_stop": False,
            "use_conversation_multi_turn": use_conversation_multi_turn,
            "apply_overlong_filtering": False,
            "backend": "vllm",
            "enable_http_endpoint": False,
            "http_endpoint_host": "127.0.0.1",
            "http_endpoint_port": 8000,
            "step_wise_training": is_step_wise,
        },
    )

    OmegaConf.update(
        cfg,
        "environment.skyrl_gym",
        {
            "search": {
                "log_requests": True,
                "search_url": "http://127.0.0.1:8000/retrieve",
            },
            "max_env_workers": max_env_workers,
        },
    )

    cfg.trainer.policy.model.path = model
    cfg.generator = cfg.generator
    return cfg


# Setup for formatting tests
class TestEnv(BaseTextEnv):
    def __init__(self, env_config: DictConfig, extras: Dict[str, Any] = {}):
        super().__init__()
        self.max_turns = 3

    def init(self, prompt):
        return prompt, {}

    def step(self, action: str):
        self.turns += 1
        done = self.turns >= self.max_turns
        return BaseTextEnvStepOutput(
            observations=[{"role": "user", "content": f"{OBSERVATION_PROMPT} {self.turns}"}] if not done else [],
            reward=0,
            done=done,
            metadata={},
        )


register(
    id="test_env",
    entry_point="tests.gpu.gpu_ci.test_skyrl_gym_generator:TestEnv",
)

MODEL_TO_GENERATION_PROMPT = {
    "Qwen/Qwen2.5-1.5B-Instruct": "<|im_start|>assistant\n",
    "unsloth/Llama-3.2-1B-Instruct": "<|start_header_id|>assistant<|end_header_id|>\n\n",
    "Qwen/Qwen3-0.6B": "<|im_start|>assistant\n",
}


async def run_generator_end_to_end(
    use_async_engine,
    batched,
    n_samples_per_prompt,
    num_inference_engines,
    tensor_parallel_size,
    model="Qwen/Qwen2.5-1.5B-Instruct",
    max_prompt_length=512,
    max_input_length=2048,
    max_generate_length=1024,
    data_path=os.path.expanduser("~/data/gsm8k/validation.parquet"),
    env_class="gsm8k",
    num_prompts=2,
    max_turns=1,
    use_conversation_multi_turn=True,
    max_env_workers=10,
    is_step_wise: bool = False,
    temperature=1.0,
):
    """
    End to end generator test - requires minimum 2 GPUs
    """
    tokenizer = AutoTokenizer.from_pretrained(model)

    inference_engines = create_ray_wrapped_inference_engines(
        num_inference_engines=num_inference_engines,
        tensor_parallel_size=tensor_parallel_size,
        model_dtype="bfloat16",
        pretrain=model,
        seed=42,
        vllm_v1_disable_multiproc=True,
        enable_prefix_caching=True,
        enforce_eager=True,
        shared_pg=None,
        gpu_memory_utilization=0.8,
        inference_engine_enable_sleep=True,
        async_engine=use_async_engine,
        max_num_batched_tokens=32768,
        max_num_seqs=1024,
        tokenizer=tokenizer,
        sleep_level=1,  # in unit tests that do not explicitly sync weights, we do not discard weights
    )

    cfg = get_test_config(
        max_generate_length,
        max_input_length,
        batched,
        max_turns,
        use_conversation_multi_turn,
        max_env_workers,
        model,
        is_step_wise,
        temperature,
    )

    env_cfg = cfg.environment.skyrl_gym
    generator_cfg = cfg.generator

    inference_engine_client = InferenceEngineClient(
        inference_engines,
        tokenizer,
        cfg,
    )

    await inference_engine_client.wake_up()

    generator = SkyRLGymGenerator(
        generator_cfg=generator_cfg,
        skyrl_gym_cfg=env_cfg,
        inference_engine_client=inference_engine_client,
        tokenizer=tokenizer,
        model_name=model,
    )

    input_batch: GeneratorInput = get_test_generator_input(
        model=model,
        num_prompts=num_prompts,
        n_samples_per_prompt=n_samples_per_prompt,
        max_prompt_length=max_prompt_length,
        data_path=data_path,
        env_class=env_class,
    )
    # Attach request-time sampling params into the generator input
    input_batch["sampling_params"] = get_sampling_params_for_backend(
        "vllm",
        DictConfig(
            {
                "temperature": 1.0,
                "top_p": 1.0,
                "top_k": -1,
                "max_generate_length": max_generate_length,
                "min_p": 0.0,
                "logprobs": None,
                "stop": ["</search>", "</answer>"] if env_class == "search" else None,
            }
        ),
    )

    with Timer(f"generate_responses_async_engine_{use_async_engine}"):
        generator_output = await generator.generate(input_batch)

    prompts_out = generator_output["prompt_token_ids"]
    outputs = [
        {
            "response": generator_output["response_ids"][i],
            "loss_mask": generator_output["loss_masks"][i],
        }
        for i in range(len(generator_output["response_ids"]))
    ]

    output_keys = [
        "prompt_token_ids",
        "response_ids",
        "rewards",
        "loss_masks",
        "stop_reasons",
        "rollout_metrics",
    ]
    for key in output_keys:
        assert key in generator_output, f"Key {key} not found in generator output"
<<<<<<< HEAD
=======
    if max_turns == 1:
        # make sure that the max number of tokens is less than the max generate length for single turn generation
        assert "generate/max_num_tokens" in generator_output["rollout_metrics"]
        assert generator_output["rollout_metrics"]["generate/max_num_tokens"] <= max_generate_length
>>>>>>> 1fe9dd41

    assert len(prompts_out) == len(outputs), "Mismatch between prompts and outputs"
    assert isinstance(prompts_out[0], list), "Prompts output should be a list"
    assert isinstance(prompts_out[0][0], int), "Prompts output should be a list of list of token ids"
    assert isinstance(outputs[0]["response"][0], int), "Prompts output should be a list of list of token ids"
    if not is_step_wise:
        assert (
            len(outputs) == num_prompts * n_samples_per_prompt
        ), "Mismatch between number of outputs and expected outputs"
    for i in range(len(outputs)):
        response_length = len(outputs[i]["response"])
        # TODO (erictang000): make this more precise for multi-turn
        assert response_length <= max_generate_length + max_input_length, f"Output {i} exceeds max length"
        assert response_length == len(outputs[i]["loss_mask"]), f"Output {i} loss mask length mismatch"

    # TODO (tgriggs): Extend this test to compare the outputs to HF generation with temperature 0
    return generator_output


@pytest.mark.asyncio
@pytest.mark.parametrize(
    ("use_async_engine", "batched", "n_samples_per_prompt", "num_inference_engines", "tensor_parallel_size"),
    [
        (False, True, 5, 2, 1),  # tests SkyRLGymGenerator.generate_batched for single-turn
        (True, False, 5, 1, 2),  # tests SkyRLGymGenerator.agent_loop for single-turn
        # Add more combinations as needed
    ],
    ids=[
        "test_generator_single_turn_gsm8k_batched",
        "test_generator_single_turn_gsm8k_async_engine",
    ],
)
async def test_generator_single_turn_gsm8k(
    use_async_engine, batched, n_samples_per_prompt, num_inference_engines, tensor_parallel_size
):
    """
    Test the generator with a single turn of GSM8K
    """
    initialize_ray(get_default_config())
    try:
        await run_generator_end_to_end(
            use_async_engine=use_async_engine,
            batched=batched,
            n_samples_per_prompt=n_samples_per_prompt,
            num_inference_engines=num_inference_engines,
            tensor_parallel_size=tensor_parallel_size,
        )
    finally:
        ray.shutdown()


@pytest.mark.asyncio
async def test_generator_multi_turn_search():
    """
    Test the generator with multiple turns of search
    """
    initialize_ray(get_default_config())
    try:
        await run_generator_end_to_end(
            use_async_engine=True,
            batched=False,
            n_samples_per_prompt=5,
            num_inference_engines=2,
            tensor_parallel_size=2,
            model="Qwen/Qwen2.5-1.5B-Instruct",
            max_prompt_length=2048,
            max_input_length=4096,
            max_generate_length=1000,
            data_path=os.path.expanduser("~/data/searchR1/validation.parquet"),
            env_class="search",
            num_prompts=2,
            max_turns=2,
            use_conversation_multi_turn=False,
            max_env_workers=0,
        )
    finally:
        ray.shutdown()


@pytest.mark.asyncio
@pytest.mark.parametrize(
    "model_name", ["unsloth/Llama-3.2-1B-Instruct", "Qwen/Qwen2.5-1.5B-Instruct", "Qwen/Qwen3-0.6B"]
)
async def test_generator_formatting_use_conversation_multi_turn(model_name):
    """
    Test generator formatting when using conversation formatting for multi-turn
    """
    initialize_ray(get_default_config())
    try:
        tokenizer = AutoTokenizer.from_pretrained(model_name)
        generator_output = await run_generator_end_to_end(
            use_async_engine=True,
            batched=False,
            n_samples_per_prompt=1,
            num_inference_engines=1,
            tensor_parallel_size=1,
            model=model_name,
            max_prompt_length=3000,
            max_input_length=10000,
            max_generate_length=3000,
            env_class="test_env",
            num_prompts=2,
            max_turns=3,
            use_conversation_multi_turn=True,
        )

        for i, resp_ids in enumerate(generator_output["response_ids"]):
            loss_mask = generator_output["loss_masks"][i]
            prompt_token_ids = generator_output["prompt_token_ids"][i]
            stop_reason = generator_output["stop_reasons"][i]
            masked_out_resp_ids = [resp_ids[j] for j in range(len(resp_ids)) if loss_mask[j] == 0]
            masked_in_resp_ids = [resp_ids[j] for j in range(len(resp_ids)) if loss_mask[j] == 1]

            masked_out_resp_str = tokenizer.decode(masked_out_resp_ids)
            masked_in_resp_str = tokenizer.decode(masked_in_resp_ids)

            assert (
                MODEL_TO_GENERATION_PROMPT[model_name] in masked_out_resp_str
                and MODEL_TO_GENERATION_PROMPT[model_name] not in masked_in_resp_str
            ), "generation prompts should be loss masked out"

            # Observations and EOS expectations only strictly apply when the model finished turns
            if stop_reason == "stop":
                assert (
                    f"{OBSERVATION_PROMPT} 1" in masked_out_resp_str
                ), f'"{OBSERVATION_PROMPT} 1" observation should be loss masked out'
                assert (
                    f"{OBSERVATION_PROMPT} 2" in masked_out_resp_str
                ), f'"{OBSERVATION_PROMPT} 2" observation should be loss masked out'
                # TODO(Charlie): add more rigorous tests that is robust to stop_reason being length.
                # Either make GeneratorOutput return stop reason for each turn, or change the way we manage
                # max generation length.
                num_resp_eos = sum(1 for _ in masked_in_resp_ids if _ == tokenizer.eos_token_id)
                num_total_eos = sum(1 for _ in resp_ids if _ == tokenizer.eos_token_id)
                common_msg = "Could be due to stop_reason is length in some of the turns."
                # count number of eos tokens in masked_in_resp_ids: 1 eos per assistant response (3 turns)
                if num_resp_eos != 3:
                    logger.warning(f"Got {num_resp_eos} eos tokens in masked_in_resp_ids, expected 3. {common_msg}")
                # total eos in full response: 2 user eos + 3 assistant eos
                if num_total_eos != 5:
                    logger.warning(f"Got {num_total_eos} eos tokens in resp_ids, expected 5. {common_msg}")
            else:
                # On length stops, the model may not produce EOS at the end of each assistant turn.
                # Only check that generation prompts are masked out.
                logger.warning(f"Got stop reason {stop_reason}, so we did not fully check the response")
            if model_name == "Qwen/Qwen3-0.6B":
                assert (
                    sum(1 for _ in prompt_token_ids if _ == tokenizer.eos_token_id) == 1
                )  # 1 user eos (no system for Qwen3)
            else:
                assert sum(1 for _ in prompt_token_ids if _ == tokenizer.eos_token_id) == 2  # 1 system eos, 1 user eos
    finally:
        ray.shutdown()


@pytest.mark.asyncio
@pytest.mark.parametrize(
    "model_name", ["unsloth/Llama-3.2-1B-Instruct", "Qwen/Qwen2.5-1.5B-Instruct", "Qwen/Qwen3-0.6B"]
)
async def test_generator_formatting_no_use_conversation_multi_turn(model_name):
    """
    Test generator formatting when not using conversation formatting for multi-turn
    """
    initialize_ray(get_default_config())
    try:
        tokenizer = AutoTokenizer.from_pretrained(model_name)
        generator_output = await run_generator_end_to_end(
            use_async_engine=True,
            batched=False,
            n_samples_per_prompt=1,
            num_inference_engines=1,
            tensor_parallel_size=1,
            model=model_name,
            max_prompt_length=3000,
            max_input_length=10000,
            max_generate_length=3000,
            env_class="test_env",
            num_prompts=2,
            max_turns=3,
            use_conversation_multi_turn=False,
        )

        for i, resp_ids in enumerate(generator_output["response_ids"]):
            loss_mask = generator_output["loss_masks"][i]
            prompt_token_ids = generator_output["prompt_token_ids"][i]
            masked_out_resp_ids = [resp_ids[j] for j in range(len(resp_ids)) if loss_mask[j] == 0]
            masked_in_resp_ids = [resp_ids[j] for j in range(len(resp_ids)) if loss_mask[j] == 1]

            prompt_str = tokenizer.decode(prompt_token_ids)
            resp_str = tokenizer.decode(resp_ids)
            masked_out_resp_str = tokenizer.decode(masked_out_resp_ids)
            masked_in_resp_str = tokenizer.decode(masked_in_resp_ids)

            assert (
                f"{OBSERVATION_PROMPT} 1" in masked_out_resp_str
            ), f'"{OBSERVATION_PROMPT} 1" observation should be loss masked out'
            assert (
                f"{OBSERVATION_PROMPT} 2" in masked_out_resp_str
            ), f'"{OBSERVATION_PROMPT} 2" observation should be loss masked out'
            assert (
                prompt_str.count(MODEL_TO_GENERATION_PROMPT[model_name])
                + resp_str.count(MODEL_TO_GENERATION_PROMPT[model_name])
                == 1
            ), "the single generation prompt should be included in the prompt"
            assert (
                MODEL_TO_GENERATION_PROMPT[model_name] in prompt_str
                and MODEL_TO_GENERATION_PROMPT[model_name] not in masked_in_resp_str
            ), "the single generation prompt should be included in the prompt"

            # count number of eos tokens in masked_in_resp_ids
            assert (
                sum(1 for _ in masked_in_resp_ids if _ == tokenizer.eos_token_id) == 1
            )  # 1 eos for each assistant response
            if model_name == "Qwen/Qwen3-0.6B":
                assert (
                    sum(1 for _ in prompt_token_ids if _ == tokenizer.eos_token_id) == 1
                )  # 1 user eos (no system for Qwen3)
            else:
                assert sum(1 for _ in prompt_token_ids if _ == tokenizer.eos_token_id) == 2  # 1 system eos, 1 user eos
    finally:
        ray.shutdown()


@pytest.mark.asyncio
async def test_generator_multi_turn_gsm8k_step_wise():
    """
    Test the generator with the multi-turn GSM8K environment for step-wise training
    """
    initialize_ray(get_default_config())
    try:
        generator_output: GeneratorOutput = await run_generator_end_to_end(
            use_async_engine=True,
            batched=False,
            n_samples_per_prompt=5,
            num_inference_engines=2,
            tensor_parallel_size=2,
            model="Qwen/Qwen2.5-1.5B-Instruct",
            max_prompt_length=2048,
            max_input_length=4096,
            max_generate_length=1000,
            data_path=os.path.expanduser("~/data/gsm8k/validation.parquet"),
            env_class="gsm8k_multi_turn",
            num_prompts=2,
            max_turns=2,
            use_conversation_multi_turn=True,
            max_env_workers=0,
            is_step_wise=True,
            temperature=0,
        )

        assert isinstance(generator_output["is_last_step"], list) and isinstance(
            generator_output["is_last_step"][0], bool
        )
        # Expect atleast one response with more than one turn
        assert sum(generator_output["is_last_step"]) != len(generator_output["is_last_step"])
    finally:
        ray.shutdown()<|MERGE_RESOLUTION|>--- conflicted
+++ resolved
@@ -229,13 +229,10 @@
     ]
     for key in output_keys:
         assert key in generator_output, f"Key {key} not found in generator output"
-<<<<<<< HEAD
-=======
     if max_turns == 1:
         # make sure that the max number of tokens is less than the max generate length for single turn generation
         assert "generate/max_num_tokens" in generator_output["rollout_metrics"]
         assert generator_output["rollout_metrics"]["generate/max_num_tokens"] <= max_generate_length
->>>>>>> 1fe9dd41
 
     assert len(prompts_out) == len(outputs), "Mismatch between prompts and outputs"
     assert isinstance(prompts_out[0], list), "Prompts output should be a list"
