"""
uv run --extra dev --extra vllm --isolated pytest tests/gpu/gpu_ci/test_skyrl_gym_generator.py
"""

import os
import pytest
import ray
from transformers import AutoTokenizer
from skyrl_train.inference_engines.ray_wrapped_inference_engine import create_ray_wrapped_inference_engines
from skyrl_train.inference_engines.remote_inference_engine import create_remote_inference_engines
from skyrl_train.inference_engines.inference_engine_client import InferenceEngineClient
from skyrl_train.inference_engines.utils import get_sampling_params_for_backend
from skyrl_train.generators.skyrl_gym_generator import SkyRLGymGenerator
from skyrl_train.generators.base import GeneratorInput
from tests.gpu.utils import Timer, get_test_generator_input
from omegaconf import DictConfig, OmegaConf
from skyrl_train.utils.utils import initialize_ray
from skyrl_gym.envs import register
from skyrl_gym.envs.base_text_env import BaseTextEnv, BaseTextEnvStepOutput
from typing import Any, Dict
from loguru import logger
from skyrl_train.config.utils import get_default_config

OBSERVATION_PROMPT = "give me another solution"


def launch_remote_engines(
    remote_inference_engine_urls,
    model_name_or_path,
    backend,
    tokenizer,
    inference_engine_tensor_parallel_size,
    inference_engine_data_parallel_size,
    inference_engine_expert_parallel_size,
):
    inference_engines = create_remote_inference_engines(
        urls=remote_inference_engine_urls,
        model_name=model_name_or_path,
        engine_backend=backend,
        tokenizer=tokenizer,
        tensor_parallel_size=inference_engine_tensor_parallel_size,
        data_parallel_size=inference_engine_data_parallel_size,
        expert_parallel_size=inference_engine_expert_parallel_size,
    )
    return inference_engines


def get_test_actor_config() -> DictConfig:
    """Get base config with test-specific overrides."""
    default_cfg = get_default_config()
    default_cfg.generator.backend = "vllm"
    return default_cfg


# Setup for formatting tests
class TestEnv(BaseTextEnv):
    def __init__(self, env_config: DictConfig, extras: Dict[str, Any] = {}):
        super().__init__()
        self.max_turns = 3

    def init(self, prompt):
        return prompt, {}

    def step(self, action: str):
        self.turns += 1
        done = self.turns >= self.max_turns
        return BaseTextEnvStepOutput(
            observations=[{"role": "user", "content": f"{OBSERVATION_PROMPT} {self.turns}"}] if not done else [],
            reward=0,
            done=done,
            metadata={},
        )


register(
    id="test_env",
    entry_point="tests.gpu.gpu_ci.test_skyrl_gym_generator:TestEnv",
)

MODEL_TO_GENERATION_PROMPT = {
    "Qwen/Qwen2.5-1.5B-Instruct": "<|im_start|>assistant\n",
    "unsloth/Llama-3.2-1B-Instruct": "<|start_header_id|>assistant<|end_header_id|>\n\n",
    "Qwen/Qwen3-0.6B": "<|im_start|>assistant\n",
}


async def run_generator_end_to_end(
    use_async_engine,
    batched,
    n_samples_per_prompt,
    num_inference_engines,
    tensor_parallel_size,
    model="Qwen/Qwen2.5-1.5B-Instruct",
    max_prompt_length=512,
    max_input_length=2048,
    max_generate_length=1024,
    data_path=os.path.expanduser("~/data/gsm8k/validation.parquet"),
    env_class="gsm8k",
    num_prompts=2,
    max_turns=1,
    use_conversation_multi_turn=True,
    max_env_workers=10,
):
    """
    End to end generator test - requires minimum 2 GPUs
    """
    tokenizer = AutoTokenizer.from_pretrained(model)

    inference_engines = create_ray_wrapped_inference_engines(
        num_inference_engines=num_inference_engines,
        tensor_parallel_size=tensor_parallel_size,
        model_dtype="bfloat16",
        pretrain=model,
        seed=42,
        vllm_v1_disable_multiproc=True,
        enable_prefix_caching=True,
        enforce_eager=True,
        shared_pg=None,
        gpu_memory_utilization=0.8,
        inference_engine_enable_sleep=True,
        async_engine=use_async_engine,
        max_num_batched_tokens=8192,
        max_num_seqs=1024,
        tokenizer=tokenizer,
        sleep_level=1,  # in unit tests that do not explicitly sync weights, we do not discard weights
    )

    # Create a mock generator config
    default_cfg = get_default_config()
    OmegaConf.update(
        default_cfg,
        "generator",
        {
            "sampling_params": {
                "max_generate_length": max_generate_length,
                "logprobs": None,
            },
            "append_eos_token_after_stop_str_in_multi_turn": True,  # for search
            "max_input_length": max_input_length,
            "batched": batched,
            "max_turns": max_turns,
            "zero_reward_on_non_stop": False,
            "use_conversation_multi_turn": use_conversation_multi_turn,
            "apply_overlong_filtering": False,
            "backend": "vllm",
            "enable_http_endpoint": False,
            "http_endpoint_host": "127.0.0.1",
            "http_endpoint_port": 8000,
<<<<<<< HEAD
            "chat_template_kwargs": {},
        }
=======
        },
>>>>>>> bcc2cccb
    )

    generator_cfg = default_cfg.generator
    OmegaConf.update(
        default_cfg,
        "environment.skyrl_gym",
        {
            "search": {
                "log_requests": True,
                "search_url": "http://127.0.0.1:8000/retrieve",
            },
            "max_env_workers": max_env_workers,
        },
    )
    env_cfg = default_cfg.environment.skyrl_gym

    cfg = get_test_actor_config()
    cfg.trainer.policy.model.path = model
    cfg.generator = generator_cfg
    inference_engine_client = InferenceEngineClient(
        inference_engines,
        tokenizer,
        cfg,
    )

    await inference_engine_client.wake_up()

    generator = SkyRLGymGenerator(
        generator_cfg=generator_cfg,
        skyrl_gym_cfg=env_cfg,
        inference_engine_client=inference_engine_client,
        tokenizer=tokenizer,
        model_name=model,
    )

    input_batch: GeneratorInput = get_test_generator_input(
        model=model,
        num_prompts=num_prompts,
        n_samples_per_prompt=n_samples_per_prompt,
        max_prompt_length=max_prompt_length,
        data_path=data_path,
        env_class=env_class,
    )
    # Attach request-time sampling params into the generator input
    input_batch["sampling_params"] = get_sampling_params_for_backend(
        "vllm",
        DictConfig(
            {
                "temperature": 1.0,
                "top_p": 1.0,
                "top_k": -1,
                "max_generate_length": max_generate_length,
                "min_p": 0.0,
                "logprobs": None,
                "stop": ["</search>", "</answer>"] if env_class == "search" else None,
            }
        ),
    )

    with Timer(f"generate_responses_async_engine_{use_async_engine}"):
        generator_output = await generator.generate(input_batch)

    prompts_out = generator_output["prompt_token_ids"]
    outputs = [
        {
            "response": generator_output["response_ids"][i],
            "loss_mask": generator_output["loss_masks"][i],
        }
        for i in range(len(generator_output["response_ids"]))
    ]

    output_keys = [
        "prompt_token_ids",
        "response_ids",
        "rewards",
        "loss_masks",
        "stop_reasons",
        "rollout_metrics",
    ]
    for key in output_keys:
        assert key in generator_output, f"Key {key} not found in generator output"
    assert len(prompts_out) == len(outputs), "Mismatch between prompts and outputs"
    assert isinstance(prompts_out[0], list), "Prompts output should be a list"
    assert isinstance(prompts_out[0][0], int), "Prompts output should be a list of list of token ids"
    assert isinstance(outputs[0]["response"][0], int), "Prompts output should be a list of list of token ids"
    assert len(outputs) == num_prompts * n_samples_per_prompt, "Mismatch between number of outputs and expected outputs"
    for i in range(len(outputs)):
        response_length = len(outputs[i]["response"])
        # TODO (erictang000): make this more precise for multi-turn
        assert response_length <= max_generate_length + max_input_length, f"Output {i} exceeds max length"
        assert response_length == len(outputs[i]["loss_mask"]), f"Output {i} loss mask length mismatch"

    # TODO (tgriggs): Extend this test to compare the outputs to HF generation with temperature 0
    return generator_output


@pytest.mark.asyncio
@pytest.mark.parametrize(
    ("use_async_engine", "batched", "n_samples_per_prompt", "num_inference_engines", "tensor_parallel_size"),
    [
        (False, True, 5, 2, 1),  # tests SkyRLGymGenerator.generate_batched for single-turn
        (True, False, 5, 1, 2),  # tests SkyRLGymGenerator.agent_loop for single-turn
        # Add more combinations as needed
    ],
)
async def test_generator_single_turn_gsm8k(
    use_async_engine, batched, n_samples_per_prompt, num_inference_engines, tensor_parallel_size
):
    """
    Test the generator with a single turn of GSM8K
    """
    initialize_ray(get_test_actor_config())
    try:
        await run_generator_end_to_end(
            use_async_engine=use_async_engine,
            batched=batched,
            n_samples_per_prompt=n_samples_per_prompt,
            num_inference_engines=num_inference_engines,
            tensor_parallel_size=tensor_parallel_size,
        )
    finally:
        ray.shutdown()


@pytest.mark.asyncio
async def test_generator_multi_turn_search():
    """
    Test the generator with multiple turns of search
    """
    initialize_ray(get_test_actor_config())
    try:
        await run_generator_end_to_end(
            use_async_engine=True,
            batched=False,
            n_samples_per_prompt=5,
            num_inference_engines=2,
            tensor_parallel_size=2,
            model="Qwen/Qwen2.5-1.5B-Instruct",
            max_prompt_length=2048,
            max_input_length=4096,
            max_generate_length=1000,
            data_path=os.path.expanduser("~/data/searchR1/validation.parquet"),
            env_class="search",
            num_prompts=2,
            max_turns=2,
            use_conversation_multi_turn=False,
            max_env_workers=0,
        )
    finally:
        ray.shutdown()


@pytest.mark.asyncio
@pytest.mark.parametrize(
    "model_name", ["unsloth/Llama-3.2-1B-Instruct", "Qwen/Qwen2.5-1.5B-Instruct", "Qwen/Qwen3-0.6B"]
)
async def test_generator_formatting_use_conversation_multi_turn(model_name):
    """
    Test generator formatting when using conversation formatting for multi-turn
    """
    initialize_ray(get_test_actor_config())
    try:
        tokenizer = AutoTokenizer.from_pretrained(model_name)
        generator_output = await run_generator_end_to_end(
            use_async_engine=True,
            batched=False,
            n_samples_per_prompt=1,
            num_inference_engines=1,
            tensor_parallel_size=1,
            model=model_name,
            max_prompt_length=3000,
            max_input_length=10000,
            max_generate_length=3000,
            env_class="test_env",
            num_prompts=2,
            max_turns=3,
            use_conversation_multi_turn=True,
        )

        for i, resp_ids in enumerate(generator_output["response_ids"]):
            loss_mask = generator_output["loss_masks"][i]
            prompt_token_ids = generator_output["prompt_token_ids"][i]
            stop_reason = generator_output["stop_reasons"][i]
            masked_out_resp_ids = [resp_ids[j] for j in range(len(resp_ids)) if loss_mask[j] == 0]
            masked_in_resp_ids = [resp_ids[j] for j in range(len(resp_ids)) if loss_mask[j] == 1]

            masked_out_resp_str = tokenizer.decode(masked_out_resp_ids)
            masked_in_resp_str = tokenizer.decode(masked_in_resp_ids)

            assert (
                MODEL_TO_GENERATION_PROMPT[model_name] in masked_out_resp_str
                and MODEL_TO_GENERATION_PROMPT[model_name] not in masked_in_resp_str
            ), "generation prompts should be loss masked out"

            # Observations and EOS expectations only strictly apply when the model finished turns
            if stop_reason == "stop":
                assert (
                    f"{OBSERVATION_PROMPT} 1" in masked_out_resp_str
                ), f'"{OBSERVATION_PROMPT} 1" observation should be loss masked out'
                assert (
                    f"{OBSERVATION_PROMPT} 2" in masked_out_resp_str
                ), f'"{OBSERVATION_PROMPT} 2" observation should be loss masked out'
                # count number of eos tokens in masked_in_resp_ids: 1 eos per assistant response (3 turns)
                assert sum(1 for _ in masked_in_resp_ids if _ == tokenizer.eos_token_id) == 3
                # total eos in full response: 2 user eos + 3 assistant eos
                assert sum(1 for _ in resp_ids if _ == tokenizer.eos_token_id) == 5
            else:
                # On length stops, the model may not produce EOS at the end of each assistant turn.
                # Only check that generation prompts are masked out.
                logger.warning(f"Got stop reason {stop_reason}, so we did not fully check the response")
            if model_name == "Qwen/Qwen3-0.6B":
                assert (
                    sum(1 for _ in prompt_token_ids if _ == tokenizer.eos_token_id) == 1
                )  # 1 user eos (no system for Qwen3)
            else:
                assert sum(1 for _ in prompt_token_ids if _ == tokenizer.eos_token_id) == 2  # 1 system eos, 1 user eos
    finally:
        ray.shutdown()


@pytest.mark.asyncio
@pytest.mark.parametrize(
    "model_name", ["unsloth/Llama-3.2-1B-Instruct", "Qwen/Qwen2.5-1.5B-Instruct", "Qwen/Qwen3-0.6B"]
)
async def test_generator_formatting_no_use_conversation_multi_turn(model_name):
    """
    Test generator formatting when not using conversation formatting for multi-turn
    """
    initialize_ray(get_test_actor_config())
    try:
        tokenizer = AutoTokenizer.from_pretrained(model_name)
        generator_output = await run_generator_end_to_end(
            use_async_engine=True,
            batched=False,
            n_samples_per_prompt=1,
            num_inference_engines=1,
            tensor_parallel_size=1,
            model=model_name,
            max_prompt_length=3000,
            max_input_length=10000,
            max_generate_length=3000,
            env_class="test_env",
            num_prompts=2,
            max_turns=3,
            use_conversation_multi_turn=False,
        )

        for i, resp_ids in enumerate(generator_output["response_ids"]):
            loss_mask = generator_output["loss_masks"][i]
            prompt_token_ids = generator_output["prompt_token_ids"][i]
            masked_out_resp_ids = [resp_ids[j] for j in range(len(resp_ids)) if loss_mask[j] == 0]
            masked_in_resp_ids = [resp_ids[j] for j in range(len(resp_ids)) if loss_mask[j] == 1]

            prompt_str = tokenizer.decode(prompt_token_ids)
            resp_str = tokenizer.decode(resp_ids)
            masked_out_resp_str = tokenizer.decode(masked_out_resp_ids)
            masked_in_resp_str = tokenizer.decode(masked_in_resp_ids)

            assert (
                f"{OBSERVATION_PROMPT} 1" in masked_out_resp_str
            ), f'"{OBSERVATION_PROMPT} 1" observation should be loss masked out'
            assert (
                f"{OBSERVATION_PROMPT} 2" in masked_out_resp_str
            ), f'"{OBSERVATION_PROMPT} 2" observation should be loss masked out'
            assert (
                prompt_str.count(MODEL_TO_GENERATION_PROMPT[model_name])
                + resp_str.count(MODEL_TO_GENERATION_PROMPT[model_name])
                == 1
            ), "the single generation prompt should be included in the prompt"
            assert (
                MODEL_TO_GENERATION_PROMPT[model_name] in prompt_str
                and MODEL_TO_GENERATION_PROMPT[model_name] not in masked_in_resp_str
            ), "the single generation prompt should be included in the prompt"

            # count number of eos tokens in masked_in_resp_ids
            assert (
                sum(1 for _ in masked_in_resp_ids if _ == tokenizer.eos_token_id) == 1
            )  # 1 eos for each assistant response
            if model_name == "Qwen/Qwen3-0.6B":
                assert (
                    sum(1 for _ in prompt_token_ids if _ == tokenizer.eos_token_id) == 1
                )  # 1 user eos (no system for Qwen3)
            else:
                assert sum(1 for _ in prompt_token_ids if _ == tokenizer.eos_token_id) == 2  # 1 system eos, 1 user eos
    finally:
        ray.shutdown()<|MERGE_RESOLUTION|>--- conflicted
+++ resolved
@@ -146,12 +146,7 @@
             "enable_http_endpoint": False,
             "http_endpoint_host": "127.0.0.1",
             "http_endpoint_port": 8000,
-<<<<<<< HEAD
-            "chat_template_kwargs": {},
-        }
-=======
         },
->>>>>>> bcc2cccb
     )
 
     generator_cfg = default_cfg.generator
