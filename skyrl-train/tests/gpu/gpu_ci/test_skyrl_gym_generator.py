"""
uv run --extra dev --extra vllm --isolated pytest tests/gpu/gpu_ci/test_skyrl_gym_generator.py
"""

import os
import pytest
import ray
from transformers import AutoTokenizer
from skyrl_train.inference_engines.ray_wrapped_inference_engine import create_ray_wrapped_inference_engines
from skyrl_train.inference_engines.inference_engine_client import InferenceEngineClient
from skyrl_train.inference_engines.utils import get_sampling_params_for_backend
from skyrl_train.generators.skyrl_gym_generator import SkyRLGymGenerator
from skyrl_train.generators.base import GeneratorInput
from tests.gpu.utils import Timer, get_test_generator_input
from omegaconf import DictConfig, OmegaConf
from skyrl_train.utils.utils import initialize_ray
from skyrl_gym.envs import register
from skyrl_gym.envs.base_text_env import BaseTextEnv, BaseTextEnvStepOutput
from typing import Any, Dict
from loguru import logger
from skyrl_train.config.utils import get_default_config

OBSERVATION_PROMPT = "give me another solution"


def get_test_actor_config() -> DictConfig:
    """Get base config with test-specific overrides."""
    default_cfg = get_default_config()
    default_cfg.generator.backend = "vllm"
    return default_cfg


# Setup for formatting tests
class TestEnv(BaseTextEnv):
    def __init__(self, env_config: DictConfig, extras: Dict[str, Any] = {}):
        super().__init__()
        self.max_turns = 3

    def init(self, prompt):
        return prompt, {}

    def step(self, action: str):
        self.turns += 1
        done = self.turns >= self.max_turns
        return BaseTextEnvStepOutput(
            observations=[{"role": "user", "content": f"{OBSERVATION_PROMPT} {self.turns}"}] if not done else [],
            reward=0,
            done=done,
            metadata={},
        )


register(
    id="test_env",
    entry_point="tests.gpu.gpu_ci.test_skyrl_gym_generator:TestEnv",
)

MODEL_TO_GENERATION_PROMPT = {
    "Qwen/Qwen2.5-1.5B-Instruct": "<|im_start|>assistant\n",
    "unsloth/Llama-3.2-1B-Instruct": "<|start_header_id|>assistant<|end_header_id|>\n\n",
    "Qwen/Qwen3-0.6B": "<|im_start|>assistant\n",
}


async def run_generator_end_to_end(
    use_async_engine,
    batched,
    n_samples_per_prompt,
    num_inference_engines,
    tensor_parallel_size,
    model="Qwen/Qwen2.5-1.5B-Instruct",
    max_prompt_length=512,
    max_input_length=2048,
    max_generate_length=1024,
    data_path=os.path.expanduser("~/data/gsm8k/validation.parquet"),
    env_class="gsm8k",
    num_prompts=2,
    max_turns=1,
    use_conversation_multi_turn=True,
    max_env_workers=10,
):
    """
    End to end generator test - requires minimum 2 GPUs
    """
    tokenizer = AutoTokenizer.from_pretrained(model)

    inference_engines = create_ray_wrapped_inference_engines(
        num_inference_engines=num_inference_engines,
        tensor_parallel_size=tensor_parallel_size,
        model_dtype="bfloat16",
        pretrain=model,
        seed=42,
        vllm_v1_disable_multiproc=True,
        enable_prefix_caching=True,
        enforce_eager=True,
        shared_pg=None,
        gpu_memory_utilization=0.8,
        inference_engine_enable_sleep=True,
        async_engine=use_async_engine,
        max_num_batched_tokens=8192,
        max_num_seqs=1024,
        tokenizer=tokenizer,
        sleep_level=1,  # in unit tests that do not explicitly sync weights, we do not discard weights
    )

    # Create a mock generator config
    default_cfg = get_default_config()
    OmegaConf.update(
        default_cfg,
        "generator",
        {
            "sampling_params": {
                "max_generate_length": max_generate_length,
                "logprobs": None,
            },
            "append_eos_token_after_stop_str_in_multi_turn": True,  # for search
            "max_input_length": max_input_length,
            "batched": batched,
            "max_turns": max_turns,
            "zero_reward_on_non_stop": False,
            "use_conversation_multi_turn": use_conversation_multi_turn,
            "apply_overlong_filtering": False,
            "backend": "vllm",
            "enable_http_endpoint": False,
            "http_endpoint_host": "127.0.0.1",
            "http_endpoint_port": 8000,
<<<<<<< HEAD
            "chat_template_kwargs": {},
        }
=======
        },
>>>>>>> 5c98a6a1
    )

    generator_cfg = default_cfg.generator
    OmegaConf.update(
        default_cfg,
        "environment.skyrl_gym",
        {
            "search": {
                "log_requests": True,
                "search_url": "http://127.0.0.1:8000/retrieve",
            },
            "max_env_workers": max_env_workers,
        },
    )
    env_cfg = default_cfg.environment.skyrl_gym

    cfg = get_test_actor_config()
    cfg.trainer.policy.model.path = model
    cfg.generator = generator_cfg
    inference_engine_client = InferenceEngineClient(
        inference_engines,
        tokenizer,
        cfg,
    )

    await inference_engine_client.wake_up()

    generator = SkyRLGymGenerator(
        generator_cfg=generator_cfg,
        skyrl_gym_cfg=env_cfg,
        inference_engine_client=inference_engine_client,
        tokenizer=tokenizer,
        model_name=model,
    )

    input_batch: GeneratorInput = get_test_generator_input(
        model=model,
        num_prompts=num_prompts,
        n_samples_per_prompt=n_samples_per_prompt,
        max_prompt_length=max_prompt_length,
        data_path=data_path,
        env_class=env_class,
    )
    # Attach request-time sampling params into the generator input
    input_batch["sampling_params"] = get_sampling_params_for_backend(
        "vllm",
        DictConfig(
            {
                "temperature": 1.0,
                "top_p": 1.0,
                "top_k": -1,
                "max_generate_length": max_generate_length,
                "min_p": 0.0,
                "logprobs": None,
                "stop": ["</search>", "</answer>"] if env_class == "search" else None,
            }
        ),
    )

    with Timer(f"generate_responses_async_engine_{use_async_engine}"):
        generator_output = await generator.generate(input_batch)

    prompts_out = generator_output["prompt_token_ids"]
    outputs = [
        {
            "response": generator_output["response_ids"][i],
            "loss_mask": generator_output["loss_masks"][i],
        }
        for i in range(len(generator_output["response_ids"]))
    ]

    output_keys = [
        "prompt_token_ids",
        "response_ids",
        "rewards",
        "loss_masks",
        "stop_reasons",
        "rollout_metrics",
    ]
    for key in output_keys:
        assert key in generator_output, f"Key {key} not found in generator output"
    assert len(prompts_out) == len(outputs), "Mismatch between prompts and outputs"
    assert isinstance(prompts_out[0], list), "Prompts output should be a list"
    assert isinstance(prompts_out[0][0], int), "Prompts output should be a list of list of token ids"
    assert isinstance(outputs[0]["response"][0], int), "Prompts output should be a list of list of token ids"
    assert len(outputs) == num_prompts * n_samples_per_prompt, "Mismatch between number of outputs and expected outputs"
    for i in range(len(outputs)):
        response_length = len(outputs[i]["response"])
        # TODO (erictang000): make this more precise for multi-turn
        assert response_length <= max_generate_length + max_input_length, f"Output {i} exceeds max length"
        assert response_length == len(outputs[i]["loss_mask"]), f"Output {i} loss mask length mismatch"

    # TODO (tgriggs): Extend this test to compare the outputs to HF generation with temperature 0
    return generator_output


@pytest.mark.asyncio
@pytest.mark.parametrize(
    ("use_async_engine", "batched", "n_samples_per_prompt", "num_inference_engines", "tensor_parallel_size"),
    [
        (False, True, 5, 2, 1),  # tests SkyRLGymGenerator.generate_batched for single-turn
        (True, False, 5, 1, 2),  # tests SkyRLGymGenerator.agent_loop for single-turn
        # Add more combinations as needed
    ],
)
async def test_generator_single_turn_gsm8k(
    use_async_engine, batched, n_samples_per_prompt, num_inference_engines, tensor_parallel_size
):
    """
    Test the generator with a single turn of GSM8K
    """
    initialize_ray(get_test_actor_config())
    try:
        await run_generator_end_to_end(
            use_async_engine=use_async_engine,
            batched=batched,
            n_samples_per_prompt=n_samples_per_prompt,
            num_inference_engines=num_inference_engines,
            tensor_parallel_size=tensor_parallel_size,
        )
    finally:
        ray.shutdown()


@pytest.mark.asyncio
async def test_generator_multi_turn_search():
    """
    Test the generator with multiple turns of search
    """
    initialize_ray(get_test_actor_config())
    try:
        await run_generator_end_to_end(
            use_async_engine=True,
            batched=False,
            n_samples_per_prompt=5,
            num_inference_engines=2,
            tensor_parallel_size=2,
            model="Qwen/Qwen2.5-1.5B-Instruct",
            max_prompt_length=2048,
            max_input_length=4096,
            max_generate_length=1000,
            data_path=os.path.expanduser("~/data/searchR1/validation.parquet"),
            env_class="search",
            num_prompts=2,
            max_turns=2,
            use_conversation_multi_turn=False,
            max_env_workers=0,
        )
    finally:
        ray.shutdown()


@pytest.mark.asyncio
@pytest.mark.parametrize(
    "model_name", ["unsloth/Llama-3.2-1B-Instruct", "Qwen/Qwen2.5-1.5B-Instruct", "Qwen/Qwen3-0.6B"]
)
async def test_generator_formatting_use_conversation_multi_turn(model_name):
    """
    Test generator formatting when using conversation formatting for multi-turn
    """
    initialize_ray(get_test_actor_config())
    try:
        tokenizer = AutoTokenizer.from_pretrained(model_name)
        generator_output = await run_generator_end_to_end(
            use_async_engine=True,
            batched=False,
            n_samples_per_prompt=1,
            num_inference_engines=1,
            tensor_parallel_size=1,
            model=model_name,
            max_prompt_length=3000,
            max_input_length=10000,
            max_generate_length=3000,
            env_class="test_env",
            num_prompts=2,
            max_turns=3,
            use_conversation_multi_turn=True,
        )

        for i, resp_ids in enumerate(generator_output["response_ids"]):
            loss_mask = generator_output["loss_masks"][i]
            prompt_token_ids = generator_output["prompt_token_ids"][i]
            stop_reason = generator_output["stop_reasons"][i]
            masked_out_resp_ids = [resp_ids[j] for j in range(len(resp_ids)) if loss_mask[j] == 0]
            masked_in_resp_ids = [resp_ids[j] for j in range(len(resp_ids)) if loss_mask[j] == 1]

            masked_out_resp_str = tokenizer.decode(masked_out_resp_ids)
            masked_in_resp_str = tokenizer.decode(masked_in_resp_ids)

            assert (
                MODEL_TO_GENERATION_PROMPT[model_name] in masked_out_resp_str
                and MODEL_TO_GENERATION_PROMPT[model_name] not in masked_in_resp_str
            ), "generation prompts should be loss masked out"

            # Observations and EOS expectations only strictly apply when the model finished turns
            if stop_reason == "stop":
                assert (
                    f"{OBSERVATION_PROMPT} 1" in masked_out_resp_str
                ), f'"{OBSERVATION_PROMPT} 1" observation should be loss masked out'
                assert (
                    f"{OBSERVATION_PROMPT} 2" in masked_out_resp_str
                ), f'"{OBSERVATION_PROMPT} 2" observation should be loss masked out'
                # count number of eos tokens in masked_in_resp_ids: 1 eos per assistant response (3 turns)
                assert sum(1 for _ in masked_in_resp_ids if _ == tokenizer.eos_token_id) == 3
                # total eos in full response: 2 user eos + 3 assistant eos
                assert sum(1 for _ in resp_ids if _ == tokenizer.eos_token_id) == 5
            else:
                # On length stops, the model may not produce EOS at the end of each assistant turn.
                # Only check that generation prompts are masked out.
                logger.warning(f"Got stop reason {stop_reason}, so we did not fully check the response")
            if model_name == "Qwen/Qwen3-0.6B":
                assert (
                    sum(1 for _ in prompt_token_ids if _ == tokenizer.eos_token_id) == 1
                )  # 1 user eos (no system for Qwen3)
            else:
                assert sum(1 for _ in prompt_token_ids if _ == tokenizer.eos_token_id) == 2  # 1 system eos, 1 user eos
    finally:
        ray.shutdown()


@pytest.mark.asyncio
@pytest.mark.parametrize(
    "model_name", ["unsloth/Llama-3.2-1B-Instruct", "Qwen/Qwen2.5-1.5B-Instruct", "Qwen/Qwen3-0.6B"]
)
async def test_generator_formatting_no_use_conversation_multi_turn(model_name):
    """
    Test generator formatting when not using conversation formatting for multi-turn
    """
    initialize_ray(get_test_actor_config())
    try:
        tokenizer = AutoTokenizer.from_pretrained(model_name)
        generator_output = await run_generator_end_to_end(
            use_async_engine=True,
            batched=False,
            n_samples_per_prompt=1,
            num_inference_engines=1,
            tensor_parallel_size=1,
            model=model_name,
            max_prompt_length=3000,
            max_input_length=10000,
            max_generate_length=3000,
            env_class="test_env",
            num_prompts=2,
            max_turns=3,
            use_conversation_multi_turn=False,
        )

        for i, resp_ids in enumerate(generator_output["response_ids"]):
            loss_mask = generator_output["loss_masks"][i]
            prompt_token_ids = generator_output["prompt_token_ids"][i]
            masked_out_resp_ids = [resp_ids[j] for j in range(len(resp_ids)) if loss_mask[j] == 0]
            masked_in_resp_ids = [resp_ids[j] for j in range(len(resp_ids)) if loss_mask[j] == 1]

            prompt_str = tokenizer.decode(prompt_token_ids)
            resp_str = tokenizer.decode(resp_ids)
            masked_out_resp_str = tokenizer.decode(masked_out_resp_ids)
            masked_in_resp_str = tokenizer.decode(masked_in_resp_ids)

            assert (
                f"{OBSERVATION_PROMPT} 1" in masked_out_resp_str
            ), f'"{OBSERVATION_PROMPT} 1" observation should be loss masked out'
            assert (
                f"{OBSERVATION_PROMPT} 2" in masked_out_resp_str
            ), f'"{OBSERVATION_PROMPT} 2" observation should be loss masked out'
            assert (
                prompt_str.count(MODEL_TO_GENERATION_PROMPT[model_name])
                + resp_str.count(MODEL_TO_GENERATION_PROMPT[model_name])
                == 1
            ), "the single generation prompt should be included in the prompt"
            assert (
                MODEL_TO_GENERATION_PROMPT[model_name] in prompt_str
                and MODEL_TO_GENERATION_PROMPT[model_name] not in masked_in_resp_str
            ), "the single generation prompt should be included in the prompt"

            # count number of eos tokens in masked_in_resp_ids
            assert (
                sum(1 for _ in masked_in_resp_ids if _ == tokenizer.eos_token_id) == 1
            )  # 1 eos for each assistant response
            if model_name == "Qwen/Qwen3-0.6B":
                assert (
                    sum(1 for _ in prompt_token_ids if _ == tokenizer.eos_token_id) == 1
                )  # 1 user eos (no system for Qwen3)
            else:
                assert sum(1 for _ in prompt_token_ids if _ == tokenizer.eos_token_id) == 2  # 1 system eos, 1 user eos
    finally:
        ray.shutdown()<|MERGE_RESOLUTION|>--- conflicted
+++ resolved
@@ -124,12 +124,7 @@
             "enable_http_endpoint": False,
             "http_endpoint_host": "127.0.0.1",
             "http_endpoint_port": 8000,
-<<<<<<< HEAD
-            "chat_template_kwargs": {},
-        }
-=======
         },
->>>>>>> 5c98a6a1
     )
 
     generator_cfg = default_cfg.generator
