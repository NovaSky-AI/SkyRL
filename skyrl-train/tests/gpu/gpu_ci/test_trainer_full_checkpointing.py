--- conflicted
+++ resolved
@@ -30,11 +30,7 @@
 from skyrl_train.entrypoints.main_base import config_dir
 
 MODEL_NAME = "Qwen/Qwen3-0.6B"
-<<<<<<< HEAD
-NUM_GPUS = 4
-=======
 NUM_GPUS = 2
->>>>>>> b19a9d32
 
 
 class DummyDataset(Dataset):
