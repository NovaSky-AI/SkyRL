"""
Run with:
SKYRL_PYTHONPATH_EXPORT=1 uv run --isolated --extra dev --extra vllm --extra mcore -- pytest tests/gpu/test_megatron_worker.py
"""

import ray
import pytest
import hydra
from omegaconf import DictConfig
import torch
import asyncio
from transformers import AutoModelForCausalLM, AutoTokenizer
from omegaconf import OmegaConf
from tests.gpu.utils import (
    init_worker_with_type,
    ray_init_for_tests,
    get_rank_0_memory,
    init_inference_engines,
<<<<<<< HEAD
=======
    run_inference,
    get_test_prompts,
>>>>>>> 15d7782c
    Timer,
)
from skyrl_train.utils.utils import print_mem, validate_cfg
from skyrl_train.entrypoints.main_base import config_dir
from skyrl_train.distributed.dispatch import concatenate_outputs_after_mesh_dispatch
from skyrl_train.utils.torch_utils import logprobs_from_logits
from skyrl_train.training_batch import TrainingInputBatch


MODEL_NAME = "Qwen/Qwen3-0.6B"
<<<<<<< HEAD
# TODO (erictang000): we would prefer to use this smaller MoEmodel for testing, but seeing incorrect logprobs when using EP > 1
=======
# TODO (erictang000): we would prefer to use this smaller MoE model for testing, but seeing incorrect logprobs when using EP > 1
>>>>>>> 15d7782c
# this might be a model specific mbridge issue - see if this persists when we transition to Megatron-Bridge
# MOE_MODEL_NAME = "Qwen/Qwen1.5-MoE-A2.7B"
MOE_MODEL_NAME = "Qwen/Qwen3-30B-A3B"


def get_test_actor_config(model_name=MODEL_NAME) -> DictConfig:
    with hydra.initialize_config_dir(config_dir=config_dir):
        cfg = hydra.compose(config_name="ppo_base_config")

    cfg.trainer.policy.model.path = model_name
    cfg.trainer.micro_forward_batch_size_per_gpu = 2
    cfg.trainer.micro_train_batch_size_per_gpu = 2
    cfg.trainer.use_sample_packing = False
    if "moonlight" in model_name:
        cfg.trainer.policy.megatron_config.transformer_config_kwargs = OmegaConf.create(
            {"num_layers_in_last_pipeline_stage": 13}
        )
<<<<<<< HEAD
    if "Qwen3-30B" or "Qwen1.5-MoE" in model_name:
=======
    if "Qwen3-30B" in model_name or "Qwen1.5-MoE" in model_name:
>>>>>>> 15d7782c
        cfg.trainer.gradient_checkpointing_use_reentrant = True

    validate_cfg(cfg)

    return cfg


def get_test_training_batch(batch_size=4) -> TrainingInputBatch:
    """
    Returns a test training batch with padded seqs and attention masks

    Gives a batch of 4 sequences with variable amounts of left padding, and variable response lengths/amounts of right padding
    Attention masks are 1 for non-padding tokens, 0 for padding tokens
    The rest of the fields are filled with dummy data
    """
    assert batch_size % 4 == 0, "batch size must be divisible by 4"
    num_repeats = batch_size // 4
    tokenizer = AutoTokenizer.from_pretrained(MODEL_NAME, trust_remote_code=True)

    sentences = [
        "<|im_start|>system\nYou are Qwen, created by Alibaba Cloud. You are a helpful assistant.",
        "<|im_start|>user\nThe selling price of a bicycle that had sold $220 last year was increased by 15",
        "What is the new price? Let's think step by step and output the final answer after `####`.<|im_end|>\n",
        "<|im_start|>assistant\nTo find the new price of the bicycle after the increase,",
    ] * num_repeats

    sequences = [tokenizer.encode(sentence) for sentence in sentences]
    attention_masks = [[1] * len(seq) for seq in sequences]
    num_actions = 10
    # max seq len 1 longer than the longest sequence so we always have some padding
    max_seq_length = max([len(seq) for seq in sequences]) + 7

    pad_token_id = tokenizer.pad_token_id
    pad_before = [4, 0, 1, 6] * num_repeats
    pad_after = [max_seq_length - len(seq) - pad_before[i] for i, seq in enumerate(sequences)]

    for i, (pad_before, pad_after) in enumerate(zip(pad_before, pad_after)):
        sequences[i] = [pad_token_id] * pad_before + sequences[i] + [pad_token_id] * pad_after
        attention_masks[i] = [0] * pad_before + attention_masks[i] + [0] * pad_after

    attention_masks = torch.tensor(attention_masks)
    sequences = torch.tensor(sequences)

    data = TrainingInputBatch(
        {
            "sequences": sequences,
            "attention_mask": attention_masks,
            "action_log_probs": torch.tensor([[0.1] * num_actions] * batch_size),
            "base_action_log_probs": torch.tensor([[0.2] * num_actions] * batch_size),
            "rollout_logprobs": torch.tensor([[0.11] * num_actions] * batch_size),
            "values": torch.tensor([[0.1] * num_actions] * batch_size),
            "returns": torch.tensor([[0.1] * num_actions] * batch_size),
            "advantages": torch.tensor([[0.5] * num_actions] * batch_size),
            "loss_mask": torch.tensor([[1] * num_actions] * batch_size),
            "response_mask": torch.tensor([[1] * num_actions] * batch_size),
        }
    )
    data.metadata = {"response_length": num_actions}
    return data


def test_megatron_policy_weight_sync():
    """
    Test that we can sync weights between policy and inference for megatron then run inference
    """
    try:
        MODEL_NAME = "Qwen/Qwen1.5-MoE-A2.7B"
        cfg = get_test_actor_config(model_name=MODEL_NAME)
        cfg.trainer.placement.colocate_all = True
        cfg.generator.weight_sync_backend = "nccl"
        cfg.trainer.strategy = "megatron"
        cfg.generator.backend = "vllm"
        cfg.generator.inference_engine_tensor_parallel_size = 8

        # set tp and pp to 2 to check that gather for weight sync works correctly
        cfg.trainer.policy.megatron_config.tensor_model_parallel_size = 4
        cfg.trainer.policy.megatron_config.pipeline_model_parallel_size = 2

        # If colocate is True, this will load the engine, sleep, and wake up the engine
        client, pg = init_inference_engines(
            model=MODEL_NAME,
            cfg=cfg,
            use_local=True,
            async_engine=cfg.generator.async_engine,
            tp_size=cfg.generator.inference_engine_tensor_parallel_size,
            colocate_all=cfg.trainer.placement.colocate_all,
            backend="vllm",
            sleep_level=2,  # since we explicitly sync weights
        )

        asyncio.run(client.sleep())

        policy = init_worker_with_type(
            "policy",
            shared_pg=pg,
            colocate_all=cfg.trainer.placement.colocate_all,
            num_gpus_per_node=cfg.generator.inference_engine_tensor_parallel_size,
            cfg=cfg,
        )
        ray.get(policy.async_run_ray_method("pass_through", "init_weight_sync_state", client))
        asyncio.run(client.reset_prefix_cache())
        asyncio.run(client.wake_up(tags=["weights"]))
        with Timer("sync_weights"):
            ray.get(policy.async_run_ray_method("pass_through", "broadcast_to_inference_engines", client))
    finally:
        ray.shutdown()


@pytest.mark.asyncio
@pytest.mark.parametrize(
    ("worker_type", "tp", "pp", "cp", "ep", "etp", "gpus_per_node", "use_sample_packing"),
    [
        ("policy", 2, 1, 1, 1, None, 2, False),
        # ref has same forward pass as policy - just duplicate one test to test setup
        ("ref", 2, 1, 1, 1, None, 2, False),
        ("policy", 1, 2, 1, 1, None, 2, False),
        ("policy", 2, 2, 1, 1, None, 4, False),
        ("policy", 2, 2, 1, 1, None, 4, True),
        ("policy", 1, 1, 2, 1, None, 2, True),
        ("policy", 2, 2, 2, 1, None, 8, True),
        ("policy", 4, 2, 1, 4, None, 8, True),
    ],
    ids=[
        "tp2_pp1_policy",
        "tp2_pp1_ref",
        "tp1_pp2_policy",
        "tp2_pp2_policy_unpacked",
        "tp2_pp2_policy_seq_packing",
        "cp_2_policy_seq_packing",
        "tp_2_pp_2_cp_2_policy_seq_packing",
        "tp4_pp2_cp1_ep4_etp1_policy_seq_packing",
    ],
)
async def test_megatron_forward(ray_init_fixture, worker_type, tp, pp, cp, ep, etp, gpus_per_node, use_sample_packing):
    """
    Test that the Megatron forward pass is numerically equivalent to just running a huggingface model forward.
    """
    cfg = get_test_actor_config(model_name=MOE_MODEL_NAME if ep > 1 else MODEL_NAME)
    #### Megatron forward pass ####
    cfg.trainer.strategy = "megatron"
    cfg.trainer.placement.policy_num_gpus_per_node = gpus_per_node
    cfg.trainer.policy.megatron_config.tensor_model_parallel_size = tp
    cfg.trainer.policy.megatron_config.pipeline_model_parallel_size = pp
    cfg.trainer.policy.megatron_config.context_parallel_size = cp
    cfg.trainer.policy.megatron_config.expert_model_parallel_size = ep
    cfg.trainer.policy.megatron_config.expert_tensor_parallel_size = etp
    cfg.trainer.use_sample_packing = use_sample_packing
    batch = get_test_training_batch(max(4, gpus_per_node))

    actor_group = init_worker_with_type(
        worker_type,
        shared_pg=None,
        colocate_all=False,
        num_gpus_per_node=cfg.trainer.placement.policy_num_gpus_per_node,
        cfg=cfg,
    )

    action_log_probs_refs = actor_group.async_run_ray_method("mesh", "forward", data=batch)
    all_rank_action_log_probs = ray.get(action_log_probs_refs)
    action_log_probs_megatron = concatenate_outputs_after_mesh_dispatch(
        actor_group.actor_infos, all_rank_action_log_probs
    )["output"]

    ray.shutdown()
    ray_init_for_tests()

    #### Huggingface forward pass ####
    # now run the huggingface model forward
    @ray.remote(num_gpus=1)
    def run_hf_forward(batch, model_name):
        model = AutoModelForCausalLM.from_pretrained(model_name, torch_dtype=torch.bfloat16)
        model.eval()
        model.to("cuda")
        sequences_fwd = batch["sequences"]
        attention_mask = batch["attention_mask"]
        num_actions = batch.metadata["response_length"]

        position_ids = attention_mask.long().cumsum(-1) - 1
        position_ids.masked_fill_(attention_mask == 0, 1)

        sequences_rolled = torch.roll(sequences_fwd, shifts=-1, dims=1).to("cuda")

        sequences_fwd, attention_mask, position_ids = (
            sequences_fwd.to("cuda"),
            attention_mask.to("cuda"),
            position_ids.to("cuda"),
        )
        with torch.no_grad(), torch.autocast(dtype=torch.bfloat16, device_type="cuda"):
            output = model(sequences_fwd, attention_mask=attention_mask, position_ids=position_ids)
            log_probs = logprobs_from_logits(output["logits"], sequences_rolled)
            action_log_probs = log_probs[:, -num_actions - 1 : -1].to("cpu").detach()

        return attention_mask.to("cpu").detach(), action_log_probs.to("cpu").detach(), num_actions

    attention_mask, action_log_probs, num_actions = ray.get(
        run_hf_forward.remote(batch, MOE_MODEL_NAME if ep > 1 else MODEL_NAME)
    )

    #### Compare results ####
    # compare just non-padding tokens
    # Create response mask: 1 for valid response tokens, 0 for padding
    response_mask = attention_mask[:, -num_actions:].bool()

    # Only compare valid (non-padding) response tokens
    action_log_probs_masked = action_log_probs[response_mask]
    action_log_probs_megatron_masked = action_log_probs_megatron[response_mask]

    print(f"Comparing {action_log_probs_masked.numel()} valid response tokens")
    print(f"HF sample: {action_log_probs_masked[:5]}")
    print(f"Megatron sample: {action_log_probs_megatron_masked[:5]}")

    # max diff
    max_diff = torch.max(torch.abs(action_log_probs_masked - action_log_probs_megatron_masked))
    print(f"Max diff: {max_diff}")

    # average diff
    avg_diff = torch.mean(torch.abs(action_log_probs_masked - action_log_probs_megatron_masked))
    print(f"Avg diff: {avg_diff}")

    assert max_diff < 4e-1, f"Max diff {max_diff} is too large"

    if ep == 1:
        assert avg_diff < 7e-2, f"Avg diff {avg_diff} is too large"
    else:
        # allow larger tolerance in diff for the 30B-MoE model due to larger model size
        assert avg_diff < 1.5e-1, f"Avg diff {avg_diff} is too large"


@pytest.mark.asyncio
@pytest.mark.parametrize(
    ("worker_type", "tp", "pp", "cp", "ep", "etp", "gpus_per_node", "use_sample_packing"),
    [
        ("policy", 2, 2, 1, 1, 1, 4, True),
        ("policy", 2, 2, 1, 1, 1, 4, False),
        ("policy", 2, 2, 2, 1, 1, 8, True),
        ("policy", 2, 1, 1, 8, 1, 8, True),
    ],
    ids=[
        "tp2_pp2_policy_seq_packing",
        "tp2_pp2_policy_unpacked",
        "tp2_pp2_cp2_policy_seq_packing",
        "tp4_pp2_cp1_ep8_etp1_policy_seq_packing",
    ],
)
async def test_megatron_train(ray_init_fixture, worker_type, tp, pp, cp, ep, etp, gpus_per_node, use_sample_packing):
    """
    Full test: initialize actor group, send dummy experience to training_step, validate output.
    """
    cfg = get_test_actor_config(model_name=MODEL_NAME if ep == 1 else MOE_MODEL_NAME)
    batch = get_test_training_batch(batch_size=gpus_per_node)

    cfg.trainer.strategy = "megatron"
    cfg.trainer.placement.policy_num_gpus_per_node = gpus_per_node
    cfg.trainer.policy.megatron_config.tensor_model_parallel_size = tp
    cfg.trainer.policy.megatron_config.pipeline_model_parallel_size = pp
    cfg.trainer.policy.megatron_config.context_parallel_size = cp
    cfg.trainer.policy.megatron_config.expert_model_parallel_size = ep
    cfg.trainer.policy.megatron_config.expert_tensor_parallel_size = etp
    cfg.trainer.use_sample_packing = use_sample_packing

    # set batch sizes correctly
    cfg.trainer.train_batch_size = gpus_per_node
    cfg.trainer.policy_mini_batch_size = gpus_per_node
    cfg.generator.n_samples_per_prompt = 1
    cfg.trainer.micro_train_batch_size_per_gpu = 1

    actor_group = init_worker_with_type(
        "policy",
        shared_pg=None,
        colocate_all=False,
        num_nodes=cfg.trainer.placement.policy_num_nodes,
        num_gpus_per_node=cfg.trainer.placement.policy_num_gpus_per_node,
        cfg=cfg,
    )

    with Timer(f"megatron training step tp{tp} pp{pp} cp{cp} ep{ep} etp{etp}"):
        batch.metadata["global_step"] = 0
        results_megatron = ray.get(actor_group.async_run_ray_method("pass_through", "ppo_train", batch))
    results_megatron = [results_megatron[i].metadata["train_status"] for i in range(len(results_megatron))]

    memory = ray.get(actor_group.async_run_ray_method("pass_through", "get_cuda_memory"))
    memory = memory[0]
    print_mem("memory after training step", memory)

    for result in results_megatron:
        assert isinstance(result, dict), "Result should be a dictionary of training stats"
        assert "policy_loss" in result
        assert "policy_lr" in result
        assert "ppo_clip_ratio" in result
        assert "policy_entropy" in result
        for k, v in result.items():
            assert isinstance(v, (int, float)), f"{k} should be an int or float"

    ray.shutdown()
    ray_init_for_tests()

    cfg.trainer.strategy = "fsdp2"
    # NOTE (erictang000): need to set sample packing to false here due to metric calculation differences
    # between use_sample_packing true/false for FSDP (no diff for megatron)
    # this shouldn't be the case, but tracking here: https://github.com/NovaSky-AI/SkyRL/issues/211
    # + tested that this does not affect convergence
    cfg.trainer.use_sample_packing = False
    if ep > 1:
        cfg.trainer.policy.fsdp_config.cpu_offload = True
    actor_group = init_worker_with_type(
        "policy",
        shared_pg=None,
        colocate_all=False,
        num_nodes=cfg.trainer.placement.policy_num_nodes,
        num_gpus_per_node=cfg.trainer.placement.policy_num_gpus_per_node,
        cfg=cfg,
    )

    batch.metadata["global_step"] = 0
    results_fsdp = ray.get(actor_group.async_run_ray_method("pass_through", "ppo_train", batch))
    results_fsdp = [results_fsdp[i].metadata["train_status"] for i in range(len(results_fsdp))]

    print("megatron results: ", results_megatron[0])
    print("\n\n")
    print("fsdp results: ", results_fsdp[0])

    keys_to_compare = ["policy_loss", "policy_lr", "ppo_clip_ratio", "policy_entropy", "policy_kl"]
    for i, result in enumerate(results_fsdp):
        for k in keys_to_compare:
            if k == "policy_entropy":
                # TODO: make entropy calculation only apply to non-padding tokens for all backends
                # because the logits for padding tokens are all 0 for the non-sample packing case in megatron
                # the entropy calculation is different (fsdp has random logits for padding tokens)
                continue
            assert isinstance(result[k], (int, float)), f"{k} should be an int or float"
            assert abs(result[k] - results_megatron[i][k]) < 1.5e-1, f"diff in {k} is too large!"


@pytest.mark.asyncio
@pytest.mark.parametrize(
    ("worker_type", "tp", "pp", "gpus_per_node"),
    [
        ("policy", 1, 4, 4),
    ],
)
async def test_megatron_dp(ray_init_fixture, worker_type, tp, pp, gpus_per_node):
    """
    Full test: initialize actor group, send dummy experience to training_step, validate output.
    """
    cfg = get_test_actor_config()
    batch = get_test_training_batch(16)

    cfg.trainer.strategy = "megatron"
    cfg.trainer.placement.policy_num_gpus_per_node = gpus_per_node

    # try tp=2, pp=2 first
    cfg.trainer.policy.megatron_config.tensor_model_parallel_size = tp
    cfg.trainer.policy.megatron_config.pipeline_model_parallel_size = pp

    # set batch sizes correctly
    cfg.trainer.train_batch_size = 64
    cfg.trainer.policy_mini_batch_size = len(batch["sequences"])  # self.policy_mini_batch_size_per_gpu = 2 * 1 / 1 = 2
    cfg.generator.n_samples_per_prompt = 1
    cfg.trainer.micro_train_batch_size_per_gpu = 4

    # set torch profiler config
    cfg.trainer.policy.megatron_config.torch_profiler_config.enable = True
    cfg.trainer.policy.megatron_config.torch_profiler_config.ranks = [0]
    cfg.trainer.policy.megatron_config.torch_profiler_config.save_path = f"/home/ray/megatron_prof/tp{tp}_pp{pp}/"

    actor_group = init_worker_with_type(
        "policy",
        shared_pg=None,
        colocate_all=False,
        num_gpus_per_node=cfg.trainer.placement.policy_num_gpus_per_node,
        cfg=cfg,
    )

    # call ppo_train with a batch of size 4 per gpu
    batch.metadata["global_step"] = 0
    results_megatron = ray.get(actor_group.async_run_ray_method("mesh", "ppo_train", batch))
    results_megatron = [results_megatron[i].metadata["train_status"] for i in range(len(results_megatron))]

    memory = ray.get(actor_group.async_run_ray_method("pass_through", "get_cuda_memory"))
    memory = memory[0]
    print_mem("memory after training step", memory)

    for result in results_megatron:
        assert isinstance(result, dict), "Result should be a dictionary of training stats"
        assert "policy_loss" in result
        assert "policy_lr" in result
        assert "ppo_clip_ratio" in result
        assert "policy_entropy" in result
        for k, v in result.items():
            assert isinstance(v, (int, float)), f"{k} should be an int or float"

    ray.shutdown()
    ray_init_for_tests()

    # check the grad norm for the same thing but with pp=1, tp=1, dp=4
    cfg.trainer.policy.megatron_config.tensor_model_parallel_size = 1
    cfg.trainer.policy.megatron_config.pipeline_model_parallel_size = 1

    # set torch profiler config
    cfg.trainer.policy.megatron_config.torch_profiler_config.save_path = "/home/ray/megatron_prof/dp4/"

    # set batch sizes correctly
    cfg.trainer.train_batch_size = 64
    cfg.trainer.policy_mini_batch_size = len(batch["sequences"])  # self.policy_mini_batch_size_per_gpu = 8 * 1 / 4 = 2
    cfg.generator.n_samples_per_prompt = 1
    cfg.trainer.micro_train_batch_size_per_gpu = 4

    actor_group = init_worker_with_type(
        "policy",
        shared_pg=None,
        colocate_all=False,
        num_gpus_per_node=cfg.trainer.placement.policy_num_gpus_per_node,
        cfg=cfg,
    )

    results_megatron_dp = ray.get(actor_group.async_run_ray_method("mesh", "ppo_train", batch))
    results_megatron_dp = [results_megatron_dp[i].metadata["train_status"] for i in range(len(results_megatron_dp))]

    print("megatron results: ", results_megatron)
    print("\n\n")
    print("megatron results dp: ", results_megatron_dp)

    keys_to_compare = ["policy_loss", "policy_lr", "ppo_clip_ratio", "policy_entropy", "policy_kl", "raw_grad_norm"]
    for i, result in enumerate(results_megatron_dp):
        for k in keys_to_compare:
            assert isinstance(result[k], (int, float)), f"{k} should be an int or float"
            assert abs(result[k] - results_megatron[i][k]) < 1.5e-1, f"diff in {k} is too large!"


@pytest.mark.asyncio
@pytest.mark.parametrize(
    ("worker_type"),
    [
        "policy",
    ],
)
async def test_megatron_offload_memory_and_correctness(ray_init_fixture, worker_type):
    """
    Test that offloading model memory to cpu lowers memory usage and that correctness
    is maintained after backloading and running a training step.

    steps:
    1. Initialize actor group with the specified worker class.
    2. Offload model to CPU and check memory usage.
    3. Backload model to GPU and check memory usage.
    4. Run a training step with dummy experience (with optimizer step)
    5. Offload model to CPU again and check memory usage.
    6. Backload model to GPU and check memory usage.
    7. Run another training step and ensure output consistency.
    """
    cfg = get_test_actor_config(MOE_MODEL_NAME)  # use MoE model for testing
    cfg.trainer.strategy = "megatron"
    # 0 learning rate and wd so we can optimizer step to free gradients but still check results are the same
    getattr(cfg.trainer, worker_type).optimizer_config.lr = 0
    getattr(cfg.trainer, worker_type).optimizer_config.weight_decay = 0

    cfg.trainer.placement.policy_num_gpus_per_node = 8
    cfg.trainer.policy.megatron_config.tensor_model_parallel_size = 4
    cfg.trainer.policy.megatron_config.pipeline_model_parallel_size = 2
    cfg.trainer.policy.megatron_config.context_parallel_size = 1
    cfg.trainer.policy.megatron_config.expert_model_parallel_size = 4
    cfg.trainer.policy.megatron_config.expert_tensor_parallel_size = 1
    actor_group = init_worker_with_type(
        worker_type,
        shared_pg=None,
        colocate_all=False,
        num_gpus_per_node=cfg.trainer.placement.policy_num_gpus_per_node,
        cfg=cfg,
    )
    get_rank_0_memory(actor_group, "After init")
    # offload then backload first (no training step)
    actor_group.offload_to_cpu()

    initial_offload_mem = get_rank_0_memory(actor_group, "After initial offload")

    # Backload to GPU
    actor_group.backload_to_gpu()
    get_rank_0_memory(actor_group, "Before training")

    batch = get_test_training_batch()
    results = ray.get(actor_group.async_run_ray_method("pass_through", "ppo_train", batch))

    after_training = get_rank_0_memory(actor_group, "After training")

    # Offload model to CPU
    actor_group.offload_to_cpu()

    after_offload = get_rank_0_memory(actor_group, "After offload")

    # check that allocated memory is similar to initial offload memory
    delta = abs(initial_offload_mem - after_offload)
    assert (
        delta < 4e8  # 400MB (should be close to 0 diff)
    ), f"Memory after training step + offload is not similar to initial offloaded memory: {delta} bytes. Initial offload mem: {initial_offload_mem}, after offload mem: {after_offload} bytes"

    # also check that allocated memory goes down after offloading
    delta_forward = after_training - after_offload
    assert delta_forward > 0, f"Memory after offloading should be less than after forward pass: {delta_forward} bytes"

    # Backload model to GPU
    actor_group.backload_to_gpu()

    get_rank_0_memory(actor_group, "After backload")

    # Run training again and ensure output consistency
    results_backload = ray.get(actor_group.async_run_ray_method("pass_through", "ppo_train", batch))

    for i, result in enumerate(results):
        result_backload = results_backload[i]
        for k, v in result.items():
            assert k in result_backload
            assert v == result_backload[k], f"Results mismatch for {k}: {v} != {result_backload[k]}"<|MERGE_RESOLUTION|>--- conflicted
+++ resolved
@@ -16,11 +16,8 @@
     ray_init_for_tests,
     get_rank_0_memory,
     init_inference_engines,
-<<<<<<< HEAD
-=======
     run_inference,
     get_test_prompts,
->>>>>>> 15d7782c
     Timer,
 )
 from skyrl_train.utils.utils import print_mem, validate_cfg
@@ -31,11 +28,7 @@
 
 
 MODEL_NAME = "Qwen/Qwen3-0.6B"
-<<<<<<< HEAD
-# TODO (erictang000): we would prefer to use this smaller MoEmodel for testing, but seeing incorrect logprobs when using EP > 1
-=======
 # TODO (erictang000): we would prefer to use this smaller MoE model for testing, but seeing incorrect logprobs when using EP > 1
->>>>>>> 15d7782c
 # this might be a model specific mbridge issue - see if this persists when we transition to Megatron-Bridge
 # MOE_MODEL_NAME = "Qwen/Qwen1.5-MoE-A2.7B"
 MOE_MODEL_NAME = "Qwen/Qwen3-30B-A3B"
@@ -53,11 +46,7 @@
         cfg.trainer.policy.megatron_config.transformer_config_kwargs = OmegaConf.create(
             {"num_layers_in_last_pipeline_stage": 13}
         )
-<<<<<<< HEAD
-    if "Qwen3-30B" or "Qwen1.5-MoE" in model_name:
-=======
     if "Qwen3-30B" in model_name or "Qwen1.5-MoE" in model_name:
->>>>>>> 15d7782c
         cfg.trainer.gradient_checkpointing_use_reentrant = True
 
     validate_cfg(cfg)
