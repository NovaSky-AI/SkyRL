[build-system]
requires = ["setuptools>=45", "wheel"]
build-backend = "setuptools.build_meta"

[project]
name = "skyrl-train"
version = "0.1.0"
description = "skyrl-train"
authors = [
    {name = "NovaSkyAI", email = "novasky.berkeley@gmail.com"}
]
license = {text = "MIT"}
readme = "README.md"
requires-python = "==3.12.*"
classifiers = [
    "Programming Language :: Python :: 3",
    "License :: OSI Approved :: MIT License",
    "Operating System :: OS Independent",
]

dependencies = [
    "loguru",
    "tqdm",
    "tensorboard",
    "func_timeout",
    "transformers>=4.51.0",
    "hydra-core==1.3.2",
    "accelerate",
    "torchdata",
    "omegaconf",
    "ray==2.48.0",
    "peft",
    "debugpy==1.8.0",
    "hf_transfer",
    "wandb",
    "datasets>=3.6.0",
    "tensordict",
    "jaxtyping",
    "skyrl-gym",
    "flash-attn",
    "polars",
]

[tool.uv]
conflicts = [
    [
        { extra = "vllm" },
        { extra = "sglang" },
    ],
    [
        { extra = "vllm" },
        { extra = "flashrl" },
        { extra = "sglang" },
    ],
    [
<<<<<<< HEAD
        { extra = "flashrl" },
        { extra = "miniswe" },
=======
        { extra = "mcore" },
        { extra = "sglang" },
        { extra = "flashrl" },
>>>>>>> 884fde61
    ]
]

[tool.uv.sources]
skyrl-gym = { path = "./skyrl-gym" , editable = true }
torch = { index = "pytorch-cu128" }
torchvision = { index = "pytorch-cu128" }
flash-attn = { url = "https://github.com/Dao-AILab/flash-attention/releases/download/v2.8.0.post2/flash_attn-2.8.0.post2+cu12torch2.7cxx11abiFALSE-cp312-cp312-linux_x86_64.whl" }
# NOTE (sumanthrh): We explictly use a flashinfer wheel from their index. 
# The wheels on PyPI don't come with pre-compiled kernels and the package will JIT compile them at runtime which is slow.
# additionally, different inference engines may pin different compatible flashinfer versions, so we provide the option to pin different versions for vllm/sglang
flashinfer-python = [
    { url = "https://download.pytorch.org/whl/cu128/flashinfer/flashinfer_python-0.2.6.post1%2Bcu128torch2.7-cp39-abi3-linux_x86_64.whl", marker = "extra =='vllm'" }, 
    { url = "https://download.pytorch.org/whl/cu128/flashinfer/flashinfer_python-0.2.6.post1%2Bcu128torch2.7-cp39-abi3-linux_x86_64.whl", marker = "extra == 'sglang' and extra != 'vllm'" }
]
# mini-swe-agent = { path = "/home/ray/default/mini-swe-agent-fork", editable = true }


[project.optional-dependencies]
deepspeed = [
    "deepspeed==0.16.5"
]
dev = [
    "ruff==0.11.9",
    "black==24.10.0",
    "pytest>=6.2.5",
    "pytest-asyncio",
    "pre-commit",
    "fastapi",
    "uvicorn",
    "litellm",
]
docs = [
    "sphinx>=7.0.0",
    "sphinx-rtd-theme>=2.0.0",
    "sphinx-autodoc-typehints>=1.25.0",
    "myst-parser>=2.0.0",
    "sphinx-copybutton>=0.5.0",
    "sphinx-autobuild>=2021.3.14"
]
# TODO(tgriggs): Add `sandboxes` here once available as a package.
sandboxes = [
    "litellm[proxy]>=1.67.5",
]
vllm = [
    "vllm==0.10.1.1",
    "torch==2.7.1",
    "flashinfer-python",
    "torchvision"
]
sglang = [
    "sglang[srt,openai,torch_memory_saver]==0.4.8.post1",  # 0.4.9.post1 causes non-colocate weight broadcast to hang
    "flashinfer-python",
    "torch==2.7.1",
    "torchvision",
]
mcore = [
  # Make sure to change the flash attention source (under tool.uv.sources) above to a compatible version (<= 2.7.4.post1) for TransformerEngine==2.5.0
  # https://github.com/Dao-AILab/flash-attention/releases/download/v2.7.4.post1/flash_attn-2.7.4.post1+cu12torch2.7cxx11abiFALSE-cp312-cp312-linux_x86_64.whl
  # Build transformer-engine separately first!
  # uv pip install "torch==2.7.1"
  # uv pip install "nvidia-cudnn-cu12>=9.3"
  # export CUDNN_PATH="$(python -c 'import inspect, nvidia.cudnn as c, os; print(os.path.dirname(inspect.getfile(c)))')"
  # export CPATH="$CUDNN_PATH/include:${CPATH:-}"
  # export LD_LIBRARY_PATH="$CUDNN_PATH/lib:${LD_LIBRARY_PATH:-}"
  # uv pip install --no-build-isolation "transformer_engine[pytorch]==2.5.0" --verbose
  "mbridge==0.13.0",
  "megatron-core@git+https://github.com/NVIDIA/Megatron-LM.git@core_r0.13.0",
  "transformer-engine[pytorch]==2.5.0",
]
flashrl = [
    # TODO (sumanthrh): Shift to install from git source
    # Currently, this is the wheel built for commit 4b04dfc at: https://github.com/SumanthRH/vllm/tree/flashrl
    # Install from git source is currently defaulting to cpu build for some reason
    "vllm @ https://github.com/NovaSky-AI/SkyRL/releases/download/skyrl_train-v0.1.0/vllm-0.1.dev7509+gcc487699a.d20250821-cp312-cp312-linux_x86_64.whl",
    "torch==2.7.0",
    "flashinfer-python",
    "torchvision",
]
miniswe = [
    # TODO (sumanthrh): Shift to mini-swe-agent installed from upstream after merging changes
    "mini-swe-agent @ git+https://github.com/SumanthRH/mini-swe-agent@sumanthrh/r2e",
    "litellm",
]


[[tool.uv.index]]
name = "pytorch-cu128"
url = "https://download.pytorch.org/whl/cu128"
explicit = true

[tool.setuptools.packages.find]
include = ["skyrl_train*"]

[tool.setuptools.dynamic]
version = {attr = "skyrl_train.__version__"}
readme = {file = ["README.md"]}

[tool.pytest.ini_options]
addopts = "-v -s"
testpaths = [
    "tests",
]



[tool.isort]
profile = "black"
multi_line_output = 3
include_trailing_comma = true
force_grid_wrap = 0
use_parentheses = true
line_length = 120
known_third_party = "wandb"

[tool.black]
line-length = 120
include = '\.pyi?$'
extend-exclude = '''
/(
  # directories
  \.eggs
  | \.git
  | \.hg
  | \.mypy_cache
  | \.tox
  | \.venv
  | build
  | dist
)/
'''

[tool.flake8]
max-line-length = 120
max-doc-length = 120
extend-ignore = [
    # Default ignored errors by flake8
    "E121", "E123", "E126", "E226", "E24", "E704",
    # F401 module imported but unused
    "F401",
    # E203 whitespace before ':' (conflict with black)
    "E203",
    # E231 missing whitespace after ',' (conflict with black)
    "E231",
    # E501 line too long (conflict with black)
    "E501",
    # E741 do not use variables named 'l', 'O', or 'I'
    "E741",
    # W503 line break before binary operator (conflict with black)
    "W503",
    # W504 line break after binary operator (conflict with black)
    "W504",
    # W505 doc line too long (conflict with black)
    "W505",
    # W605 invalid escape sequence 'x' (conflict with latex within docs)
    "W605",
]

[tool.ruff.lint]
ignore = [
    "F722" # Syntax error in annotation - ignored because this doesn't play well with jaxtyping
]<|MERGE_RESOLUTION|>--- conflicted
+++ resolved
@@ -53,14 +53,13 @@
         { extra = "sglang" },
     ],
     [
-<<<<<<< HEAD
         { extra = "flashrl" },
         { extra = "miniswe" },
-=======
+    ],
+    [
         { extra = "mcore" },
         { extra = "sglang" },
         { extra = "flashrl" },
->>>>>>> 884fde61
     ]
 ]
 
@@ -76,7 +75,6 @@
     { url = "https://download.pytorch.org/whl/cu128/flashinfer/flashinfer_python-0.2.6.post1%2Bcu128torch2.7-cp39-abi3-linux_x86_64.whl", marker = "extra =='vllm'" }, 
     { url = "https://download.pytorch.org/whl/cu128/flashinfer/flashinfer_python-0.2.6.post1%2Bcu128torch2.7-cp39-abi3-linux_x86_64.whl", marker = "extra == 'sglang' and extra != 'vllm'" }
 ]
-# mini-swe-agent = { path = "/home/ray/default/mini-swe-agent-fork", editable = true }
 
 
 [project.optional-dependencies]
