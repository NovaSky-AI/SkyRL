--- conflicted
+++ resolved
@@ -144,10 +144,6 @@
   # uv pip install --no-build-isolation "transformer_engine[pytorch]==2.5.0" --verbose
   # "transformer-engine[pytorch]==2.5.0",
   "transformer-engine[pytorch]==2.7.0",
-<<<<<<< HEAD
-  "megatron-bridge==0.2.0rc6",
-  "megatron-core@git+https://github.com/NVIDIA/Megatron-LM.git@core_v0.15.0rc6",
-=======
   "flash-attn==2.7.4.post1",
   "vllm==0.10.1.1",
   "torch==2.7.1",
@@ -156,7 +152,6 @@
   "mbridge==0.15.1",
   "megatron-bridge==0.1.0rc4",
   "megatron-core==0.14.0",
->>>>>>> ae2e9969
 ]
 flashrl = [
     # NOTE: Custom vLLM wheel must be installed separately.
