[build-system]
requires = ["setuptools>=45", "wheel"]
build-backend = "setuptools.build_meta"

[project]
name = "skyrl-train"
version = "0.1.0"
description = "skyrl-train"
authors = [
    {name = "NovaSkyAI", email = "novasky.berkeley@gmail.com"}
]
license = {text = "MIT"}
readme = "README.md"
requires-python = "==3.12.*"
classifiers = [
    "Programming Language :: Python :: 3",
    "License :: OSI Approved :: MIT License",
    "Operating System :: OS Independent",
]

dependencies = [
    "loguru",
    "tqdm",
    "tensorboard",
    "func_timeout",
    "transformers>=4.51.0",
    "hydra-core==1.3.2",
    "accelerate",
    "torchdata",
    "omegaconf",
    "ray==2.48.0",
    "peft",
    "debugpy==1.8.0",
    "hf_transfer",
    "wandb",
    "datasets",
    "tensordict",
    "jaxtyping",
    "skyrl-gym",
<<<<<<< HEAD
    "fastapi",
    "uvicorn",
=======
    "flash-attn",
>>>>>>> 825f2e82
]

[tool.uv]
conflicts = [
    [
        { extra = "vllm" },
        { extra = "sglang" },
    ],
    [
        { extra = "vllm" },
        { extra = "flashrl" },
        { extra = "sglang" },
    ]
]

[tool.uv.sources]
skyrl-gym = { path = "./skyrl-gym" , editable = true }
torch = { index = "pytorch-cu128" }
torchvision = { index = "pytorch-cu128" }
flash-attn = { url = "https://github.com/Dao-AILab/flash-attention/releases/download/v2.8.0.post2/flash_attn-2.8.0.post2+cu12torch2.7cxx11abiFALSE-cp312-cp312-linux_x86_64.whl" }
# NOTE (sumanthrh): We explictly use a flashinfer wheel from their index. 
# The wheels on PyPI don't come with pre-compiled kernels and the package will JIT compile them at runtime which is slow.
# additionally, different inference engines may pin different compatible flashinfer versions, so we provide the option to pin different versions for vllm/sglang
flashinfer-python = [
    { url = "https://download.pytorch.org/whl/cu128/flashinfer/flashinfer_python-0.2.6.post1%2Bcu128torch2.7-cp39-abi3-linux_x86_64.whl", marker = "extra =='vllm'" }, 
    { url = "https://download.pytorch.org/whl/cu128/flashinfer/flashinfer_python-0.2.6.post1%2Bcu128torch2.7-cp39-abi3-linux_x86_64.whl", marker = "extra == 'sglang' and extra != 'vllm'" }
]
 
[project.optional-dependencies]
deepspeed = [
    "deepspeed==0.16.5"
]
dev = [
    "ruff==0.11.9",
    "black==24.10.0",
    "pytest>=6.2.5",
    "pytest-asyncio",
    "pre-commit",
]
docs = [
    "sphinx>=7.0.0",
    "sphinx-rtd-theme>=2.0.0",
    "sphinx-autodoc-typehints>=1.25.0",
    "myst-parser>=2.0.0",
    "sphinx-copybutton>=0.5.0",
    "sphinx-autobuild>=2021.3.14"
]
litellm = [
    "litellm>=1.67.5",
]
vllm = [
    "vllm==0.9.2",
    "torch==2.7.0",
    "flashinfer-python",
    "torchvision"
]
sglang = [
    "sglang[srt,openai,torch_memory_saver]==0.4.8.post1",  # 0.4.9.post1 causes non-colocate weight broadcast to hang
    "flashinfer-python",
    "torch==2.7.1",
    "torchvision",
]
flashrl = [
    # TODO (sumanthrh): Shift to install from git source
    # Currently, this is the wheel built for commit a13b4adac at: https://github.com/SumanthRH/vllm/tree/flashrl
    # Install from git source is currently breaking for some reason
    "vllm @ https://github.com/NovaSky-AI/SkyRL/releases/download/skyrl_train-v0.1.0/vllm-0.1.dev7505+ga13b4adac-cp312-cp312-linux_x86_64.whl",
    "torch==2.7.0",
    "flashinfer-python",
    "torchvision"
]

[[tool.uv.index]]
name = "pytorch-cu128"
url = "https://download.pytorch.org/whl/cu128"
explicit = true

[tool.setuptools.packages.find]
include = ["skyrl_train*"]

[tool.setuptools.dynamic]
version = {attr = "skyrl_train.__version__"}
readme = {file = ["README.md"]}

[tool.pytest.ini_options]
addopts = "-v -s"
testpaths = [
    "tests",
]



[tool.isort]
profile = "black"
multi_line_output = 3
include_trailing_comma = true
force_grid_wrap = 0
use_parentheses = true
line_length = 120
known_third_party = "wandb"

[tool.black]
line-length = 120
include = '\.pyi?$'
extend-exclude = '''
/(
  # directories
  \.eggs
  | \.git
  | \.hg
  | \.mypy_cache
  | \.tox
  | \.venv
  | build
  | dist
)/
'''

[tool.flake8]
max-line-length = 120
max-doc-length = 120
extend-ignore = [
    # Default ignored errors by flake8
    "E121", "E123", "E126", "E226", "E24", "E704",
    # F401 module imported but unused
    "F401",
    # E203 whitespace before ':' (conflict with black)
    "E203",
    # E231 missing whitespace after ',' (conflict with black)
    "E231",
    # E501 line too long (conflict with black)
    "E501",
    # E741 do not use variables named 'l', 'O', or 'I'
    "E741",
    # W503 line break before binary operator (conflict with black)
    "W503",
    # W504 line break after binary operator (conflict with black)
    "W504",
    # W505 doc line too long (conflict with black)
    "W505",
    # W605 invalid escape sequence 'x' (conflict with latex within docs)
    "W605",
]

[tool.ruff.lint]
ignore = [
    "F722" # Syntax error in annotation - ignored because this doesn't play well with jaxtyping
]<|MERGE_RESOLUTION|>--- conflicted
+++ resolved
@@ -37,12 +37,9 @@
     "tensordict",
     "jaxtyping",
     "skyrl-gym",
-<<<<<<< HEAD
     "fastapi",
     "uvicorn",
-=======
     "flash-attn",
->>>>>>> 825f2e82
 ]
 
 [tool.uv]
