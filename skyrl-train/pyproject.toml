--- conflicted
+++ resolved
@@ -50,11 +50,7 @@
 ]
 
 [tool.uv.sources]
-<<<<<<< HEAD
-skyrl-gym = { path = "./skyrl-gym", editable = true }
-=======
 skyrl-gym = { path = "./skyrl-gym" , editable = true }
->>>>>>> 32954990
 
 [project.optional-dependencies]
 deepspeed = [
