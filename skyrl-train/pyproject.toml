[build-system]
requires = ["setuptools>=45", "wheel"]
build-backend = "setuptools.build_meta"

[project]
name = "skyrl-train"
version = "0.1.0"
description = "skyrl-train"
authors = [
    {name = "NovaSkyAI", email = "novasky.berkeley@gmail.com"}
]
license = {text = "MIT"}
readme = "README.md"
requires-python = "==3.12.*"
classifiers = [
    "Programming Language :: Python :: 3",
    "License :: OSI Approved :: MIT License",
    "Operating System :: OS Independent",
]

dependencies = [
    "loguru",
    "tqdm",
    "tensorboard",
    "func_timeout",
    "transformers>=4.51.0",
    "hydra-core==1.3.2",
    "accelerate",
    "torchdata",
    "omegaconf",
    "ray==2.48.0",
    "peft",
    "debugpy==1.8.0",
    "hf_transfer",
    "wandb",
    "datasets>=3.6.0",
    "tensordict",
    "jaxtyping",
    "skyrl-gym",
    "fastapi",
    "uvicorn",
    "flash-attn",
    "polars",
]

[tool.uv]
conflicts = [
    [
        { extra = "vllm" },
        { extra = "sglang" },
    ],
    [
        { extra = "vllm" },
        { extra = "flashrl" },
        { extra = "sglang" },
    ],
    [
        { extra = "flashrl" },
        { extra = "miniswe" },
    ],
    [
        { extra = "mcore" },
        { extra = "sglang" },
        { extra = "flashrl" },
    ]
]

[tool.uv.sources]
skyrl-gym = { path = "./skyrl-gym" , editable = true }
torch = { index = "pytorch-cu128" }
torchvision = { index = "pytorch-cu128" }
flash-attn = { url = "https://github.com/Dao-AILab/flash-attention/releases/download/v2.8.0.post2/flash_attn-2.8.0.post2+cu12torch2.7cxx11abiFALSE-cp312-cp312-linux_x86_64.whl" }
# NOTE (sumanthrh): We explictly use a flashinfer wheel from their index. 
# The wheels on PyPI don't come with pre-compiled kernels and the package will JIT compile them at runtime which is slow.
# additionally, different inference engines may pin different compatible flashinfer versions, so we provide the option to pin different versions for vllm/sglang
flashinfer-python = [
    { url = "https://download.pytorch.org/whl/cu128/flashinfer/flashinfer_python-0.2.6.post1%2Bcu128torch2.7-cp39-abi3-linux_x86_64.whl", marker = "extra =='vllm'" }, 
    { url = "https://download.pytorch.org/whl/cu128/flashinfer/flashinfer_python-0.2.6.post1%2Bcu128torch2.7-cp39-abi3-linux_x86_64.whl", marker = "extra == 'sglang' and extra != 'vllm'" }
]


[project.optional-dependencies]
deepspeed = [
    "deepspeed==0.16.5"
]
dev = [
    "ruff==0.11.9",
    "black==24.10.0",
    "pytest>=6.2.5",
    "pytest-asyncio",
    "pre-commit",
    "fastapi",
    "uvicorn",
    "litellm",
]
docs = [
    "sphinx>=7.0.0",
    "sphinx-rtd-theme>=2.0.0",
    "sphinx-autodoc-typehints>=1.25.0",
    "myst-parser>=2.0.0",
    "sphinx-copybutton>=0.5.0",
    "sphinx-autobuild>=2021.3.14"
]
<<<<<<< HEAD
litellm = [
    "litellm>=1.67.5",
=======
# TODO(tgriggs): Add `sandboxes` here once available as a package.
sandboxes = [
    "litellm[proxy]>=1.67.5",
>>>>>>> 570dff79
]
vllm = [
    "vllm==0.10.1.1",
    "torch==2.7.1",
    "flashinfer-python",
    "torchvision"
]
sglang = [
    "sglang[srt,openai,torch_memory_saver]==0.4.8.post1",  # 0.4.9.post1 causes non-colocate weight broadcast to hang
    "flashinfer-python",
    "torch==2.7.1",
    "torchvision",
]
mcore = [
  # Make sure to change the flash attention source (under tool.uv.sources) above to a compatible version (<= 2.7.4.post1) for TransformerEngine==2.5.0
  # https://github.com/Dao-AILab/flash-attention/releases/download/v2.7.4.post1/flash_attn-2.7.4.post1+cu12torch2.7cxx11abiFALSE-cp312-cp312-linux_x86_64.whl
  # Build transformer-engine separately first!
  # uv pip install "torch==2.7.1"
  # uv pip install "nvidia-cudnn-cu12>=9.3"
  # export CUDNN_PATH="$(python -c 'import inspect, nvidia.cudnn as c, os; print(os.path.dirname(inspect.getfile(c)))')"
  # export CPATH="$CUDNN_PATH/include:${CPATH:-}"
  # export LD_LIBRARY_PATH="$CUDNN_PATH/lib:${LD_LIBRARY_PATH:-}"
  # uv pip install --no-build-isolation "transformer_engine[pytorch]==2.5.0" --verbose
  "mbridge==0.13.0",
  "megatron-core@git+https://github.com/NVIDIA/Megatron-LM.git@core_r0.13.0",
  "transformer-engine[pytorch]==2.5.0",
]
flashrl = [
    # TODO (sumanthrh): Shift to install from git source
    # Currently, this is the wheel built for commit 4b04dfc at: https://github.com/SumanthRH/vllm/tree/flashrl
    # Install from git source is currently defaulting to cpu build for some reason
    "vllm @ https://github.com/NovaSky-AI/SkyRL/releases/download/skyrl_train-v0.1.0/vllm-0.1.dev7509+gcc487699a.d20250821-cp312-cp312-linux_x86_64.whl",
    "torch==2.7.0",
    "flashinfer-python",
    "torchvision",
]
miniswe = [
    # NOTE (sumanthrh): Needs to be a commit after https://github.com/SWE-agent/mini-swe-agent/commit/4f5d445e99d13b5482478c23508bf2fbf7c0670c
    # TODO (sumanthrh): Use a release version
    "mini-swe-agent @ git+https://github.com/SWE-agent/mini-swe-agent",
    "litellm",
]


[[tool.uv.index]]
name = "pytorch-cu128"
url = "https://download.pytorch.org/whl/cu128"
explicit = true

[tool.setuptools.packages.find]
include = ["skyrl_train*"]

[tool.setuptools.dynamic]
version = {attr = "skyrl_train.__version__"}
readme = {file = ["README.md"]}

[tool.pytest.ini_options]
addopts = "-v -s"
testpaths = [
    "tests",
]



[tool.isort]
profile = "black"
multi_line_output = 3
include_trailing_comma = true
force_grid_wrap = 0
use_parentheses = true
line_length = 120
known_third_party = "wandb"

[tool.black]
line-length = 120
include = '\.pyi?$'
extend-exclude = '''
/(
  # directories
  \.eggs
  | \.git
  | \.hg
  | \.mypy_cache
  | \.tox
  | \.venv
  | build
  | dist
)/
'''

[tool.flake8]
max-line-length = 120
max-doc-length = 120
extend-ignore = [
    # Default ignored errors by flake8
    "E121", "E123", "E126", "E226", "E24", "E704",
    # F401 module imported but unused
    "F401",
    # E203 whitespace before ':' (conflict with black)
    "E203",
    # E231 missing whitespace after ',' (conflict with black)
    "E231",
    # E501 line too long (conflict with black)
    "E501",
    # E741 do not use variables named 'l', 'O', or 'I'
    "E741",
    # W503 line break before binary operator (conflict with black)
    "W503",
    # W504 line break after binary operator (conflict with black)
    "W504",
    # W505 doc line too long (conflict with black)
    "W505",
    # W605 invalid escape sequence 'x' (conflict with latex within docs)
    "W605",
]

[tool.ruff.lint]
ignore = [
    "F722" # Syntax error in annotation - ignored because this doesn't play well with jaxtyping
]<|MERGE_RESOLUTION|>--- conflicted
+++ resolved
@@ -101,14 +101,9 @@
     "sphinx-copybutton>=0.5.0",
     "sphinx-autobuild>=2021.3.14"
 ]
-<<<<<<< HEAD
-litellm = [
-    "litellm>=1.67.5",
-=======
 # TODO(tgriggs): Add `sandboxes` here once available as a package.
 sandboxes = [
     "litellm[proxy]>=1.67.5",
->>>>>>> 570dff79
 ]
 vllm = [
     "vllm==0.10.1.1",
